--- conflicted
+++ resolved
@@ -6,19 +6,11 @@
 
 ![ValidMind logo](https://vmai.s3.us-west-1.amazonaws.com/validmind-logo.svg "ValidMind logo")
 
-<<<<<<< HEAD
-The ValidMind Library is a suite of developer tools and methods designed to run validation tests and automate the documentation of your models. 
+The ValidMind Library is a suite of developer tools and methods designed to run validation tests and automate the documentation of your models.
 
 Designed to be model agnostic, the ValidMind Library provides all the standard functionality without requiring you to rewrite any functions as long as your model is built in Python.
 
-With a rich array of documentation tools and test suites, from documenting descriptions of your datasets to testing your models for weak spots and overfit areas, the ValidMind Library helps you automate model documentation by feeding the ValidMind Platform with documentation artifacts and test results. 
-=======
-ValidMind's Python library automates the documentation and validation of your models through a comprehensive suite of developer tools and methods.
-
-Built to be model agnostic, it works seamlessly with any Python model without requiring developers to rewrite existing code.
-
-It includes a suite of rich documentation and model testing capabilities - from dataset descriptions to identifying model weak spots and overfit areas. Through this library, you can automate documentation generation by feeding artifacts and test results to the ValidMind platform.
->>>>>>> f1f53419
+With a rich array of documentation tools and test suites, from documenting descriptions of your datasets to testing your models for weak spots and overfit areas, the ValidMind Library helps you automate model documentation by feeding the ValidMind Platform with documentation artifacts and test results.
 
 ## Contributing to the ValidMind Library
 
