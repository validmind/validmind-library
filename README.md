# ValidMind Library
<<<<<<< HEAD

![ValidMind logo](images/ValidMind-logo-color.svg "ValidMind logo")

The ValidMind Library is a suite of developer tools and methods designed to run validation tests and automate the documentation of your models. The ValidMind Library provides a rich suite of documentation tools and test suites, from documenting descriptions of your dataset to testing your models for weak spots and overfit areas.

The ValidMind Library includes the Python client library, which is designed to be model agnostic. If your model is built in Python, the ValidMind library will provide all the standard functionality without requiring your developers to rewrite any functions.
=======

<!-- TODO: put back in when workflows are working properly -->
<!-- [![Code Quality](https://github.com/validmind/developer-framework/actions/workflows/python.yaml/badge.svg)](https://github.com/validmind/developer-framework/actions/workflows/python.yaml)
[![Integration Tests](https://github.com/validmind/developer-framework/actions/workflows/integration.yaml/badge.svg)](https://github.com/validmind/developer-framework/actions/workflows/integration.yaml) -->

![ValidMind logo](images/ValidMind-logo-color.svg "ValidMind logo")

ValidMind's Library contains a suite of developer tools and methods designed to run validation tests and automate the documentation of your models. The Library provides a rich suite of documentation tools and test suites, from documenting descriptions of your dataset to testing your models for weak spots and overfit areas.

The Library includes the Python client library, which is designed to be model agnostic. If your model is built in Python, ValidMind's Python library will provide all the standard functionality without requiring your developers to rewrite any functions.
>>>>>>> e3500e8e

## Contributing to the ValidMind Library

We believe in the power of collaboration and welcome contributions to the ValidMind Library. If you've noticed a bug, have a feature request, or want to contribute a test, please create a pull request or submit an issue and refer to the [contributing guide](README.md#how-to-contribute) below.

- Interested in connecting with fellow AI model risk practitioners? Join our [Community Slack](https://docs.validmind.ai/about/contributing/join-community.html)!

<<<<<<< HEAD
- For more information about ValidMind's open source tests and Jupyter notebooks, read the [ValidMind Library docs](https://docs.validmind.ai/developer/get-started-developer-framework.html).
=======
- For more information about ValidMind's open source tests and Jupyter notebooks, read the [Library docs](https://docs.validmind.ai/developer/get-started-developer-framework.html).
>>>>>>> e3500e8e

## Getting started

### Install from PyPI

To install the ValidMind Library and all optional dependencies, run:

```bash
pip install validmind[all]
```

To just install the core functionality without optional dependencies (some tests and models may not work), run:

```bash
pip install validmind
```

#### Extra dependencies

- **Install with LLM Support**

    ```bash
    pip install validmind[llm]
    ```

- **Install with Hugging Face `transformers` support**

    ```bash
    pip install validmind[transformers]
    ```

- **Install with PyTorch support**

    ```bash
    pip install validmind[pytorch]
    ```

- **Install with R support (requires R to be installed)**

    ```bash
    pip install validmind[r-support]
    ```

## How to contribute

### Install dependencies

- Ensure you have `poetry` installed: <https://python-poetry.org/>

- After cloning this repo, run:

```bash
make install
```

This will install the dependencies and git hooks for the project.

- To run Jupyter notebooks using the source code from the repo, you can use `poetry` to register
a new kernel with Jupyter:

```bash
<<<<<<< HEAD
poetry run python -m ipykernel install --user --name dev-framework --display-name "ValidMind Library"
=======
poetry run python -m ipykernel install --user --name dev-framework --display-name "Library"
>>>>>>> e3500e8e
```

### Installing LLM validation dependencies

You can install the `transformers`, `torch` and `openai` dependencies using the `llm` extra. This will install the Hugging Face transformers and PyTorch libraries as well as the OpenAI SDK for running the LLM validation examples:

```bash
poetry install --extras llm
```

### Installing R dependencies

If you want to use the R support that is provided by the ValidMind Library, you must have R installed on your machine. You can download R from <https://cran.r-project.org/>. On a Mac, you can install R using Homebrew:

```bash
brew install r
```

Once you have R installed, install the `r-support` extra to install the necessary dependencies for R by running:

```bash
poetry install --extras r-support
```

### Versioning

Make sure you bump the package version before merging a PR with the following command:

```bash
make version tag=patch
```

The value of `tag` corresponds to one of the options provided by Poetry: <https://python-poetry.org/docs/cli/#version>

## Generating API Reference Docs

The [API reference documentation](https://docs.validmind.ai/validmind/validmind.html) you see in our docs site is generated in HTML format with `pdoc` with the following
command:

```bash
# Generate HTML
make docs
```

The resulting docs are written to `docs/pdoc/_build`.

## Generating summaries for test descriptions

Use `add_test_description.py` to generate a draft descriptions for a test using ChatGPT. This will automatically insert the description into the `class` docstring.

Entire directory:

```bash
poetry run python scripts/add_test_description.py review validmind/tests/example_directory/
```

Single file:

```bash
poetry run python scripts/add_test_description.py review validmind/tests/ongoing_monitoring/FeatureDrift.py
```

## Adding a Copyright Header

When adding new files to the project, you can add the ValidMind copyright header to any files that
are missing it by running:

```bash
make copyright
```

## Known Issues

### ValidMind wheel errors

If you run into an error related to the ValidMind wheel, try:

```bash
poetry add wheel
poetry update wheel
poetry install
```<|MERGE_RESOLUTION|>--- conflicted
+++ resolved
@@ -1,12 +1,4 @@
 # ValidMind Library
-<<<<<<< HEAD
-
-![ValidMind logo](images/ValidMind-logo-color.svg "ValidMind logo")
-
-The ValidMind Library is a suite of developer tools and methods designed to run validation tests and automate the documentation of your models. The ValidMind Library provides a rich suite of documentation tools and test suites, from documenting descriptions of your dataset to testing your models for weak spots and overfit areas.
-
-The ValidMind Library includes the Python client library, which is designed to be model agnostic. If your model is built in Python, the ValidMind library will provide all the standard functionality without requiring your developers to rewrite any functions.
-=======
 
 <!-- TODO: put back in when workflows are working properly -->
 <!-- [![Code Quality](https://github.com/validmind/developer-framework/actions/workflows/python.yaml/badge.svg)](https://github.com/validmind/developer-framework/actions/workflows/python.yaml)
@@ -14,10 +6,9 @@
 
 ![ValidMind logo](images/ValidMind-logo-color.svg "ValidMind logo")
 
-ValidMind's Library contains a suite of developer tools and methods designed to run validation tests and automate the documentation of your models. The Library provides a rich suite of documentation tools and test suites, from documenting descriptions of your dataset to testing your models for weak spots and overfit areas.
+The ValidMind Library is a suite of developer tools and methods designed to run validation tests and automate the documentation of your models. The ValidMind Library provides a rich suite of documentation tools and test suites, from documenting descriptions of your dataset to testing your models for weak spots and overfit areas.
 
-The Library includes the Python client library, which is designed to be model agnostic. If your model is built in Python, ValidMind's Python library will provide all the standard functionality without requiring your developers to rewrite any functions.
->>>>>>> e3500e8e
+The ValidMind Library includes the Python client library, which is designed to be model agnostic. If your model is built in Python, the ValidMind library will provide all the standard functionality without requiring your developers to rewrite any functions.
 
 ## Contributing to the ValidMind Library
 
@@ -25,11 +16,7 @@
 
 - Interested in connecting with fellow AI model risk practitioners? Join our [Community Slack](https://docs.validmind.ai/about/contributing/join-community.html)!
 
-<<<<<<< HEAD
-- For more information about ValidMind's open source tests and Jupyter notebooks, read the [ValidMind Library docs](https://docs.validmind.ai/developer/get-started-developer-framework.html).
-=======
-- For more information about ValidMind's open source tests and Jupyter notebooks, read the [Library docs](https://docs.validmind.ai/developer/get-started-developer-framework.html).
->>>>>>> e3500e8e
+- For more information about ValidMind's open source tests and Jupyter Notebooks, read the [ValidMind Library docs](https://docs.validmind.ai/developer/get-started-developer-framework.html).
 
 ## Getting started
 
@@ -91,11 +78,7 @@
 a new kernel with Jupyter:
 
 ```bash
-<<<<<<< HEAD
 poetry run python -m ipykernel install --user --name dev-framework --display-name "ValidMind Library"
-=======
-poetry run python -m ipykernel install --user --name dev-framework --display-name "Library"
->>>>>>> e3500e8e
 ```
 
 ### Installing LLM validation dependencies
