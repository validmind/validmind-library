Package: validmind
Type: Package
Title: Interface to the 'ValidMind' Platform
Version: 0.1.2
Authors@R: c(person("Andres", "Rodriguez", role = c("aut", "cre","cph"),
                      email = "andres@validmind.ai"))
Maintainer: Andres Rodriguez <andres@validmind.ai>
Description: Deploy, execute, and analyze the results of models hosted on the
<<<<<<< HEAD
  'ValidMind' Platform <https://validmind.ai>. This package interfaces with the
=======
  'ValidMind' platform <https://validmind.com>. This package interfaces with the
>>>>>>> 4a5b6c1b
  'Python' client library in order to allow advanced diagnostics and insight
  into trained models all from an 'R' environment.
License: AGPL-3
Encoding: UTF-8
LazyData: true
URL: https://github.com/validmind/developer-framework
BugReports: https://github.com/validmind/developer-framework/issues
RoxygenNote: 7.3.2
Imports:
  glue,
  reticulate,
  dplyr,
  plotly,
  htmltools,
  rmarkdown,
  DT,
  base64enc<|MERGE_RESOLUTION|>--- conflicted
+++ resolved
@@ -6,11 +6,7 @@
                       email = "andres@validmind.ai"))
 Maintainer: Andres Rodriguez <andres@validmind.ai>
 Description: Deploy, execute, and analyze the results of models hosted on the
-<<<<<<< HEAD
   'ValidMind' Platform <https://validmind.ai>. This package interfaces with the
-=======
-  'ValidMind' platform <https://validmind.com>. This package interfaces with the
->>>>>>> 4a5b6c1b
   'Python' client library in order to allow advanced diagnostics and insight
   into trained models all from an 'R' environment.
 License: AGPL-3
