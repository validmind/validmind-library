<<<<<<< HEAD
"""Script to run notebooks for integration testing the ValidMind Library.
=======
"""Script to run notebooks for integration testing the library.
>>>>>>> e3500e8e

Usage:
    python scripts/run_e2e_notebooks.py

Note: This script is meant to be run from the root of the repo

Notebooks Tested:
 - notebooks/code_samples/quickstart_customer_churn_full_suite.ipynb
 - notebooks/code_samples/time_series/quickstart_time_series_full_suite.ipynb
 - notebooks/code_samples/regression/quickstart_regression_full_suite.ipynb
 - notebooks/code_samples/custom_tests/external_test_providers.ipynb
 - notebooks/code_samples/custom_tests/implement_custom_tests.ipynb

To add more notebooks to the list, simply add the path to the `NOTEBOOKS_TO_RUN` list.
This will use the default project id for the notebook. If you want to use a different
project/template, you can specify it as a dictionary with the keys `path` and `project`
where `path` is the path to the notebook and `project` is the project id.

Note: This script requires the following environment variables to be set:
    - NOTEBOOK_RUNNER_API_KEY (api key for the project)
    - NOTEBOOK_RUNNER_API_SECRET (api secret for the project)

This uses the dev environment for now... In the future, we may want to change this???
"""

import os
import re

import click
import dotenv
import nbformat
import papermill as pm

dotenv.load_dotenv()

DEFAULT_MODEL_CUID = os.getenv(
    "NOTEBOOK_RUNNER_DEFAULT_MODEL", "cltnl28x600001omg9wu8wfty"
)  # Demo Account Dev Customer Churn Model

NOTEBOOKS_TO_RUN = [
    "notebooks/code_samples/quickstart_customer_churn_full_suite.ipynb",
    "notebooks/code_samples/time_series/quickstart_time_series_full_suite.ipynb",
    "notebooks/code_samples/regression/quickstart_regression_full_suite.ipynb",
    "notebooks/how_to/run_unit_metrics.ipynb",
    "notebooks/code_samples/custom_tests/integrate_external_test_providers.ipynb",
    "notebooks/code_samples/custom_tests/implement_custom_tests.ipynb",
]

INIT_CELL_CODE = """
import os
os.environ["VALIDMIND_LLM_DESCRIPTIONS_ENABLED"] = "0"
import validmind as vm

vm.init(
  api_host = "{api_host}",
  api_key = "{api_key}",
  api_secret = "{api_secret}",
  model = "{model}"
)


import logging
import sys
import site

logger = logging.getLogger()

# Print the path to the current Python interpreter
logger.info("Python executable path: " + sys.executable)

# Print the path to the site-packages directory
logger.info("Site-packages path: " + str(site.getsitepackages()))
"""


@click.command()
@click.option(
    "--kernel", default="python3", help="Kernel to use when executing notebooks."
)
@click.option(
    "--log-output",
    is_flag=True,
    default=False,
    help="Log the output of the notebook to the console.",
)
@click.option(
    "--progress-bar",
    is_flag=True,
    default=True,
    help="Show the progress bar when executing notebooks.",
)
def main(kernel, log_output=False, progress_bar=True):
    """Run notebooks from the specified directory for end-to-end testing."""
    for notebook_file in NOTEBOOKS_TO_RUN:
        if isinstance(notebook_file, dict):
            notebook_path = os.path.join(os.getcwd(), notebook_file["path"])
            model = notebook_file["model"]
        else:
            notebook_path = os.path.join(os.getcwd(), notebook_file)
            model = DEFAULT_MODEL_CUID

        backup_notebook(notebook_path)

        try:
            update_vm_init_cell(notebook_path, model)
            click.echo(f"\n -------- Executing {notebook_path} ---------- \n")
            run_notebook(
                notebook_path=notebook_path,
                kernel_name=kernel,
                log_output=log_output,
                progress_bar=progress_bar,
            )
            click.echo(f" -------- Finished executing {notebook_path} ---------- \n")
        except Exception as e:
            click.echo(f"Error running {notebook_path}: {e}")
            os.remove(notebook_path.replace(".ipynb", ".out.ipynb"))
            restore_notebook(notebook_path)
            raise e

        restore_notebook(notebook_path)


def run_notebook(notebook_path, kernel_name, log_output=False, progress_bar=True):
    output_path = notebook_path.replace(".ipynb", ".out.ipynb")

    is_gh_actions = os.getenv("GITHUB_ACTIONS") == "true"

    pm.execute_notebook(
        input_path=notebook_path,
        output_path=output_path,
        kernel_name=kernel_name,
        log_output=log_output or is_gh_actions,
        progress_bar=progress_bar or (not is_gh_actions and not log_output),
        cwd=os.path.dirname(notebook_path),
    )

    # comment out the below line to see output notebook for debugging
    os.remove(output_path)


def update_vm_init_cell(notebook_path, model):
    api_host = os.getenv(
        "NOTEBOOK_RUNNER_API_HOST", "https://api.dev.vm.validmind.ai/api/v1/tracking"
    )
    api_key = os.getenv("NOTEBOOK_RUNNER_API_KEY")
    api_secret = os.getenv("NOTEBOOK_RUNNER_API_SECRET")

    init_code = INIT_CELL_CODE.format(
        api_host=api_host,
        api_key=api_key,
        api_secret=api_secret,
        model=model,
    )

    with open(notebook_path, "r") as f:
        nb = nbformat.read(f, as_version=4)

    for cell in nb["cells"]:
        if cell["cell_type"] == "code" and "vm.init(" in cell["source"]:
            # replace any existing vm.init() calls with the new one
            cell["source"] = re.sub(
                r"vm.init\(.+\)", init_code, cell["source"], flags=re.DOTALL
            )

    with open(notebook_path, "w") as f:
        nbformat.write(nb, f)


def backup_notebook(notebook_path):
    backup_path = f"{notebook_path}.backup"
    if os.path.exists(backup_path):
        os.remove(backup_path)
    os.system(f"cp {notebook_path} {backup_path}")


def restore_notebook(notebook_path):
    backup_path = f"{notebook_path}.backup"
    os.rename(backup_path, notebook_path)


if __name__ == "__main__":
    main()<|MERGE_RESOLUTION|>--- conflicted
+++ resolved
@@ -1,8 +1,4 @@
-<<<<<<< HEAD
 """Script to run notebooks for integration testing the ValidMind Library.
-=======
-"""Script to run notebooks for integration testing the library.
->>>>>>> e3500e8e
 
 Usage:
     python scripts/run_e2e_notebooks.py
