--- conflicted
+++ resolved
@@ -7,7 +7,7 @@
   push:
     branches: [main]
   pull_request:
-    branches: ['*']
+    branches: ["*"]
 
 permissions:
   contents: read
@@ -42,27 +42,16 @@
       - name: Set up Python 3.9
         uses: actions/setup-python@v5
         with:
-          python-version: '3.9'
-          cache: 'poetry'
+          python-version: "3.9"
+          cache: "poetry"
 
       - name: Install Dependencies
-<<<<<<< HEAD
         run: |
           poetry env use python3.9
           poetry run pip install pyarrow==17.0.0
           poetry install -E huggingface -E llm
           poetry run pip install torch==2.0.1 --extra-index-url https://download.pytorch.org/whl/cpu
           poetry run pip install aequitas fairlearn vl-convert-python
-=======
-        # TODO: figure out why pyarrow will only install with pip and not poetry
-        run: poetry env use python3.9 && poetry run pip install pyarrow==17.0.0 && poetry install -E huggingface -E llm
-
-      - name: Install PyTorch CPU
-        run: poetry run pip install torch==2.0.1 --extra-index-url https://download.pytorch.org/whl/cpu
-
-      - name: Install dependencies for bias and fairness tests
-        run: poetry run pip install aequitas fairlearn vl-convert-python
->>>>>>> e783807c
 
       - name: Ensure notebooks have no printed outputs
         run: make ensure-clean-notebooks
