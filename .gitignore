# Byte-compiled / optimized / DLL files
__pycache__/
*.py[cod]
*$py.class

# C extensions
*.so

# Distribution / packaging
.Python
build/
develop-eggs/
dist/
downloads/
eggs/
.eggs/
lib/
lib64/
parts/
sdist/
var/
wheels/
share/python-wheels/
*.egg-info/
.installed.cfg
*.egg
*.f
MANIFEST

# PyInstaller
#  Usually these files are written by a python script from a template
#  before PyInstaller builds the exe, so as to inject date/other infos into it.
*.manifest
*.spec

# Installer logs
pip-log.txt
pip-delete-this-directory.txt

# Unit test / coverage reports
htmlcov/
.tox/
.nox/
.coverage
.coverage.*
.cache
nosetests.xml
coverage.xml
*.cover
*.py,cover
.hypothesis/
.pytest_cache/
cover/

# Translations
*.mo
*.pot

# Django stuff:
*.log
local_settings.py
db.sqlite3
db.sqlite3-journal

# Flask stuff:
instance/
.webassets-cache

# Scrapy stuff:
.scrapy

# Sphinx documentation
docs/_build/doctrees

# PyBuilder
.pybuilder/
target/

# Jupyter Notebook
.ipynb_checkpoints

# IPython
profile_default/
ipython_config.py

# pyenv
#   For a library or package, you might want to ignore these files since the code is
#   intended to run in multiple environments; otherwise, check them in:
# .python-version

# pipenv
#   According to pypa/pipenv#598, it is recommended to include Pipfile.lock in version control.
#   However, in case of collaboration, if having platform-specific dependencies or dependencies
#   having no cross-platform support, pipenv may install dependencies that don't work, or not
#   install all needed dependencies.
#Pipfile.lock

# poetry
#   Similar to Pipfile.lock, it is generally recommended to include poetry.lock in version control.
#   This is especially recommended for binary packages to ensure reproducibility, and is more
#   commonly ignored for libraries.
#   https://python-poetry.org/docs/basic-usage/#commit-your-poetrylock-file-to-version-control
#poetry.lock

# PEP 582; used by e.g. github.com/David-OConnor/pyflow
__pypackages__/

# Celery stuff
celerybeat-schedule
celerybeat.pid

# SageMath parsed files
*.sage.py

# Environments
.env
.venv
env/
venv/
ENV/
env.bak/
venv.bak/
dev.env
.envrc
.direnv/

# Spyder project settings
.spyderproject
.spyproject

# Rope project settings
.ropeproject

# mkdocs documentation
/site

# mypy
.mypy_cache/
.dmypy.json
dmypy.json

# Pyre type checker
.pyre/

# pytype static type analyzer
.pytype/

# Cython debug symbols
cython_debug/

# PyCharm
#  JetBrains specific template is maintainted in a separate JetBrains.gitignore that can
#  be found at https://github.com/github/gitignore/blob/main/Global/JetBrains.gitignore
#  and can be added to the global gitignore or merged into this file.  For a more nuclear
#  option (not recommended) you can uncomment the following to ignore the entire idea folder.
.idea/

.DS_Store

# Pandas Profiling reports
profile_report.html

_temp/**

# Ignore insurance mortality demo data
notebooks/insurance_mortality/**/*.csv
notebooks/insurance_mortality/**/*.pickle
notebooks/insurance_mortality/**/*.pkl
notebooks/insurance_mortality/**/*.zip

# r models
notebooks/r_demo/*.rds
notebooks/r_demo/*.rda
notebooks/r_demo/*model.json
.Rdata
.Rhistory

# Don't force Python versions from peynv into the repo
.python-version

# CatBoost geneated files
catboost_info
*.dump

# Ignore pytorch models
*.pt

# sqlite dbs
*.sqlite

# Lending Club datasets csv
lending_club_loan_data_*.csv

# Pickle files
*.pkl
# Sample application scorecard model for validation notebook — do not remove!
!notebooks/code_samples/model_validation/xgb_model_champion.pkl
# Sample logistic regression model for validation series — do not remove!
!notebooks/tutorials/model_validation/lr_model_champion.pkl
# Sample XGBoost model for validation quickstart — do not remove!
!notebooks/quickstart/xgboost_model_champion.pkl

notebooks/llm/datasets/*.jsonl

# Gradio
gradio_cached_examples

# R
r/validmind/creds.txt
r/validmind/notebooks/code_sharing/r/*.html
r/validmind/README.html
r/validmind/.Rproj.user
.Rproj.user

# scratch notebooks
notebooks/scratch/

# Custom tests
my_tests/

# SQLite DB
*.sqlite
*.db
*.db-journal

# Quarto docs
docs/validmind.json
<<<<<<< HEAD
*.deepeval/
=======
*.html
*.qmd
>>>>>>> b9e81ba6
<|MERGE_RESOLUTION|>--- conflicted
+++ resolved
@@ -225,9 +225,7 @@
 
 # Quarto docs
 docs/validmind.json
-<<<<<<< HEAD
-*.deepeval/
-=======
 *.html
 *.qmd
->>>>>>> b9e81ba6
+# DeepEval
+*.deepeval/