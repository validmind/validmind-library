--- conflicted
+++ resolved
@@ -13,11 +13,7 @@
 
 ## Getting started
 
-<<<<<<< HEAD
 ValidMind enables organizations to identify, document, and manage model risks for all types of models, including AI/ML models, LLMs, and statistical models. As a model developer, you use the ValidMind Library to automate documentation and validation tests, and then use the ValidMind AI Risk Platform UI to collaborate on documentation projects. Together, these products simplify model risk management, facilitate compliance with regulations and institutional standards, and enhance collaboration between yourself and model validators.
-=======
-If you are new to ValidMind, our platform enables organizations to identify, document, and manage model risks for all types of models, including AI/ML models, LLMs, and statistical models. As a model developer, you use the ValidMind Library to automate documentation and validation tests, and then use the ValidMind AI Risk Platform UI to collaborate on documentation projects. Together, these products simplify model risk management, facilitate compliance with regulations and institutional standards, and enhance collaboration between yourself and model validators.
->>>>>>> e3500e8e
 
 If this is your first time trying out ValidMind, you can make use of the following resources alongside our sample notebooks:
 
