--- conflicted
+++ resolved
@@ -1,733 +1,715 @@
 {
- "cells": [
-  {
-   "cell_type": "markdown",
-   "metadata": {},
-   "source": [
-    "# Document a time series forecasting model\n",
-    "\n",
-    "Automatically document time series forecasting models by running the test suite for time series datasets.\n",
-    "\n",
-    "This interactive notebook shows you how to use the ValidMind Developer Framework to import and prepare data and before running a data validation test suite, followed by loading a pre-trained model and running a model validation test suite.\n",
-    "\n",
-    "As part of the notebook, you will learn how to:\n",
-    "\n",
-    "- Import raw data\n",
-    "- Run data validation test suite on raw data\n",
-    "- Preprocess data\n",
-    "- Run data validation test suite on processed data\n",
-    "- Load pre-trained models\n",
-    "- Run model validation test suite on models\n"
-   ]
-  },
-  {
-   "cell_type": "markdown",
-   "metadata": {},
-   "source": [
-    "## Contents\n",
-    "- [About ValidMind](#toc1_)    \n",
-    "  - [Before you begin](#toc1_1_)    \n",
-    "  - [New to ValidMind?](#toc1_2_)    \n",
-    "  - [Key concepts](#toc1_3_)    \n",
-    "- [Before you begin](#toc2_)    \n",
-    "  - [New to ValidMind?](#toc2_1_)    \n",
-    "- [Install the client library](#toc3_)    \n",
-    "- [Initialize the client library](#toc4_)    \n",
-    "    - [Explore available test suites](#toc4_1_1_)    \n",
-    "- [Import raw data](#toc5_)    \n",
-    "  - [Import FRED dataset](#toc5_1_)    \n",
-    "- [Run data validation test suite on raw data](#toc6_)    \n",
-    "  - [Explore the time series dataset test suites](#toc6_1_)    \n",
-    "  - [Initialize the dataset](#toc6_2_)    \n",
-    "  - [Run time series dataset test suite on raw dataset](#toc6_3_)    \n",
-    "- [Preprocess data](#toc7_)    \n",
-    "  - [Handle frequencies, missing values and stationairty](#toc7_1_)    \n",
-    "- [Run data validation test suite on processed data](#toc8_)    \n",
-    "- [Load pre-trained models](#toc9_)    \n",
-    "  - [Load pre-trained models](#toc9_1_)    \n",
-    "  - [Initialize Validmind models](#toc9_2_)    \n",
-    "- [Run model validation test suite on models](#toc10_)    \n",
-    "  - [Explore the time series model validation test suite](#toc10_1_)    \n",
-    "  - [Run model validation test suite on a list of models](#toc10_2_)    \n",
-    "- [Next steps](#toc11_)    \n",
-    "  - [Work with your model documentation](#toc11_1_)    \n",
-    "  - [Discover more learning resources](#toc11_2_)    \n",
-    "\n",
-    "<!-- vscode-jupyter-toc-config\n",
-    "\tnumbering=false\n",
-    "\tanchor=true\n",
-    "\tflat=false\n",
-    "\tminLevel=2\n",
-    "\tmaxLevel=4\n",
-    "\t/vscode-jupyter-toc-config -->\n",
-    "<!-- THIS CELL WILL BE REPLACED ON TOC UPDATE. DO NOT WRITE YOUR TEXT IN THIS CELL -->"
-   ]
-  },
-  {
-   "cell_type": "markdown",
-   "metadata": {},
-   "source": [
-    "<a id='toc1_'></a>\n",
-    "\n",
-    "## About ValidMind\n",
-    "\n",
-    "ValidMind is a platform for managing model risk, including risk associated with AI and statistical models.\n",
-    "\n",
-    "You use the ValidMind Developer Framework to automate documentation and validation tests, and then use the ValidMind AI Risk Platform UI to collaborate on model documentation. Together, these products simplify model risk management, facilitate compliance with regulations and institutional standards, and enhance collaboration between yourself and model validators.\n",
-    "\n",
-    "<a id='toc1_1_'></a>\n",
-    "\n",
-    "### Before you begin\n",
-    "\n",
-    "This notebook assumes you have basic familiarity with Python, including an understanding of how functions work. If you are new to Python, you can still run the notebook but we recommend further familiarizing yourself with the language. \n",
-    "\n",
-    "If you encounter errors due to missing modules in your Python environment, install the modules with `pip install`, and then re-run the notebook. For more help, refer to [Installing Python Modules](https://docs.python.org/3/installing/index.html).\n",
-    "\n",
-    "<a id='toc1_2_'></a>\n",
-    "\n",
-    "### New to ValidMind?\n",
-    "\n",
-    "If you haven't already seen our [Get started with the ValidMind Developer Framework](https://docs.validmind.ai/guide/get-started-developer-framework.html), we recommend you explore the available resources for developers at some point. There, you can learn more about documenting models, find code samples, or read our developer reference.\n",
-    "\n",
-    "<div class=\"alert alert-block alert-info\" style=\"background-color: #f7e4ee; color: #222425; border: 1px solid #222425;\">For access to all features available in this notebook, create a free ValidMind account.\n",
-    "\n",
-    "Signing up is FREE — <a href=\"https://app.prod.validmind.ai\"><b>Sign up now</b></a></div>\n",
-    "\n",
-    "<a id='toc1_3_'></a>\n",
-    "\n",
-<<<<<<< HEAD
-    ":::\n",
-    "\n",
-    "<a id='toc1_3_'></a>\n",
-    "\n",
-=======
->>>>>>> 15da92f4
-    "### Key concepts\n",
-    "\n",
-    "**Model documentation**: A structured and detailed record pertaining to a model, encompassing key components such as its underlying assumptions, methodologies, data sources, inputs, performance metrics, evaluations, limitations, and intended uses. It serves to ensure transparency, adherence to regulatory requirements, and a clear understanding of potential risks associated with the model’s application.\n",
-    "\n",
-    "**Documentation template**: Functions as a test suite and lays out the structure of model documentation, segmented into various sections and sub-sections. Documentation templates define the structure of your model documentation, specifying the tests that should be run, and how the results should be displayed.\n",
-    "\n",
-    "**Tests**: A function contained in the ValidMind Developer Framework, designed to run a specific quantitative test on the dataset or model. Tests are the building blocks of ValidMind, used to evaluate and document models and datasets, and can be run individually or as part of a suite defined by your model documentation template.\n",
-    "\n",
-    "**Metrics**: A subset of tests that do not have thresholds. In the context of this notebook, metrics and tests can be thought of as interchangeable concepts.\n",
-    "\n",
-    "**Custom metrics**: Custom metrics are functions that you define to evaluate your model or dataset. These functions can be registered with ValidMind to be used in the platform.\n",
-    "\n",
-    "**Inputs**: Objects to be evaluated and documented in the ValidMind framework. They can be any of the following:\n",
-    "\n",
-    "  - **model**: A single model that has been initialized in ValidMind with [`vm.init_model()`](https://docs.validmind.ai/validmind/validmind.html#init_model).\n",
-    "  - **dataset**: Single dataset that has been initialized in ValidMind with [`vm.init_dataset()`](https://docs.validmind.ai/validmind/validmind.html#init_dataset).\n",
-    "  - **models**: A list of ValidMind models - usually this is used when you want to compare multiple models in your custom metric.\n",
-    "  - **datasets**: A list of ValidMind datasets - usually this is used when you want to compare multiple datasets in your custom metric. See this [example](https://docs.validmind.ai/notebooks/how_to/run_tests_that_require_multiple_datasets.html) for more information.\n",
-    "\n",
-    "**Parameters**: Additional arguments that can be passed when running a ValidMind test, used to pass additional information to a metric, customize its behavior, or provide additional context.\n",
-    "\n",
-    "**Outputs**: Custom metrics can return elements like tables or plots. Tables may be a list of dictionaries (each representing a row) or a pandas DataFrame. Plots may be matplotlib or plotly figures.\n",
-    "\n",
-    "**Test suites**: Collections of tests designed to run together to automate and generate model documentation end-to-end for specific use-cases.\n",
-    "\n",
-    "Example: the [`classifier_full_suite`](https://docs.validmind.ai/validmind/validmind/test_suites/classifier.html#ClassifierFullSuite) test suite runs tests from the [`tabular_dataset`](https://docs.validmind.ai/validmind/validmind/test_suites/tabular_datasets.html) and [`classifier`](https://docs.validmind.ai/validmind/validmind/test_suites/classifier.html) test suites to fully document the data and model sections for binary classification model use-cases.\n"
-   ]
-  },
-  {
-   "cell_type": "markdown",
-   "metadata": {},
-   "source": [
-    "<a id='toc2_'></a>\n",
-<<<<<<< HEAD
-    "\n",
-    "## Before you begin\n",
-    "\n",
-    "::: {.callout-tip}\n",
-    "\n",
-    "<a id='toc2_1_'></a>\n",
-    "\n",
-    "### New to ValidMind?\n",
-=======
-    "\n",
-    "## Before you begin\n",
->>>>>>> 15da92f4
-    "\n",
-    "<div class=\"alert alert-block alert-info\" style=\"background-color: #f7e4ee; color: #222425; border: 1px solid #222425;\">For access to all features available in this notebook, create a free ValidMind account.\n",
-    "\n",
-    "Signing up is FREE — <a href=\"https://app.prod.validmind.ai\"><b>Sign up now</b></a></div>\n",
-    "\n",
-    "If you encounter errors due to missing modules in your Python environment, install the modules with `pip install`, and then re-run the notebook. For more help, refer to [Installing Python Modules](https://docs.python.org/3/installing/index.html).\n"
-   ]
-  },
-  {
-   "cell_type": "markdown",
-   "metadata": {},
-   "source": [
-    "<a id='toc3_'></a>\n",
-    "\n",
-    "## Install the client library\n",
-    "\n",
-    "The client library provides Python support for the ValidMind Developer Framework. To install it:\n"
-   ]
-  },
-  {
-   "cell_type": "code",
-   "execution_count": null,
-   "metadata": {},
-   "outputs": [],
-   "source": [
-    "%pip install -q validmind"
-   ]
-  },
-  {
-   "cell_type": "markdown",
-   "metadata": {},
-   "source": [
-    "<a id='toc4_'></a>\n",
-    "\n",
-    "## Initialize the client library\n",
-    "\n",
-    "ValidMind generates a unique _code snippet_ for each registered model to connect with your developer environment. You initialize the client library with this code snippet, which ensures that your documentation and tests are uploaded to the correct model when you run the notebook.\n",
-    "\n",
-    "Get your code snippet:\n",
-    "\n",
-    "1. In a browser, log into the [Platform UI](https://app.prod.validmind.ai).\n",
-    "\n",
-    "2. In the left sidebar, navigate to **Model Inventory** and click **+ Register new model**.\n",
-    "\n",
-    "3. Enter the model details, making sure to select **Time Series Forecasting** as the template and **Credit Risk - Underwriting - Loan** as the use case, and click **Continue**. ([Need more help?](https://docs.validmind.ai/guide/register-models-in-model-inventory.html))\n",
-    "\n",
-    "4. Go to **Getting Started** and click **Copy snippet to clipboard**.\n",
-    "\n",
-    "Next, replace this placeholder with your own code snippet:\n"
-   ]
-  },
-  {
-   "cell_type": "code",
-   "execution_count": null,
-   "metadata": {},
-   "outputs": [],
-   "source": [
-    "# Replace with your code snippet\n",
-    "\n",
-    "import validmind as vm\n",
-    "\n",
-    "vm.init(\n",
-    "    api_host=\"...\",\n",
-    "    api_host=\"https://api.prod.validmind.ai/api/v1/tracking\",\n",
-    "    api_key=\"...\",\n",
-    "    api_secret=\"...\",\n",
-    "    project=\"...\"\n",
-    ")"
-   ]
-  },
-  {
-   "cell_type": "markdown",
-   "metadata": {},
-   "source": [
-    "<a id='toc4_1_1_'></a>\n",
-    "\n",
-    "#### Explore available test suites\n",
-    "\n",
-    "In this notebook we will run a collection of test suites that are available in the ValidMind Developer Framework. Test suites group together a collection of tests that are relevant for a specific use case. In our case, we will run test different test suites for time series forecasting models. Once a test suite runs successfully, its results will be automatically uploaded to the ValidMind platform.\n"
-   ]
-  },
-  {
-   "cell_type": "code",
-   "execution_count": null,
-   "metadata": {},
-   "outputs": [],
-   "source": [
-    "vm.test_suites.list_suites()"
-   ]
-  },
-  {
-   "cell_type": "markdown",
-   "metadata": {},
-   "source": [
-    "For our example use case we will run the following test suites:\n",
-    "\n",
-    "- `time_series_dataset`\n",
-    "- `time_series_model_validation`\n"
-   ]
-  },
-  {
-   "cell_type": "markdown",
-   "metadata": {},
-   "source": [
-    "<a id='toc5_'></a>\n",
-    "\n",
-    "## Import raw data\n"
-   ]
-  },
-  {
-   "cell_type": "markdown",
-   "metadata": {},
-   "source": [
-    "<a id='toc5_1_'></a>\n",
-    "\n",
-    "### Import FRED dataset\n",
-    "\n",
-    "Federal Reserve Economic Data, or FRED, is a comprehensive database maintained by the Federal Reserve Bank of St. Louis. It offers a wide array of economic data from various sources, including U.S. government agencies and international organizations. The dataset encompasses numerous economic indicators across various categories such as employment, consumer price indices, money supply, and gross domestic product, among others.\n",
-    "\n",
-    "FRED provides a valuable resource for researchers, policymakers, and anyone interested in understanding economic trends and conducting economic analysis. The platform also includes tools for data visualization, which can help users interpret complex economic data and identify trends over time.\n",
-    "\n",
-    "The following code snippet imports a sample FRED dataset into a Pandas dataframe:\n"
-   ]
-  },
-  {
-   "cell_type": "code",
-   "execution_count": null,
-   "metadata": {},
-   "outputs": [],
-   "source": [
-    "from validmind.datasets.regression import fred_deposits as demo_dataset\n",
-    "\n",
-    "df = demo_dataset.load_data()\n",
-    "df"
-   ]
-  },
-  {
-   "cell_type": "markdown",
-   "metadata": {},
-   "source": [
-    "<a id='toc6_'></a>\n",
-    "\n",
-    "## Run data validation test suite on raw data\n"
-   ]
-  },
-  {
-   "cell_type": "markdown",
-   "metadata": {},
-   "source": [
-    "<a id='toc6_1_'></a>\n",
-    "\n",
-    "### Explore the time series dataset test suites\n",
-    "\n",
-    "Let's see what tests are included on each test suite:\n"
-   ]
-  },
-  {
-   "cell_type": "code",
-   "execution_count": null,
-   "metadata": {},
-   "outputs": [],
-   "source": [
-    "vm.test_suites.describe_suite(\"time_series_data_quality\")"
-   ]
-  },
-  {
-   "cell_type": "code",
-   "execution_count": null,
-   "metadata": {},
-   "outputs": [],
-   "source": [
-    "vm.test_suites.describe_suite(\"time_series_univariate\")"
-   ]
-  },
-  {
-   "cell_type": "markdown",
-   "metadata": {},
-   "source": [
-    "<a id='toc6_2_'></a>\n",
-    "\n",
-    "### Initialize the dataset\n",
-    "\n",
-    "Use the ValidMind Developer Framework to initialize the dataset object:\n"
-   ]
-  },
-  {
-   "cell_type": "code",
-   "execution_count": null,
-   "metadata": {},
-   "outputs": [],
-   "source": [
-    "vm_dataset = vm.init_dataset(\n",
-    "    input_id=\"raw_dataset\",\n",
-    "    dataset=df,\n",
-    "    target_column=demo_dataset.target_column,\n",
-    ")"
-   ]
-  },
-  {
-   "cell_type": "markdown",
-   "metadata": {},
-   "source": [
-    "<a id='toc6_3_'></a>\n",
-    "\n",
-    "### Run time series dataset test suite on raw dataset\n",
-    "\n",
-    "Next, use the ValidMind Developer Framework to run the test suite for time series datasets:\n"
-   ]
-  },
-  {
-   "cell_type": "code",
-   "execution_count": null,
-   "metadata": {},
-   "outputs": [],
-   "source": [
-    "config = {\n",
-    "    # TIME SERIES DATA QUALITY PARAMS\n",
-    "    \"validmind.data_validation.TimeSeriesOutliers\": {\n",
-    "        \"params\": {\n",
-    "            \"zscore_threshold\": 3\n",
-    "        }\n",
-    "    },\n",
-    "    \"validmind.data_validation.TimeSeriesMissingValues\": {\n",
-    "        \"params\": {\n",
-    "            \"min_threshold\": 2\n",
-    "        }\n",
-    "    },\n",
-    "\n",
-    "    # TIME SERIES UNIVARIATE PARAMS\n",
-    "    \"validmind.data_validation.RollingStatsPlot\": {\n",
-    "        \"params\": {\n",
-    "            \"window_size\": 12\n",
-    "        }\n",
-    "    },\n",
-    "    \"validmind.data_validation.SeasonalDecompose\": {\n",
-    "        \"params\": {\n",
-    "            \"seasonal_model\": \"additive\"\n",
-    "        }\n",
-    "    },\n",
-    "    \"validmind.data_validation.AutoSeasonality\": {\n",
-    "        \"params\": {\n",
-    "            \"min_period\": 1,\n",
-    "            \"max_period\": 3\n",
-    "        }\n",
-    "    },\n",
-    "    \"validmind.data_validation.AutoStationarity\": {\n",
-    "        \"params\": {\n",
-    "            \"max_order\": 3,\n",
-    "            \"threshold\": 0.05\n",
-    "        }\n",
-    "    },\n",
-    "    \"validmind.data_validation.AutoAR\": {\n",
-    "        \"params\": {\n",
-    "            \"max_ar_order\": 2\n",
-    "        }\n",
-    "    },\n",
-    "    \"validmind.data_validation.AutoMA\": {\n",
-    "        \"params\": {\n",
-    "            \"max_ma_order\": 2\n",
-    "        }\n",
-    "    },\n",
-    "\n",
-    "    # TIME SERIES MULTIVARIATE PARAMS\n",
-    "    \"validmind.data_validation.LaggedCorrelationHeatmap\": {\n",
-    "        \"params\": {\n",
-    "            \"target_col\": demo_dataset.target_column,\n",
-    "            \"independent_vars\": demo_dataset.feature_columns\n",
-    "        }\n",
-    "    },\n",
-    "    \"validmind.data_validation.EngleGrangerCoint\": {\n",
-    "        \"params\": {\n",
-    "            \"threshold\": 0.05\n",
-    "        }\n",
-    "    },\n",
-    "}\n",
-    "\n",
-    "full_suite = vm.run_test_suite(\n",
-    "    \"time_series_dataset\",\n",
-    "    inputs={\n",
-    "        \"dataset\": vm_dataset,\n",
-    "    },\n",
-    "    config=config,\n",
-    ")"
-   ]
-  },
-  {
-   "cell_type": "markdown",
-   "metadata": {},
-   "source": [
-    "<a id='toc7_'></a>\n",
-    "\n",
-    "## Preprocess data\n"
-   ]
-  },
-  {
-   "cell_type": "markdown",
-   "metadata": {},
-   "source": [
-    "<a id='toc7_1_'></a>\n",
-    "\n",
-    "### Handle frequencies, missing values and stationairty\n"
-   ]
-  },
-  {
-   "cell_type": "code",
-   "execution_count": null,
-   "metadata": {},
-   "outputs": [],
-   "source": [
-    "# Sample frequencies to Monthly\n",
-    "resampled_df = df.resample(\"MS\").last()\n",
-    "\n",
-    "#  Remove all missing values\n",
-    "nona_df = resampled_df.dropna()\n",
-    "\n",
-    "#  Take the first different across all variables\n",
-    "preprocessed_df = nona_df.diff().dropna()"
-   ]
-  },
-  {
-   "cell_type": "markdown",
-   "metadata": {},
-   "source": [
-    "<a id='toc8_'></a>\n",
-    "\n",
-    "## Run data validation test suite on processed data\n"
-   ]
-  },
-  {
-   "cell_type": "code",
-   "execution_count": null,
-   "metadata": {},
-   "outputs": [],
-   "source": [
-    "vm_dataset = vm.init_dataset(\n",
-    "    input_id=\"preprocess_dataset\",\n",
-    "    dataset=preprocessed_df,\n",
-    "    target_column=demo_dataset.target_column,\n",
-    ")\n",
-    "\n",
-    "full_suite = vm.run_test_suite(\n",
-    "    \"time_series_dataset\",\n",
-    "    inputs={\"dataset\": vm_dataset},\n",
-    "    config=config,\n",
-    ")"
-   ]
-  },
-  {
-   "cell_type": "markdown",
-   "metadata": {},
-   "source": [
-    "<a id='toc9_'></a>\n",
-    "\n",
-    "## Load pre-trained models\n"
-   ]
-  },
-  {
-   "cell_type": "markdown",
-   "metadata": {},
-   "source": [
-    "<a id='toc9_1_'></a>\n",
-    "\n",
-    "### Load pre-trained models\n"
-   ]
-  },
-  {
-   "cell_type": "code",
-   "execution_count": null,
-   "metadata": {},
-   "outputs": [],
-   "source": [
-    "from validmind.datasets.regression import fred as demo_dataset\n",
-    "\n",
-    "model_A, train_df_A, test_df_A = demo_dataset.load_model('fred_loan_rates_model_3')\n",
-    "model_B, train_df_B, test_df_B = demo_dataset.load_model('fred_loan_rates_model_4')"
-   ]
-  },
-  {
-   "cell_type": "markdown",
-   "metadata": {},
-   "source": [
-    "<a id='toc9_2_'></a>\n",
-    "\n",
-    "### Initialize Validmind models\n"
-   ]
-  },
-  {
-   "cell_type": "code",
-   "execution_count": null,
-   "metadata": {},
-   "outputs": [],
-   "source": [
-    "# Initialize training and testing datasets for model A\n",
-    "vm_train_ds_A = vm.init_dataset(\n",
-    "    input_id=\"train_a_dataset\",\n",
-    "    dataset=train_df_A,\n",
-    "    target_column=demo_dataset.target_column\n",
-    ")\n",
-    "vm_test_ds_A = vm.init_dataset(\n",
-    "    input_id=\"test_a_dataset\",\n",
-    "    dataset=test_df_A,\n",
-    "    target_column=demo_dataset.target_column\n",
-    ")\n",
-    "\n",
-    "# Initialize training and testing datasets for model B\n",
-    "vm_train_ds_B = vm.init_dataset(\n",
-    "    input_id=\"train_b_dataset\",\n",
-    "    dataset=train_df_B,\n",
-    "    target_column=demo_dataset.target_column\n",
-    ")\n",
-    "vm_test_ds_B = vm.init_dataset(\n",
-    "    input_id=\"test_b_dataset\",\n",
-    "    dataset=test_df_B,\n",
-    "    target_column=demo_dataset.target_column\n",
-    ")\n",
-    "\n",
-    "# Initialize model A\n",
-    "vm_model_A = vm.init_model(\n",
-    "    input_id=\"model_a\",\n",
-    "    model=model_A,\n",
-    "\n",
-    ")\n",
-    "\n",
-    "vm_train_ds_A.assign_predictions(model=vm_model_A)\n",
-    "vm_test_ds_A.assign_predictions(model=vm_model_A)\n",
-    "\n",
-    "# Initialize model B\n",
-    "vm_model_B = vm.init_model(\n",
-    "    input_id=\"model_b\",\n",
-    "    model=model_B,\n",
-    ")\n",
-    "vm_train_ds_B.assign_predictions(model=vm_model_B)\n",
-    "vm_test_ds_B.assign_predictions(model=vm_model_B)\n",
-    "\n",
-    "models = [vm_model_A, vm_model_B]"
-   ]
-  },
-  {
-   "cell_type": "markdown",
-   "metadata": {},
-   "source": [
-    "<a id='toc10_'></a>\n",
-    "\n",
-    "## Run model validation test suite on models\n"
-   ]
-  },
-  {
-   "cell_type": "markdown",
-   "metadata": {},
-   "source": [
-    "<a id='toc10_1_'></a>\n",
-    "\n",
-    "### Explore the time series model validation test suite\n"
-   ]
-  },
-  {
-   "cell_type": "code",
-   "execution_count": null,
-   "metadata": {},
-   "outputs": [],
-   "source": [
-    "vm.test_suites.describe_test_suite(\"time_series_model_validation\")"
-   ]
-  },
-  {
-   "cell_type": "markdown",
-   "metadata": {},
-   "source": [
-    "<a id='toc10_2_'></a>\n",
-    "\n",
-    "### Run model validation test suite on a list of models\n"
-   ]
-  },
-  {
-   "cell_type": "code",
-   "execution_count": null,
-   "metadata": {},
-   "outputs": [],
-   "source": [
-    "config = {\n",
-    "    \"validmind.model_validation.statsmodels.RegressionModelForecastPlotLevels\": {\n",
-    "        \"params\": {\n",
-    "            \"transformation\": \"integrate\",\n",
-    "        }\n",
-    "    },\n",
-    "    \"validmind.model_validation.statsmodels.RegressionModelSensitivityPlot\": {\n",
-    "        \"params\": {\n",
-    "            \"transformation\": \"integrate\",\n",
-    "            \"shocks\": [0.3],\n",
-    "        }\n",
-    "    },\n",
-    "    \"validmind.model_validation.statsmodels.RegressionModelsPerformance\": {\n",
-    "        \"inputs\": {\n",
-    "            \"in_sample_datasets\": (vm_train_ds_A, vm_train_ds_B),\n",
-    "            \"out_of_sample_datasets\": (vm_test_ds_A, vm_test_ds_B),\n",
-    "            \"models\": models,\n",
-    "        },\n",
-    "        \"params\": {\n",
-    "            \"transformation\": \"integrate\",\n",
-    "            \"shocks\": [0.3],\n",
-    "        }\n",
-    "    },\n",
-    "    \"validmind.model_validation.statsmodels.RegressionModelForecastPlotLevels\": {\n",
-    "        \"inputs\": {\n",
-    "            \"datasets\": (vm_train_ds_A, vm_test_ds_A),\n",
-    "            \"models\": [vm_model_A],\n",
-    "        },\n",
-    "    },\n",
-    "    \"validmind.model_validation.statsmodels.RegressionModelSensitivityPlot\": {\n",
-    "        \"inputs\": {\n",
-    "            \"datasets\": (vm_train_ds_A, vm_test_ds_A),\n",
-    "            \"models\": [vm_model_A],\n",
-    "        },\n",
-    "    }\n",
-    "}\n",
-    "\n",
-    "full_suite = vm.run_test_suite(\n",
-    "    \"time_series_model_validation\",\n",
-    "    inputs={\n",
-    "        \"dataset\": vm_train_ds_A,\n",
-    "        \"datasets\": (vm_train_ds_A, vm_test_ds_A),\n",
-    "        \"model\": vm_model_A,\n",
-    "        \"models\": models,\n",
-    "    },\n",
-    "    config=config,\n",
-    ")"
-   ]
-  },
-  {
-   "cell_type": "markdown",
-   "metadata": {},
-   "source": [
-    "<a id='toc11_'></a>\n",
-    "\n",
-    "## Next steps\n",
-    "\n",
-    "You can look at the results of this test suite right in the notebook where you ran the code, as you would expect. But there is a better way — use the ValidMind platform to work with your model documentation.\n",
-    "\n",
-    "<a id='toc11_1_'></a>\n",
-    "\n",
-    "### Work with your model documentation\n",
-    "\n",
-    "1. From the [**Model Inventory**](https://app.prod.validmind.ai/model-inventory) in the ValidMind Platform UI, go to the model you registered earlier.\n",
-    "\n",
-    "2. Click and expand the **Model Development** section.\n",
-    "\n",
-    "What you see is the full draft of your model documentation in a more easily consumable version. From here, you can make qualitative edits to model documentation, view guidelines, collaborate with validators, and submit your model documentation for approval when it's ready. [Learn more ...](https://docs.validmind.ai/guide/working-with-model-documentation.html)\n",
-    "\n",
-    "<a id='toc11_2_'></a>\n",
-    "\n",
-    "### Discover more learning resources\n",
-    "\n",
-    "We offer many interactive notebooks to help you document models:\n",
-    "\n",
-    "- [Run tests & test suites](https://docs.validmind.ai/guide/testing-overview.html)\n",
-    "- [Code samples](https://docs.validmind.ai/guide/samples-jupyter-notebooks.html)\n",
-    "\n",
-    "Or, visit our [documentation](https://docs.validmind.ai/) to learn more about ValidMind."
-   ]
-  }
- ],
- "metadata": {
-  "kernelspec": {
-   "display_name": "validmind-1QuffXMV-py3.9",
-   "language": "python",
-   "name": "python3"
-  },
-  "language_info": {
-   "codemirror_mode": {
-    "name": "ipython",
-    "version": 3
-   },
-   "file_extension": ".py",
-   "mimetype": "text/x-python",
-   "name": "python",
-   "nbconvert_exporter": "python",
-   "pygments_lexer": "ipython3",
-   "version": "3.8.13"
-  }
- },
- "nbformat": 4,
- "nbformat_minor": 2
+    "cells": [
+        {
+            "cell_type": "markdown",
+            "metadata": {},
+            "source": [
+                "# Document a time series forecasting model\n",
+                "\n",
+                "Automatically document time series forecasting models by running the test suite for time series datasets.\n",
+                "\n",
+                "This interactive notebook shows you how to use the ValidMind Developer Framework to import and prepare data and before running a data validation test suite, followed by loading a pre-trained model and running a model validation test suite.\n",
+                "\n",
+                "As part of the notebook, you will learn how to:\n",
+                "\n",
+                "- Import raw data\n",
+                "- Run data validation test suite on raw data\n",
+                "- Preprocess data\n",
+                "- Run data validation test suite on processed data\n",
+                "- Load pre-trained models\n",
+                "- Run model validation test suite on models\n"
+            ]
+        },
+        {
+            "cell_type": "markdown",
+            "metadata": {},
+            "source": [
+                "## Contents\n",
+                "- [About ValidMind](#toc1_)    \n",
+                "  - [Before you begin](#toc1_1_)    \n",
+                "  - [New to ValidMind?](#toc1_2_)    \n",
+                "  - [Key concepts](#toc1_3_)    \n",
+                "- [Before you begin](#toc2_)    \n",
+                "  - [New to ValidMind?](#toc2_1_)    \n",
+                "- [Install the client library](#toc3_)    \n",
+                "- [Initialize the client library](#toc4_)    \n",
+                "    - [Explore available test suites](#toc4_1_1_)    \n",
+                "- [Import raw data](#toc5_)    \n",
+                "  - [Import FRED dataset](#toc5_1_)    \n",
+                "- [Run data validation test suite on raw data](#toc6_)    \n",
+                "  - [Explore the time series dataset test suites](#toc6_1_)    \n",
+                "  - [Initialize the dataset](#toc6_2_)    \n",
+                "  - [Run time series dataset test suite on raw dataset](#toc6_3_)    \n",
+                "- [Preprocess data](#toc7_)    \n",
+                "  - [Handle frequencies, missing values and stationairty](#toc7_1_)    \n",
+                "- [Run data validation test suite on processed data](#toc8_)    \n",
+                "- [Load pre-trained models](#toc9_)    \n",
+                "  - [Load pre-trained models](#toc9_1_)    \n",
+                "  - [Initialize Validmind models](#toc9_2_)    \n",
+                "- [Run model validation test suite on models](#toc10_)    \n",
+                "  - [Explore the time series model validation test suite](#toc10_1_)    \n",
+                "  - [Run model validation test suite on a list of models](#toc10_2_)    \n",
+                "- [Next steps](#toc11_)    \n",
+                "  - [Work with your model documentation](#toc11_1_)    \n",
+                "  - [Discover more learning resources](#toc11_2_)    \n",
+                "\n",
+                "<!-- vscode-jupyter-toc-config\n",
+                "\tnumbering=false\n",
+                "\tanchor=true\n",
+                "\tflat=false\n",
+                "\tminLevel=2\n",
+                "\tmaxLevel=4\n",
+                "\t/vscode-jupyter-toc-config -->\n",
+                "<!-- THIS CELL WILL BE REPLACED ON TOC UPDATE. DO NOT WRITE YOUR TEXT IN THIS CELL -->"
+            ]
+        },
+        {
+            "cell_type": "markdown",
+            "metadata": {},
+            "source": [
+                "<a id='toc1_'></a>\n",
+                "\n",
+                "## About ValidMind\n",
+                "\n",
+                "ValidMind is a platform for managing model risk, including risk associated with AI and statistical models.\n",
+                "\n",
+                "You use the ValidMind Developer Framework to automate documentation and validation tests, and then use the ValidMind AI Risk Platform UI to collaborate on model documentation. Together, these products simplify model risk management, facilitate compliance with regulations and institutional standards, and enhance collaboration between yourself and model validators.\n",
+                "\n",
+                "<a id='toc1_1_'></a>\n",
+                "\n",
+                "### Before you begin\n",
+                "\n",
+                "This notebook assumes you have basic familiarity with Python, including an understanding of how functions work. If you are new to Python, you can still run the notebook but we recommend further familiarizing yourself with the language. \n",
+                "\n",
+                "If you encounter errors due to missing modules in your Python environment, install the modules with `pip install`, and then re-run the notebook. For more help, refer to [Installing Python Modules](https://docs.python.org/3/installing/index.html).\n",
+                "\n",
+                "<a id='toc1_2_'></a>\n",
+                "\n",
+                "### New to ValidMind?\n",
+                "\n",
+                "If you haven't already seen our [Get started with the ValidMind Developer Framework](https://docs.validmind.ai/guide/get-started-developer-framework.html), we recommend you explore the available resources for developers at some point. There, you can learn more about documenting models, find code samples, or read our developer reference.\n",
+                "\n",
+                "<div class=\"alert alert-block alert-info\" style=\"background-color: #f7e4ee; color: #222425; border: 1px solid #222425;\">For access to all features available in this notebook, create a free ValidMind account.\n",
+                "\n",
+                "Signing up is FREE — <a href=\"https://app.prod.validmind.ai\"><b>Sign up now</b></a></div>\n",
+                "\n",
+                "<a id='toc1_3_'></a>\n",
+                "\n",
+                "### Key concepts\n",
+                "\n",
+                "**Model documentation**: A structured and detailed record pertaining to a model, encompassing key components such as its underlying assumptions, methodologies, data sources, inputs, performance metrics, evaluations, limitations, and intended uses. It serves to ensure transparency, adherence to regulatory requirements, and a clear understanding of potential risks associated with the model’s application.\n",
+                "\n",
+                "**Documentation template**: Functions as a test suite and lays out the structure of model documentation, segmented into various sections and sub-sections. Documentation templates define the structure of your model documentation, specifying the tests that should be run, and how the results should be displayed.\n",
+                "\n",
+                "**Tests**: A function contained in the ValidMind Developer Framework, designed to run a specific quantitative test on the dataset or model. Tests are the building blocks of ValidMind, used to evaluate and document models and datasets, and can be run individually or as part of a suite defined by your model documentation template.\n",
+                "\n",
+                "**Metrics**: A subset of tests that do not have thresholds. In the context of this notebook, metrics and tests can be thought of as interchangeable concepts.\n",
+                "\n",
+                "**Custom metrics**: Custom metrics are functions that you define to evaluate your model or dataset. These functions can be registered with ValidMind to be used in the platform.\n",
+                "\n",
+                "**Inputs**: Objects to be evaluated and documented in the ValidMind framework. They can be any of the following:\n",
+                "\n",
+                "  - **model**: A single model that has been initialized in ValidMind with [`vm.init_model()`](https://docs.validmind.ai/validmind/validmind.html#init_model).\n",
+                "  - **dataset**: Single dataset that has been initialized in ValidMind with [`vm.init_dataset()`](https://docs.validmind.ai/validmind/validmind.html#init_dataset).\n",
+                "  - **models**: A list of ValidMind models - usually this is used when you want to compare multiple models in your custom metric.\n",
+                "  - **datasets**: A list of ValidMind datasets - usually this is used when you want to compare multiple datasets in your custom metric. See this [example](https://docs.validmind.ai/notebooks/how_to/run_tests_that_require_multiple_datasets.html) for more information.\n",
+                "\n",
+                "**Parameters**: Additional arguments that can be passed when running a ValidMind test, used to pass additional information to a metric, customize its behavior, or provide additional context.\n",
+                "\n",
+                "**Outputs**: Custom metrics can return elements like tables or plots. Tables may be a list of dictionaries (each representing a row) or a pandas DataFrame. Plots may be matplotlib or plotly figures.\n",
+                "\n",
+                "**Test suites**: Collections of tests designed to run together to automate and generate model documentation end-to-end for specific use-cases.\n",
+                "\n",
+                "Example: the [`classifier_full_suite`](https://docs.validmind.ai/validmind/validmind/test_suites/classifier.html#ClassifierFullSuite) test suite runs tests from the [`tabular_dataset`](https://docs.validmind.ai/validmind/validmind/test_suites/tabular_datasets.html) and [`classifier`](https://docs.validmind.ai/validmind/validmind/test_suites/classifier.html) test suites to fully document the data and model sections for binary classification model use-cases.\n"
+            ]
+        },
+        {
+            "cell_type": "markdown",
+            "metadata": {},
+            "source": [
+                "<a id='toc2_'></a>\n",
+                "\n",
+                "## Before you begin\n",
+                "\n",
+                "<div class=\"alert alert-block alert-info\" style=\"background-color: #f7e4ee; color: #222425; border: 1px solid #222425;\">For access to all features available in this notebook, create a free ValidMind account.\n",
+                "\n",
+                "Signing up is FREE — <a href=\"https://app.prod.validmind.ai\"><b>Sign up now</b></a></div>\n",
+                "\n",
+                "If you encounter errors due to missing modules in your Python environment, install the modules with `pip install`, and then re-run the notebook. For more help, refer to [Installing Python Modules](https://docs.python.org/3/installing/index.html).\n"
+            ]
+        },
+        {
+            "cell_type": "markdown",
+            "metadata": {},
+            "source": [
+                "<a id='toc3_'></a>\n",
+                "\n",
+                "## Install the client library\n",
+                "\n",
+                "The client library provides Python support for the ValidMind Developer Framework. To install it:\n"
+            ]
+        },
+        {
+            "cell_type": "code",
+            "execution_count": null,
+            "metadata": {},
+            "outputs": [],
+            "source": [
+                "%pip install -q validmind"
+            ]
+        },
+        {
+            "cell_type": "markdown",
+            "metadata": {},
+            "source": [
+                "<a id='toc4_'></a>\n",
+                "\n",
+                "## Initialize the client library\n",
+                "\n",
+                "ValidMind generates a unique _code snippet_ for each registered model to connect with your developer environment. You initialize the client library with this code snippet, which ensures that your documentation and tests are uploaded to the correct model when you run the notebook.\n",
+                "\n",
+                "Get your code snippet:\n",
+                "\n",
+                "1. In a browser, log into the [Platform UI](https://app.prod.validmind.ai).\n",
+                "\n",
+                "2. In the left sidebar, navigate to **Model Inventory** and click **+ Register new model**.\n",
+                "\n",
+                "3. Enter the model details, making sure to select **Time Series Forecasting** as the template and **Credit Risk - Underwriting - Loan** as the use case, and click **Continue**. ([Need more help?](https://docs.validmind.ai/guide/register-models-in-model-inventory.html))\n",
+                "\n",
+                "4. Go to **Getting Started** and click **Copy snippet to clipboard**.\n",
+                "\n",
+                "Next, replace this placeholder with your own code snippet:\n"
+            ]
+        },
+        {
+            "cell_type": "code",
+            "execution_count": null,
+            "metadata": {},
+            "outputs": [],
+            "source": [
+                "# Replace with your code snippet\n",
+                "\n",
+                "import validmind as vm\n",
+                "\n",
+                "vm.init(\n",
+                "    api_host=\"...\",\n",
+                "    api_host=\"https://api.prod.validmind.ai/api/v1/tracking\",\n",
+                "    api_key=\"...\",\n",
+                "    api_secret=\"...\",\n",
+                "    project=\"...\"\n",
+                ")"
+            ]
+        },
+        {
+            "cell_type": "markdown",
+            "metadata": {},
+            "source": [
+                "<a id='toc4_1_1_'></a>\n",
+                "\n",
+                "#### Explore available test suites\n",
+                "\n",
+                "In this notebook we will run a collection of test suites that are available in the ValidMind Developer Framework. Test suites group together a collection of tests that are relevant for a specific use case. In our case, we will run test different test suites for time series forecasting models. Once a test suite runs successfully, its results will be automatically uploaded to the ValidMind platform.\n"
+            ]
+        },
+        {
+            "cell_type": "code",
+            "execution_count": null,
+            "metadata": {},
+            "outputs": [],
+            "source": [
+                "vm.test_suites.list_suites()"
+            ]
+        },
+        {
+            "cell_type": "markdown",
+            "metadata": {},
+            "source": [
+                "For our example use case we will run the following test suites:\n",
+                "\n",
+                "- `time_series_dataset`\n",
+                "- `time_series_model_validation`\n"
+            ]
+        },
+        {
+            "cell_type": "markdown",
+            "metadata": {},
+            "source": [
+                "<a id='toc5_'></a>\n",
+                "\n",
+                "## Import raw data\n"
+            ]
+        },
+        {
+            "cell_type": "markdown",
+            "metadata": {},
+            "source": [
+                "<a id='toc5_1_'></a>\n",
+                "\n",
+                "### Import FRED dataset\n",
+                "\n",
+                "Federal Reserve Economic Data, or FRED, is a comprehensive database maintained by the Federal Reserve Bank of St. Louis. It offers a wide array of economic data from various sources, including U.S. government agencies and international organizations. The dataset encompasses numerous economic indicators across various categories such as employment, consumer price indices, money supply, and gross domestic product, among others.\n",
+                "\n",
+                "FRED provides a valuable resource for researchers, policymakers, and anyone interested in understanding economic trends and conducting economic analysis. The platform also includes tools for data visualization, which can help users interpret complex economic data and identify trends over time.\n",
+                "\n",
+                "The following code snippet imports a sample FRED dataset into a Pandas dataframe:\n"
+            ]
+        },
+        {
+            "cell_type": "code",
+            "execution_count": null,
+            "metadata": {},
+            "outputs": [],
+            "source": [
+                "from validmind.datasets.regression import fred_deposits as demo_dataset\n",
+                "\n",
+                "df = demo_dataset.load_data()\n",
+                "df"
+            ]
+        },
+        {
+            "cell_type": "markdown",
+            "metadata": {},
+            "source": [
+                "<a id='toc6_'></a>\n",
+                "\n",
+                "## Run data validation test suite on raw data\n"
+            ]
+        },
+        {
+            "cell_type": "markdown",
+            "metadata": {},
+            "source": [
+                "<a id='toc6_1_'></a>\n",
+                "\n",
+                "### Explore the time series dataset test suites\n",
+                "\n",
+                "Let's see what tests are included on each test suite:\n"
+            ]
+        },
+        {
+            "cell_type": "code",
+            "execution_count": null,
+            "metadata": {},
+            "outputs": [],
+            "source": [
+                "vm.test_suites.describe_suite(\"time_series_data_quality\")"
+            ]
+        },
+        {
+            "cell_type": "code",
+            "execution_count": null,
+            "metadata": {},
+            "outputs": [],
+            "source": [
+                "vm.test_suites.describe_suite(\"time_series_univariate\")"
+            ]
+        },
+        {
+            "cell_type": "markdown",
+            "metadata": {},
+            "source": [
+                "<a id='toc6_2_'></a>\n",
+                "\n",
+                "### Initialize the dataset\n",
+                "\n",
+                "Use the ValidMind Developer Framework to initialize the dataset object:\n"
+            ]
+        },
+        {
+            "cell_type": "code",
+            "execution_count": null,
+            "metadata": {},
+            "outputs": [],
+            "source": [
+                "vm_dataset = vm.init_dataset(\n",
+                "    input_id=\"raw_dataset\",\n",
+                "    dataset=df,\n",
+                "    target_column=demo_dataset.target_column,\n",
+                ")"
+            ]
+        },
+        {
+            "cell_type": "markdown",
+            "metadata": {},
+            "source": [
+                "<a id='toc6_3_'></a>\n",
+                "\n",
+                "### Run time series dataset test suite on raw dataset\n",
+                "\n",
+                "Next, use the ValidMind Developer Framework to run the test suite for time series datasets:\n"
+            ]
+        },
+        {
+            "cell_type": "code",
+            "execution_count": null,
+            "metadata": {},
+            "outputs": [],
+            "source": [
+                "config = {\n",
+                "    # TIME SERIES DATA QUALITY PARAMS\n",
+                "    \"validmind.data_validation.TimeSeriesOutliers\": {\n",
+                "        \"params\": {\n",
+                "            \"zscore_threshold\": 3\n",
+                "        }\n",
+                "    },\n",
+                "    \"validmind.data_validation.TimeSeriesMissingValues\": {\n",
+                "        \"params\": {\n",
+                "            \"min_threshold\": 2\n",
+                "        }\n",
+                "    },\n",
+                "\n",
+                "    # TIME SERIES UNIVARIATE PARAMS\n",
+                "    \"validmind.data_validation.RollingStatsPlot\": {\n",
+                "        \"params\": {\n",
+                "            \"window_size\": 12\n",
+                "        }\n",
+                "    },\n",
+                "    \"validmind.data_validation.SeasonalDecompose\": {\n",
+                "        \"params\": {\n",
+                "            \"seasonal_model\": \"additive\"\n",
+                "        }\n",
+                "    },\n",
+                "    \"validmind.data_validation.AutoSeasonality\": {\n",
+                "        \"params\": {\n",
+                "            \"min_period\": 1,\n",
+                "            \"max_period\": 3\n",
+                "        }\n",
+                "    },\n",
+                "    \"validmind.data_validation.AutoStationarity\": {\n",
+                "        \"params\": {\n",
+                "            \"max_order\": 3,\n",
+                "            \"threshold\": 0.05\n",
+                "        }\n",
+                "    },\n",
+                "    \"validmind.data_validation.AutoAR\": {\n",
+                "        \"params\": {\n",
+                "            \"max_ar_order\": 2\n",
+                "        }\n",
+                "    },\n",
+                "    \"validmind.data_validation.AutoMA\": {\n",
+                "        \"params\": {\n",
+                "            \"max_ma_order\": 2\n",
+                "        }\n",
+                "    },\n",
+                "\n",
+                "    # TIME SERIES MULTIVARIATE PARAMS\n",
+                "    \"validmind.data_validation.LaggedCorrelationHeatmap\": {\n",
+                "        \"params\": {\n",
+                "            \"target_col\": demo_dataset.target_column,\n",
+                "            \"independent_vars\": demo_dataset.feature_columns\n",
+                "        }\n",
+                "    },\n",
+                "    \"validmind.data_validation.EngleGrangerCoint\": {\n",
+                "        \"params\": {\n",
+                "            \"threshold\": 0.05\n",
+                "        }\n",
+                "    },\n",
+                "}\n",
+                "\n",
+                "full_suite = vm.run_test_suite(\n",
+                "    \"time_series_dataset\",\n",
+                "    inputs={\n",
+                "        \"dataset\": vm_dataset,\n",
+                "    },\n",
+                "    config=config,\n",
+                ")"
+            ]
+        },
+        {
+            "cell_type": "markdown",
+            "metadata": {},
+            "source": [
+                "<a id='toc7_'></a>\n",
+                "\n",
+                "## Preprocess data\n"
+            ]
+        },
+        {
+            "cell_type": "markdown",
+            "metadata": {},
+            "source": [
+                "<a id='toc7_1_'></a>\n",
+                "\n",
+                "### Handle frequencies, missing values and stationairty\n"
+            ]
+        },
+        {
+            "cell_type": "code",
+            "execution_count": null,
+            "metadata": {},
+            "outputs": [],
+            "source": [
+                "# Sample frequencies to Monthly\n",
+                "resampled_df = df.resample(\"MS\").last()\n",
+                "\n",
+                "#  Remove all missing values\n",
+                "nona_df = resampled_df.dropna()\n",
+                "\n",
+                "#  Take the first different across all variables\n",
+                "preprocessed_df = nona_df.diff().dropna()"
+            ]
+        },
+        {
+            "cell_type": "markdown",
+            "metadata": {},
+            "source": [
+                "<a id='toc8_'></a>\n",
+                "\n",
+                "## Run data validation test suite on processed data\n"
+            ]
+        },
+        {
+            "cell_type": "code",
+            "execution_count": null,
+            "metadata": {},
+            "outputs": [],
+            "source": [
+                "vm_dataset = vm.init_dataset(\n",
+                "    input_id=\"preprocess_dataset\",\n",
+                "    dataset=preprocessed_df,\n",
+                "    target_column=demo_dataset.target_column,\n",
+                ")\n",
+                "\n",
+                "full_suite = vm.run_test_suite(\n",
+                "    \"time_series_dataset\",\n",
+                "    inputs={\"dataset\": vm_dataset},\n",
+                "    config=config,\n",
+                ")"
+            ]
+        },
+        {
+            "cell_type": "markdown",
+            "metadata": {},
+            "source": [
+                "<a id='toc9_'></a>\n",
+                "\n",
+                "## Load pre-trained models\n"
+            ]
+        },
+        {
+            "cell_type": "markdown",
+            "metadata": {},
+            "source": [
+                "<a id='toc9_1_'></a>\n",
+                "\n",
+                "### Load pre-trained models\n"
+            ]
+        },
+        {
+            "cell_type": "code",
+            "execution_count": null,
+            "metadata": {},
+            "outputs": [],
+            "source": [
+                "from validmind.datasets.regression import fred as demo_dataset\n",
+                "\n",
+                "model_A, train_df_A, test_df_A = demo_dataset.load_model('fred_loan_rates_model_3')\n",
+                "model_B, train_df_B, test_df_B = demo_dataset.load_model('fred_loan_rates_model_4')"
+            ]
+        },
+        {
+            "cell_type": "markdown",
+            "metadata": {},
+            "source": [
+                "<a id='toc9_2_'></a>\n",
+                "\n",
+                "### Initialize Validmind models\n"
+            ]
+        },
+        {
+            "cell_type": "code",
+            "execution_count": null,
+            "metadata": {},
+            "outputs": [],
+            "source": [
+                "# Initialize training and testing datasets for model A\n",
+                "vm_train_ds_A = vm.init_dataset(\n",
+                "    input_id=\"train_a_dataset\",\n",
+                "    dataset=train_df_A,\n",
+                "    target_column=demo_dataset.target_column\n",
+                ")\n",
+                "vm_test_ds_A = vm.init_dataset(\n",
+                "    input_id=\"test_a_dataset\",\n",
+                "    dataset=test_df_A,\n",
+                "    target_column=demo_dataset.target_column\n",
+                ")\n",
+                "\n",
+                "# Initialize training and testing datasets for model B\n",
+                "vm_train_ds_B = vm.init_dataset(\n",
+                "    input_id=\"train_b_dataset\",\n",
+                "    dataset=train_df_B,\n",
+                "    target_column=demo_dataset.target_column\n",
+                ")\n",
+                "vm_test_ds_B = vm.init_dataset(\n",
+                "    input_id=\"test_b_dataset\",\n",
+                "    dataset=test_df_B,\n",
+                "    target_column=demo_dataset.target_column\n",
+                ")\n",
+                "\n",
+                "# Initialize model A\n",
+                "vm_model_A = vm.init_model(\n",
+                "    input_id=\"model_a\",\n",
+                "    model=model_A,\n",
+                "\n",
+                ")\n",
+                "\n",
+                "vm_train_ds_A.assign_predictions(model=vm_model_A)\n",
+                "vm_test_ds_A.assign_predictions(model=vm_model_A)\n",
+                "\n",
+                "# Initialize model B\n",
+                "vm_model_B = vm.init_model(\n",
+                "    input_id=\"model_b\",\n",
+                "    model=model_B,\n",
+                ")\n",
+                "vm_train_ds_B.assign_predictions(model=vm_model_B)\n",
+                "vm_test_ds_B.assign_predictions(model=vm_model_B)\n",
+                "\n",
+                "models = [vm_model_A, vm_model_B]"
+            ]
+        },
+        {
+            "cell_type": "markdown",
+            "metadata": {},
+            "source": [
+                "<a id='toc10_'></a>\n",
+                "\n",
+                "## Run model validation test suite on models\n"
+            ]
+        },
+        {
+            "cell_type": "markdown",
+            "metadata": {},
+            "source": [
+                "<a id='toc10_1_'></a>\n",
+                "\n",
+                "### Explore the time series model validation test suite\n"
+            ]
+        },
+        {
+            "cell_type": "code",
+            "execution_count": null,
+            "metadata": {},
+            "outputs": [],
+            "source": [
+                "vm.test_suites.describe_test_suite(\"time_series_model_validation\")"
+            ]
+        },
+        {
+            "cell_type": "markdown",
+            "metadata": {},
+            "source": [
+                "<a id='toc10_2_'></a>\n",
+                "\n",
+                "### Run model validation test suite on a list of models\n"
+            ]
+        },
+        {
+            "cell_type": "code",
+            "execution_count": null,
+            "metadata": {},
+            "outputs": [],
+            "source": [
+                "config = {\n",
+                "    \"validmind.model_validation.statsmodels.RegressionModelForecastPlotLevels\": {\n",
+                "        \"params\": {\n",
+                "            \"transformation\": \"integrate\",\n",
+                "        }\n",
+                "    },\n",
+                "    \"validmind.model_validation.statsmodels.RegressionModelSensitivityPlot\": {\n",
+                "        \"params\": {\n",
+                "            \"transformation\": \"integrate\",\n",
+                "            \"shocks\": [0.3],\n",
+                "        }\n",
+                "    },\n",
+                "    \"validmind.model_validation.statsmodels.RegressionModelsPerformance\": {\n",
+                "        \"inputs\": {\n",
+                "            \"in_sample_datasets\": (vm_train_ds_A, vm_train_ds_B),\n",
+                "            \"out_of_sample_datasets\": (vm_test_ds_A, vm_test_ds_B),\n",
+                "            \"models\": models,\n",
+                "        },\n",
+                "        \"params\": {\n",
+                "            \"transformation\": \"integrate\",\n",
+                "            \"shocks\": [0.3],\n",
+                "        }\n",
+                "    },\n",
+                "    \"validmind.model_validation.statsmodels.RegressionModelForecastPlotLevels\": {\n",
+                "        \"inputs\": {\n",
+                "            \"datasets\": (vm_train_ds_A, vm_test_ds_A),\n",
+                "            \"models\": [vm_model_A],\n",
+                "        },\n",
+                "    },\n",
+                "    \"validmind.model_validation.statsmodels.RegressionModelSensitivityPlot\": {\n",
+                "        \"inputs\": {\n",
+                "            \"datasets\": (vm_train_ds_A, vm_test_ds_A),\n",
+                "            \"models\": [vm_model_A],\n",
+                "        },\n",
+                "    }\n",
+                "}\n",
+                "\n",
+                "full_suite = vm.run_test_suite(\n",
+                "    \"time_series_model_validation\",\n",
+                "    inputs={\n",
+                "        \"dataset\": vm_train_ds_A,\n",
+                "        \"datasets\": (vm_train_ds_A, vm_test_ds_A),\n",
+                "        \"model\": vm_model_A,\n",
+                "        \"models\": models,\n",
+                "    },\n",
+                "    config=config,\n",
+                ")"
+            ]
+        },
+        {
+            "cell_type": "markdown",
+            "metadata": {},
+            "source": [
+                "<a id='toc11_'></a>\n",
+                "\n",
+                "## Next steps\n",
+                "\n",
+                "You can look at the results of this test suite right in the notebook where you ran the code, as you would expect. But there is a better way — use the ValidMind platform to work with your model documentation.\n",
+                "\n",
+                "<a id='toc11_1_'></a>\n",
+                "\n",
+                "### Work with your model documentation\n",
+                "\n",
+                "1. From the [**Model Inventory**](https://app.prod.validmind.ai/model-inventory) in the ValidMind Platform UI, go to the model you registered earlier.\n",
+                "\n",
+                "2. Click and expand the **Model Development** section.\n",
+                "\n",
+                "What you see is the full draft of your model documentation in a more easily consumable version. From here, you can make qualitative edits to model documentation, view guidelines, collaborate with validators, and submit your model documentation for approval when it's ready. [Learn more ...](https://docs.validmind.ai/guide/working-with-model-documentation.html)\n",
+                "\n",
+                "<a id='toc11_2_'></a>\n",
+                "\n",
+                "### Discover more learning resources\n",
+                "\n",
+                "We offer many interactive notebooks to help you document models:\n",
+                "\n",
+                "- [Run tests & test suites](https://docs.validmind.ai/guide/testing-overview.html)\n",
+                "- [Code samples](https://docs.validmind.ai/guide/samples-jupyter-notebooks.html)\n",
+                "\n",
+                "Or, visit our [documentation](https://docs.validmind.ai/) to learn more about ValidMind."
+            ]
+        }
+    ],
+    "metadata": {
+        "kernelspec": {
+            "display_name": "validmind-1QuffXMV-py3.9",
+            "language": "python",
+            "name": "python3"
+        },
+        "language_info": {
+            "codemirror_mode": {
+                "name": "ipython",
+                "version": 3
+            },
+            "file_extension": ".py",
+            "mimetype": "text/x-python",
+            "name": "python",
+            "nbconvert_exporter": "python",
+            "pygments_lexer": "ipython3",
+            "version": "3.8.13"
+        }
+    },
+    "nbformat": 4,
+    "nbformat_minor": 2
 }