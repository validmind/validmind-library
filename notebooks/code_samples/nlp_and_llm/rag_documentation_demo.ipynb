{
 "cells": [
  {
   "cell_type": "markdown",
   "metadata": {},
   "source": [
    "# RAG Model Documentation Demo\n",
    "\n",
<<<<<<< HEAD
    "In this notebook, we are going to implement a simple RAG Model for automating the process of answering RFP questions using GenAI. We will see how we can initialize an embedding model, a retrieval model and a generator model with LangChain components and use them within the ValidMind Library to run tests against them. Finally, we will see how we can put them together in a Pipeline and run that to get e2e results and run tests against that."
=======
    "In this notebook, we are going to implement a simple RAG Model for automating the process of answering RFP questions using GenAI. We will see how we can initialize an embedding model, a retrieval model and a generator model with LangChain components and use them within the ValidMind library to run tests against them. Finally, we will see how we can put them together in a Pipeline and run that to get e2e results and run tests against that."
>>>>>>> e3500e8e
   ]
  },
  {
   "cell_type": "markdown",
   "metadata": {},
   "source": [
    "<a id='toc2_'></a>\n",
    "\n",
    "## About ValidMind\n",
    "\n",
    "ValidMind is a suite of tools for managing model risk, including risk associated with AI and statistical models.\n",
    "\n",
    "You use the ValidMind Library to automate documentation and validation tests, and then use the ValidMind AI Risk Platform UI to collaborate on model documentation. Together, these products simplify model risk management, facilitate compliance with regulations and institutional standards, and enhance collaboration between yourself and model validators.\n",
    "\n",
    "<a id='toc2_1_'></a>\n",
    "\n",
    "### Before you begin\n",
    "\n",
    "This notebook assumes you have basic familiarity with Python, including an understanding of how functions work. If you are new to Python, you can still run the notebook but we recommend further familiarizing yourself with the language. \n",
    "\n",
    "If you encounter errors due to missing modules in your Python environment, install the modules with `pip install`, and then re-run the notebook. For more help, refer to [Installing Python Modules](https://docs.python.org/3/installing/index.html).\n",
    "\n",
    "<a id='toc2_2_'></a>\n",
    "\n",
    "### New to ValidMind?\n",
    "\n",
    "If you haven't already seen our [Get started with the ValidMind Library](https://docs.validmind.ai/developer/get-started-developer-framework.html), we recommend you explore the available resources for developers at some point. There, you can learn more about documenting models, find code samples, or read our developer reference.\n",
    "\n",
    "<div class=\"alert alert-block alert-info\" style=\"background-color: #B5B5B510; color: black; border: 1px solid #083E44; border-left-width: 5px; box-shadow: 2px 2px 4px rgba(0, 0, 0, 0.2);border-radius: 5px;\"><span style=\"color: #083E44;\"><b>For access to all features available in this notebook, create a free ValidMind account.</b></span>\n",
    "<br></br>\n",
    "Signing up is FREE — <a href=\"https://docs.validmind.ai/guide/configuration/register-with-validmind.html\" style=\"color: #DE257E;\"><b>Register with ValidMind</b></a></div>\n",
    "\n",
    "<a id='toc2_3_'></a>\n",
    "\n",
    "### Key concepts\n",
    "\n",
    "- **FunctionModels**: ValidMind offers support for creating `VMModel` instances from Python functions. This enables us to support any \"model\" by simply using the provided function as the model's `predict` method.\n",
    "- **PipelineModels**: ValidMind models (`VMModel` instances) of any type can be piped together to create a model pipeline. This allows model components to be created and tested/documented independently, and then combined into a single model for end-to-end testing and documentation. We use the `|` operator to pipe models together.\n",
    "- **RAG**: RAG stands for Retrieval Augmented Generation and refers to a wide range of GenAI applications where some form of retrieval is used to add context to the prompt so that the LLM that generates content can refer to it when creating its output. In this notebook, we are going to implement a simple RAG setup using LangChain components.\n"
   ]
  },
  {
   "cell_type": "markdown",
   "metadata": {},
   "source": [
    "# Pre-requisites\n",
    "\n",
    "Let's go ahead and install the `validmind` library if its not already installed... Then we can install the `qdrant-client` library for our vector store and `langchain` for everything else:"
   ]
  },
  {
   "cell_type": "code",
   "execution_count": null,
   "metadata": {},
   "outputs": [],
   "source": [
    "%pip install -q validmind"
   ]
  },
  {
   "cell_type": "code",
   "execution_count": null,
   "metadata": {},
   "outputs": [],
   "source": [
    "%pip install -q qdrant-client langchain langchain-openai sentencepiece"
   ]
  },
  {
   "cell_type": "markdown",
   "metadata": {},
   "source": [
    "### Initialize the client library\n",
    "\n",
<<<<<<< HEAD
    "Now we will import and initialize the ValidMind Library so we can connect to our model in the ValidMind Platform. This will let us log inputs, plots, and test results to our model documentation."
=======
    "ValidMind generates a unique _code snippet_ for each registered model to connect with your developer environment. You initialize the client library with this code snippet, which ensures that your documentation and tests are uploaded to the correct model when you run the notebook.\n",
    "\n",
    "Get your code snippet:\n",
    "\n",
    "1. In a browser, [log in to ValidMind](https://docs.validmind.ai/guide/configuration/log-in-to-validmind.html).\n",
    "\n",
    "2. In the left sidebar, navigate to **Model Inventory** and click **+ Register new model**.\n",
    "\n",
    "3. Enter the model details and click **Continue**. ([Need more help?](https://docs.validmind.ai/guide/model-inventory/register-models-in-inventory.html))\n",
    "\n",
    "   For example, to register a model for use with this notebook, select:\n",
    "\n",
    "   - Documentation template: `Gen AI RAG Template`\n",
    "   - Use case: `Analytics`\n",
    "\n",
    "   You can fill in other options according to your preference.\n",
    "\n",
    "4. Go to **Getting Started** and click **Copy snippet to clipboard**.\n",
    "\n",
    "Next, replace this placeholder with your own code snippet:"
>>>>>>> e3500e8e
   ]
  },
  {
   "cell_type": "code",
   "execution_count": null,
   "metadata": {},
   "outputs": [],
   "source": [
    "# Replace with your code snippet\n",
    "\n",
    "import validmind as vm\n",
    "\n",
    "vm.init(\n",
    "  api_host = \"https://api.prod.validmind.ai/api/v1/tracking\",\n",
    "  api_key = \"...\",\n",
    "  api_secret = \"...\",\n",
    "  model = \"...\"\n",
    ")"
   ]
  },
  {
   "cell_type": "markdown",
   "metadata": {},
   "source": [
    "### Read Open AI API Key\n",
    "\n",
    "We will need to have an OpenAI API key to be able to use their `text-embedding-3-small` model for our embeddings, `gpt-3.5-turbo` model for our generator and `gpt-4o` model for our LLM-as-Judge tests. If you don't have an OpenAI API key, you can get one by signing up at [OpenAI](https://platform.openai.com/signup). Then you can create a `.env` file in the root of your project and the following cell will load it from there. Alternatively, you can just uncomment the line below to directly set the key (not recommended for security reasons)."
   ]
  },
  {
   "cell_type": "code",
   "execution_count": null,
   "metadata": {},
   "outputs": [],
   "source": [
    "# load openai api key\n",
    "import os\n",
    "\n",
    "import dotenv\n",
    "import nltk\n",
    "\n",
    "dotenv.load_dotenv()\n",
    "nltk.download('stopwords')\n",
    "nltk.download('punkt_tab')\n",
    "\n",
    "# os.environ[\"OPENAI_API_KEY\"] = \"sk-...\"\n",
    "\n",
    "if not \"OPENAI_API_KEY\" in os.environ:\n",
    "    raise ValueError(\"OPENAI_API_KEY is not set\")"
   ]
  },
  {
   "cell_type": "markdown",
   "metadata": {},
   "source": [
    "# Dataset Loader\n",
    "\n",
<<<<<<< HEAD
    "Great, now that we have all of our dependencies installed, the ValidMind Library initialized and connected to our model and our OpenAI API key setup, we can go ahead and load our datasets. We will use the synthetic `RFP` dataset included with ValidMind for this notebook. This dataset contains a variety of RFP questions and ground truth answers that we can use both as the source where our Retriever will search for similar question-answer pairs as well as our test set for evaluating the performance of our RAG model. To do this, we just have to load it and call the preprocess function to get a split of the data into train and test sets."
=======
    "Great, now that we have all of our dependencies installed, the library initialized and connected to our model and our OpenAI API key setup, we can go ahead and load our datasets. We will use the synthetic `RFP` dataset included with ValidMind for this notebook. This dataset contains a variety of RFP questions and ground truth answers that we can use both as the source where our Retriever will search for similar question-answer pairs as well as our test set for evaluating the performance of our RAG model. To do this, we just have to load it and call the preprocess function to get a split of the data into train and test sets."
>>>>>>> e3500e8e
   ]
  },
  {
   "cell_type": "code",
   "execution_count": null,
   "metadata": {},
   "outputs": [],
   "source": [
    "# Import the sample dataset from the library\n",
    "from validmind.datasets.llm.rag import rfp\n",
    "\n",
    "raw_df = rfp.load_data()\n",
    "train_df, test_df = rfp.preprocess(raw_df)"
   ]
  },
  {
   "cell_type": "code",
   "execution_count": null,
   "metadata": {},
   "outputs": [],
   "source": [
    "vm_train_ds = vm.init_dataset(\n",
    "    train_df,\n",
    "    text_column=\"question\",\n",
    "    target_column=\"ground_truth\",\n",
    ")\n",
    "\n",
    "vm_test_ds = vm.init_dataset(\n",
    "    test_df,\n",
    "    text_column=\"question\",\n",
    "    target_column=\"ground_truth\",\n",
    ")\n",
    "\n",
    "vm_test_ds.df.head()"
   ]
  },
  {
   "cell_type": "markdown",
   "metadata": {},
   "source": [
    "# Data validation\n",
    "\n",
    "Now that we have loaded our dataset, we can go ahead and run some data validation tests right away to start assessing and documenting the quality of our data. Since we are using a text dataset, we can use ValidMind's built-in array of text data quality tests to check that things like number of duplicates, missing values, and other common text data issues are not present in our dataset. We can also run some tests to check the sentiment and toxicity of our data."
   ]
  },
  {
   "cell_type": "markdown",
   "metadata": {},
   "source": [
    "### Duplicates\n",
    "\n",
    "First, let's check for duplicates in our dataset. We can use the `validmind.data_validation.Duplicates` test and pass our dataset:"
   ]
  },
  {
   "cell_type": "code",
   "execution_count": null,
   "metadata": {},
   "outputs": [],
   "source": [
    "result = vm.tests.run_test(\n",
    "    test_id=\"validmind.data_validation.Duplicates\",\n",
    "    inputs={\"dataset\": vm_train_ds},\n",
    ")\n",
    "result.log()"
   ]
  },
  {
   "cell_type": "markdown",
   "metadata": {},
   "source": [
    "### Stop Words\n",
    "\n",
    "Next, let's check for stop words in our dataset. We can use the `validmind.data_validation.StopWords` test and pass our dataset:"
   ]
  },
  {
   "cell_type": "code",
   "execution_count": null,
   "metadata": {},
   "outputs": [],
   "source": [
    "vm.tests.run_test(\n",
    "    test_id=\"validmind.data_validation.nlp.StopWords\",\n",
    "    inputs={\n",
    "        \"dataset\": vm_train_ds,\n",
    "    },\n",
    ").log()"
   ]
  },
  {
   "cell_type": "markdown",
   "metadata": {},
   "source": [
    "### Punctuations\n",
    "\n",
    "Next, let's check for punctuations in our dataset. We can use the `validmind.data_validation.Punctuations` test:"
   ]
  },
  {
   "cell_type": "code",
   "execution_count": null,
   "metadata": {},
   "outputs": [],
   "source": [
    "vm.tests.run_test(\n",
    "    test_id=\"validmind.data_validation.nlp.Punctuations\",\n",
    "    inputs={\n",
    "        \"dataset\": vm_train_ds,\n",
    "    },\n",
    ").log()"
   ]
  },
  {
   "cell_type": "markdown",
   "metadata": {},
   "source": [
    "### Common Words\n",
    "\n",
    "Next, let's check for common words in our dataset. We can use the `validmind.data_validation.CommonWord` test:"
   ]
  },
  {
   "cell_type": "code",
   "execution_count": null,
   "metadata": {},
   "outputs": [],
   "source": [
    "vm.tests.run_test(\n",
    "    test_id=\"validmind.data_validation.nlp.CommonWords\",\n",
    "    inputs={\n",
    "        \"dataset\": vm_train_ds,\n",
    "    },\n",
    ").log()"
   ]
  },
  {
   "cell_type": "markdown",
   "metadata": {},
   "source": [
    "### Language Detection\n",
    "\n",
    "For documentation purposes, we can detect and log the languages used in the dataset with the `validmind.data_validation.LanguageDetection` test:"
   ]
  },
  {
   "cell_type": "code",
   "execution_count": null,
   "metadata": {},
   "outputs": [],
   "source": [
    "vm.tests.run_test(\n",
    "    test_id=\"validmind.data_validation.nlp.LanguageDetection\",\n",
    "    inputs={\n",
    "        \"dataset\": vm_train_ds,\n",
    "    },\n",
    ").log()"
   ]
  },
  {
   "cell_type": "markdown",
   "metadata": {},
   "source": [
    "### Toxicity Score\n",
    "\n",
    "Now, let's go ahead and run the `validmind.data_validation.nlp.Toxicity` test to compute a toxicity score for our dataset:"
   ]
  },
  {
   "cell_type": "code",
   "execution_count": null,
   "metadata": {},
   "outputs": [],
   "source": [
    "vm.tests.run_test(\n",
    "    \"validmind.data_validation.nlp.Toxicity\",\n",
    "    inputs={\n",
    "        \"dataset\": vm_train_ds,\n",
    "    },\n",
    ").log()"
   ]
  },
  {
   "cell_type": "markdown",
   "metadata": {},
   "source": [
    "### Polarity and Subjectivity\n",
    "\n",
    "We can also run the `validmind.data_validation.nlp.PolarityAndSubjectivity` test to compute the polarity and subjectivity of our dataset:"
   ]
  },
  {
   "cell_type": "code",
   "execution_count": null,
   "metadata": {},
   "outputs": [],
   "source": [
    "vm.tests.run_test(\n",
    "    \"validmind.data_validation.nlp.PolarityAndSubjectivity\",\n",
    "    inputs={\n",
    "        \"dataset\": vm_train_ds,\n",
    "    },\n",
    ").log()"
   ]
  },
  {
   "cell_type": "markdown",
   "metadata": {},
   "source": [
    "### Sentiment\n",
    "\n",
    "Finally, we can run the `validmind.data_validation.nlp.Sentiment` test to plot the sentiment of our dataset:"
   ]
  },
  {
   "cell_type": "code",
   "execution_count": null,
   "metadata": {},
   "outputs": [],
   "source": [
    "vm.tests.run_test(\n",
    "    \"validmind.data_validation.nlp.Sentiment\",\n",
    "    inputs={\n",
    "        \"dataset\": vm_train_ds,\n",
    "    },\n",
    ").log()"
   ]
  },
  {
   "cell_type": "markdown",
   "metadata": {},
   "source": [
    "# Embedding Model\n",
    "\n",
    "Now that we have our dataset loaded and have run some data validation tests to assess and document the quality of our data, we can go ahead and initialize our embedding model. We will use the `text-embedding-3-small` model from OpenAI for this purpose wrapped in the `OpenAIEmbeddings` class from LangChain. This model will be used to \"embed\" our questions both for inserting the question-answer pairs from the \"train\" set into the vector store and for embedding the question from inputs when making predictions with our RAG model."
   ]
  },
  {
   "cell_type": "code",
   "execution_count": null,
   "metadata": {},
   "outputs": [],
   "source": [
    "from langchain_openai import OpenAIEmbeddings\n",
    "\n",
    "embedding_client = OpenAIEmbeddings(model=\"text-embedding-3-small\")\n",
    "\n",
    "\n",
    "def embed(input):\n",
    "    \"\"\"Returns a text embedding for the given text\"\"\"\n",
    "    return embedding_client.embed_query(input[\"question\"])\n",
    "\n",
    "\n",
    "vm_embedder = vm.init_model(input_id=\"embedding_model\", predict_fn=embed)"
   ]
  },
  {
   "cell_type": "markdown",
   "metadata": {},
   "source": [
    "What we have done here is to initialize the `OpenAIEmbeddings` class so it uses OpenAI's `text-embedding-3-small` model. We then created an `embed` function that takes in an `input` dictionary and uses the `embed_query` method of the embedding client to compute the embeddings of the `question`. We use an `embed` function since that is how ValidMind supports any custom model. We will use this strategy for the retrieval and generator models as well but you could also use, say, a HuggingFace model directly. See the documentation for more information on which model types are directly supported - [ValidMind Documentation](https://docs.validmind.ai/validmind/validmind.html)... Finally, we use the `init_model` function from the ValidMind Library to create a `VMModel` object that can be used in ValidMind tests. This also logs the model to our model documentation and any test that uses the model will be linked to the logged model and its metadata."
   ]
  },
  {
   "cell_type": "markdown",
   "metadata": {},
   "source": [
    "### Assign Predictions\n",
    "\n",
    "To precompute the embeddings for our test set, we can call the `assign_predictions` method of our `vm_test_ds` object we created above. This will compute the embeddings for each question in the test set and store them in the a special prediction column of the test set thats linked to our `vm_embedder` model. This will allow us to use these embeddings later when we run tests against our embedding model."
   ]
  },
  {
   "cell_type": "code",
   "execution_count": null,
   "metadata": {},
   "outputs": [],
   "source": [
    "vm_test_ds.assign_predictions(vm_embedder)\n",
    "print(vm_test_ds)"
   ]
  },
  {
   "cell_type": "markdown",
   "metadata": {},
   "source": [
    "### Run tests\n",
    "\n",
    "Now that everything is setup for the embedding model, we can go ahead and run some tests to assess and document the quality of our embeddings. We will use the `validmind.model_validation.embeddings.*` tests to compute a variety of metrics against our model."
   ]
  },
  {
   "cell_type": "code",
   "execution_count": null,
   "metadata": {},
   "outputs": [],
   "source": [
    "from validmind.tests import run_test\n",
    "\n",
    "result = run_test(\n",
    "    \"validmind.model_validation.embeddings.StabilityAnalysisRandomNoise\",\n",
    "    inputs={\n",
    "        \"model\": vm_embedder,\n",
    "        \"dataset\": vm_test_ds,\n",
    "    },\n",
    "    params={\"probability\": 0.3},\n",
    ").log()"
   ]
  },
  {
   "cell_type": "code",
   "execution_count": null,
   "metadata": {},
   "outputs": [],
   "source": [
    "result = run_test(\n",
    "    \"validmind.model_validation.embeddings.StabilityAnalysisSynonyms\",\n",
    "    inputs={\n",
    "        \"model\": vm_embedder,\n",
    "        \"dataset\": vm_test_ds,\n",
    "    },\n",
    "    params={\"probability\": 0.3},\n",
    ").log()"
   ]
  },
  {
   "cell_type": "code",
   "execution_count": null,
   "metadata": {},
   "outputs": [],
   "source": [
    "result = run_test(\n",
    "    \"validmind.model_validation.embeddings.StabilityAnalysisTranslation\",\n",
    "    inputs={\n",
    "        \"model\": vm_embedder,\n",
    "        \"dataset\": vm_test_ds,\n",
    "    },\n",
    "    params={\n",
    "        \"source_lang\": \"en\",\n",
    "        \"target_lang\": \"fr\",\n",
    "    },\n",
    ").log()"
   ]
  },
  {
   "cell_type": "code",
   "execution_count": null,
   "metadata": {},
   "outputs": [],
   "source": [
    "result = run_test(\n",
    "    \"validmind.model_validation.embeddings.CosineSimilarityHeatmap\",\n",
    "    inputs={\n",
    "        \"model\": vm_embedder,\n",
    "        \"dataset\": vm_test_ds,\n",
    "    },\n",
    ").log()"
   ]
  },
  {
   "cell_type": "code",
   "execution_count": null,
   "metadata": {},
   "outputs": [],
   "source": [
    "result = run_test(\n",
    "    \"validmind.model_validation.embeddings.CosineSimilarityDistribution\",\n",
    "    inputs={\n",
    "        \"model\": vm_embedder,\n",
    "        \"dataset\": vm_test_ds,\n",
    "    },\n",
    ").log()"
   ]
  },
  {
   "cell_type": "code",
   "execution_count": null,
   "metadata": {},
   "outputs": [],
   "source": [
    "result = run_test(\n",
    "    \"validmind.model_validation.embeddings.EuclideanDistanceHeatmap\",\n",
    "    inputs={\n",
    "        \"model\": vm_embedder,\n",
    "        \"dataset\": vm_test_ds,\n",
    "    },\n",
    ").log()"
   ]
  },
  {
   "cell_type": "code",
   "execution_count": null,
   "metadata": {},
   "outputs": [],
   "source": [
    "result = run_test(\n",
    "    \"validmind.model_validation.embeddings.PCAComponentsPairwisePlots\",\n",
    "    inputs={\n",
    "        \"model\": vm_embedder,\n",
    "        \"dataset\": vm_test_ds,\n",
    "    },\n",
    "    params={\"n_components\": 3},\n",
    ").log()"
   ]
  },
  {
   "cell_type": "code",
   "execution_count": null,
   "metadata": {},
   "outputs": [],
   "source": [
    "result = run_test(\n",
    "    \"validmind.model_validation.embeddings.TSNEComponentsPairwisePlots\",\n",
    "    inputs={\n",
    "        \"model\": vm_embedder,\n",
    "        \"dataset\": vm_test_ds,\n",
    "    },\n",
    "    params={\"n_components\": 3, \"perplexity\": 20},\n",
    ").log()"
   ]
  },
  {
   "cell_type": "markdown",
   "metadata": {},
   "source": [
    "# Setup Vector Store\n",
    "\n",
    "Great, so now that we have assessed our embedding model and verified that it is performing well, we can go ahead and use it to compute embeddings for our question-answer pairs in the \"train\" set. We will then use these embeddings to insert the question-answer pairs into a vector store. We will use an in-memory `qdrant` vector database for demo purposes but any option would work just as well here. We will use the `QdrantClient` class from LangChain to interact with the vector store. This class will allow us to insert and search for embeddings in the vector store."
   ]
  },
  {
   "cell_type": "markdown",
   "metadata": {},
   "source": [
    "### Generate embeddings for the Train Set\n",
    "\n",
    "We can use the same `assign_predictions` method from earlier except this time we will use the `vm_train_ds` object to compute the embeddings for the question-answer pairs in the \"train\" set."
   ]
  },
  {
   "cell_type": "code",
   "execution_count": null,
   "metadata": {},
   "outputs": [],
   "source": [
    "vm_train_ds.assign_predictions(vm_embedder)\n",
    "print(vm_train_ds)"
   ]
  },
  {
   "cell_type": "markdown",
   "metadata": {},
   "source": [
    "### Insert embeddings and questions into Vector DB\n",
    "\n",
    "Now that we have computed the embeddings for our question-answer pairs in the \"train\" set, we can go ahead and insert them into the vector store:"
   ]
  },
  {
   "cell_type": "code",
   "execution_count": null,
   "metadata": {},
   "outputs": [],
   "source": [
    "from langchain_community.vectorstores import Qdrant\n",
    "from langchain_openai import OpenAIEmbeddings\n",
    "from langchain_community.document_loaders import DataFrameLoader\n",
    "\n",
    "# load documents from dataframe\n",
    "loader = DataFrameLoader(train_df, page_content_column=\"question\")\n",
    "docs = loader.load()\n",
    "# choose model using embedding client\n",
    "embedding_client = OpenAIEmbeddings(model=\"text-embedding-3-small\")\n",
    "\n",
    "# setup vector datastore\n",
    "qdrant = Qdrant.from_documents(\n",
    "    docs,\n",
    "    embedding_client,\n",
    "    location=\":memory:\",  # Local mode with in-memory storage only\n",
    "    collection_name=\"rfp_rag_collection\",\n",
    ")"
   ]
  },
  {
   "cell_type": "markdown",
   "metadata": {},
   "source": [
    "# Retrieval Model\n",
    "\n",
    "Now that we have an embedding model and a vector database setup and loaded with our data, we need a Retrieval model that can search for similar question-answer pairs for a given input question. Once created, we can initialize this as a ValidMind model and `assign_predictions` to it just like our embedding model."
   ]
  },
  {
   "cell_type": "code",
   "execution_count": null,
   "metadata": {},
   "outputs": [],
   "source": [
    "def retrieve(input):\n",
    "    contexts = []\n",
    "\n",
    "    for result in qdrant.similarity_search_with_score(input[\"question\"]):\n",
    "        document, score = result\n",
    "        context = f\"Q: {document.page_content}\\n\"\n",
    "        context += f\"A: {document.metadata['ground_truth']}\\n\"\n",
    "\n",
    "        contexts.append(context)\n",
    "\n",
    "    return contexts\n",
    "\n",
    "\n",
    "vm_retriever = vm.init_model(input_id=\"retrieval_model\", predict_fn=retrieve)"
   ]
  },
  {
   "cell_type": "code",
   "execution_count": null,
   "metadata": {},
   "outputs": [],
   "source": [
    "vm_test_ds.assign_predictions(model=vm_retriever)\n",
    "print(vm_test_ds)"
   ]
  },
  {
   "cell_type": "markdown",
   "metadata": {},
   "source": [
    "# Generation Model\n",
    "\n",
    "As the final piece of this simple RAG pipeline, we can create and initialize a generation model that will use the retrieved context to generate an answer to the input question. We will use the `gpt-3.5-turbo` model from OpenAI."
   ]
  },
  {
   "cell_type": "code",
   "execution_count": null,
   "metadata": {},
   "outputs": [],
   "source": [
    "from openai import OpenAI\n",
    "\n",
    "from validmind.models import Prompt\n",
    "\n",
    "\n",
    "system_prompt = \"\"\"\n",
    "You are an expert RFP AI assistant.\n",
    "You are tasked with answering new RFP questions based on existing RFP questions and answers.\n",
    "You will be provided with the existing RFP questions and answer pairs that are the most relevant to the new RFP question.\n",
    "After that you will be provided with a new RFP question.\n",
    "You will generate an answer and respond only with the answer.\n",
    "Ignore your pre-existing knowledge and answer the question based on the provided context.\n",
    "\"\"\".strip()\n",
    "\n",
    "openai_client = OpenAI()\n",
    "\n",
    "\n",
    "def generate(input):\n",
    "    response = openai_client.chat.completions.create(\n",
    "        model=\"gpt-3.5-turbo\",\n",
    "        messages=[\n",
    "            {\"role\": \"system\", \"content\": system_prompt},\n",
    "            {\"role\": \"user\", \"content\": \"\\n\\n\".join(input[\"retrieval_model\"])},\n",
    "            {\"role\": \"user\", \"content\": input[\"question\"]},\n",
    "        ],\n",
    "    )\n",
    "\n",
    "    return response.choices[0].message.content\n",
    "\n",
    "\n",
    "vm_generator = vm.init_model(\n",
    "    input_id=\"generation_model\",\n",
    "    predict_fn=generate,\n",
    "    prompt=Prompt(template=system_prompt),\n",
    ")"
   ]
  },
  {
   "cell_type": "markdown",
   "metadata": {},
   "source": [
    "Let's test it out real quick:"
   ]
  },
  {
   "cell_type": "code",
   "execution_count": null,
   "metadata": {},
   "outputs": [],
   "source": [
    "import pandas as pd\n",
    "\n",
    "vm_generator.predict(\n",
    "    pd.DataFrame(\n",
    "        {\"retrieval_model\": [[\"My name is anil\"]], \"question\": [\"what is my name\"]}\n",
    "    )\n",
    ")"
   ]
  },
  {
   "cell_type": "markdown",
   "metadata": {},
   "source": [
    "## Prompt Evaluation\n",
    "\n",
    "Now that we have our generator model initialized, we can run some LLM-as-Judge tests to evaluate the system prompt. This will allow us to get an initial sense of how well the prompt meets a few best practices for prompt engineering. These tests use an LLM to rate the prompt on a scale of 1-10 against the following criteria:\n",
    "\n",
    "- **Examplar Bias**: When using multi-shot prompting, does the prompt contain an unbiased distribution of examples?\n",
    "- **Delimitation**: When using complex prompts containing examples, contextual information, or other elements, is the prompt formatted in such a way that each element is clearly separated?\n",
    "- **Clarity**: How clearly the prompt states the task.\n",
    "- **Conciseness**: How succinctly the prompt states the task.\n",
    "- **Instruction Framing**: Whether the prompt contains negative instructions.\n",
    "- **Specificity**: How specific the prompt defines the task."
   ]
  },
  {
   "cell_type": "code",
   "execution_count": null,
   "metadata": {},
   "outputs": [],
   "source": [
    "result = run_test(\n",
    "    \"validmind.prompt_validation.Bias\",\n",
    "    inputs={\n",
    "        \"model\": vm_generator,\n",
    "    },\n",
    ").log()"
   ]
  },
  {
   "cell_type": "code",
   "execution_count": null,
   "metadata": {},
   "outputs": [],
   "source": [
    "result = run_test(\n",
    "    \"validmind.prompt_validation.Clarity\",\n",
    "    inputs={\n",
    "        \"model\": vm_generator,\n",
    "    },\n",
    ").log()"
   ]
  },
  {
   "cell_type": "code",
   "execution_count": null,
   "metadata": {},
   "outputs": [],
   "source": [
    "result = run_test(\n",
    "    \"validmind.prompt_validation.Conciseness\",\n",
    "    inputs={\n",
    "        \"model\": vm_generator,\n",
    "    },\n",
    ").log()"
   ]
  },
  {
   "cell_type": "code",
   "execution_count": null,
   "metadata": {},
   "outputs": [],
   "source": [
    "result = run_test(\n",
    "    \"validmind.prompt_validation.Delimitation\",\n",
    "    inputs={\n",
    "        \"model\": vm_generator,\n",
    "    },\n",
    ").log()"
   ]
  },
  {
   "cell_type": "code",
   "execution_count": null,
   "metadata": {},
   "outputs": [],
   "source": [
    "result = run_test(\n",
    "    \"validmind.prompt_validation.NegativeInstruction\",\n",
    "    inputs={\n",
    "        \"model\": vm_generator,\n",
    "    },\n",
    ").log()"
   ]
  },
  {
   "cell_type": "code",
   "execution_count": null,
   "metadata": {},
   "outputs": [],
   "source": [
    "result = run_test(\n",
    "    \"validmind.prompt_validation.Specificity\",\n",
    "    inputs={\n",
    "        \"model\": vm_generator,\n",
    "    },\n",
    ").log()"
   ]
  },
  {
   "cell_type": "markdown",
   "metadata": {},
   "source": [
    "# Setup RAG Pipeline Model\n",
    "\n",
    "Now that we have all of our individual \"component\" models setup and initialized we need some way to put them all together in a single \"pipeline\". We can use the `PipelineModel` class to do this. This ValidMind model type simply wraps any number of other ValidMind models and runs them in sequence. We can use a pipe(`|`) operator - in Python this is normally an `or` operator but we have overloaded it for easy pipeline creation - to chain together our models. We can then initialize this pipeline model and assign predictions to it just like any other model."
   ]
  },
  {
   "cell_type": "code",
   "execution_count": null,
   "metadata": {},
   "outputs": [],
   "source": [
    "vm_rag_model = vm.init_model(vm_retriever | vm_generator, input_id=\"rag_model\")"
   ]
  },
  {
   "cell_type": "markdown",
   "metadata": {},
   "source": [
    "We can `assign_predictions` to the pipeline model just like we did with the individual models. This will run the pipeline on the test set and store the results in the test set for later use."
   ]
  },
  {
   "cell_type": "code",
   "execution_count": null,
   "metadata": {},
   "outputs": [],
   "source": [
    "vm_test_ds.assign_predictions(model=vm_rag_model)\n",
    "print(vm_test_ds)"
   ]
  },
  {
   "cell_type": "code",
   "execution_count": null,
   "metadata": {},
   "outputs": [],
   "source": [
    "vm_test_ds._df.head(5)"
   ]
  },
  {
   "cell_type": "markdown",
   "metadata": {},
   "source": [
    "# Run tests\n",
    "\n"
   ]
  },
  {
   "cell_type": "markdown",
   "metadata": {},
   "source": [
    "## RAGAS evaluation\n",
    "\n",
    "Let's go ahead and run some of our new RAG tests against our model...\n",
    "\n",
    "> Note: these tests are still being developed and are not yet in a stable state. We are using advanced tests here that use LLM-as-Judge and other strategies to assess things like the relevancy of the retrieved context to the input question and the correctness of the generated answer when compared to the ground truth. There is more to come in this area so stay tuned!"
   ]
  },
  {
   "cell_type": "code",
   "execution_count": null,
   "metadata": {},
   "outputs": [],
   "source": [
    "import warnings\n",
    "\n",
    "warnings.filterwarnings(\"ignore\")"
   ]
  },
  {
   "cell_type": "markdown",
   "metadata": {},
   "source": [
    "### Answer Similarity\n",
    "\n",
    "The concept of Answer Semantic Similarity pertains to the assessment of the semantic resemblance between the generated answer and the ground truth. This evaluation is based on the ground truth and the answer, with values falling within the range of 0 to 1. A higher score signifies a better alignment between the generated answer and the ground truth.\n",
    "\n",
    "Measuring the semantic similarity between answers can offer valuable insights into the quality of the generated response. This evaluation utilizes a cross-encoder model to calculate the semantic similarity score."
   ]
  },
  {
   "cell_type": "code",
   "execution_count": null,
   "metadata": {},
   "outputs": [],
   "source": [
    "run_test(\n",
    "    \"validmind.model_validation.ragas.AnswerSimilarity\",\n",
    "    inputs={\"dataset\": vm_test_ds},\n",
    "    params={\n",
    "        \"question_column\": \"question\",\n",
    "        \"answer_column\": \"rag_model_prediction\",\n",
    "        \"ground_truth_column\": \"ground_truth\",\n",
    "        \"contexts_column\": \"retrieval_model_prediction\",\n",
    "    },\n",
    ").log()"
   ]
  },
  {
   "cell_type": "markdown",
   "metadata": {},
   "source": [
    "### Context Entity Recall\n",
    "\n",
    "This test gives the measure of recall of the retrieved context, based on the number of entities present in both ground_truths and contexts relative to the number of entities present in the ground_truths alone. Simply put, it is a measure of what fraction of entities are recalled from ground_truths. This test is useful in fact-based use cases like tourism help desk, historical QA, etc. This test can help evaluate the retrieval mechanism for entities, based on comparison with entities present in ground_truths, because in cases where entities matter, we need the contexts which cover them."
   ]
  },
  {
   "cell_type": "code",
   "execution_count": null,
   "metadata": {},
   "outputs": [],
   "source": [
    "result = run_test(\n",
    "    \"validmind.model_validation.ragas.ContextEntityRecall\",\n",
    "    inputs={\"dataset\": vm_test_ds},\n",
    "    params={\n",
    "        \"question_column\": \"question\",\n",
    "        \"answer_column\": \"rag_model_prediction\",\n",
    "        \"ground_truth_column\": \"ground_truth\",\n",
    "        \"contexts_column\": \"retrieval_model_prediction\",\n",
    "    },\n",
    ")\n",
    "result.log()"
   ]
  },
  {
   "cell_type": "markdown",
   "metadata": {},
   "source": [
    "### Context Precision\n",
    "\n",
    "Context Precision is a test that evaluates whether all of the ground-truth relevant items present in the contexts are ranked higher or not. Ideally all the relevant chunks must appear at the top ranks. This test is computed using the question, ground_truth and the contexts, with values ranging between 0 and 1, where higher scores indicate better precision."
   ]
  },
  {
   "cell_type": "code",
   "execution_count": null,
   "metadata": {},
   "outputs": [],
   "source": [
    "result = run_test(\n",
    "    \"validmind.model_validation.ragas.ContextPrecision\",\n",
    "    inputs={\"dataset\": vm_test_ds},\n",
    "    params={\n",
    "        \"question_column\": \"question\",\n",
    "        \"answer_column\": \"rag_model_prediction\",\n",
    "        \"ground_truth_column\": \"ground_truth\",\n",
    "        \"contexts_column\": \"retrieval_model_prediction\",\n",
    "    },\n",
    ")\n",
    "result.log()"
   ]
  },
  {
   "cell_type": "markdown",
   "metadata": {},
   "source": [
    "### Faithfulness\n",
    "\n",
    "This measures the factual consistency of the generated answer against the given context. It is calculated from answer and retrieved context. The answer is scaled to (0,1) range. Higher the better.\n",
    "\n",
    "The generated answer is regarded as faithful if all the claims that are made in the answer can be inferred from the given context. To calculate this a set of claims from the generated answer is first identified. Then each one of these claims are cross checked with given context to determine if it can be inferred from given context or not."
   ]
  },
  {
   "cell_type": "code",
   "execution_count": null,
   "metadata": {},
   "outputs": [],
   "source": [
    "result = run_test(\n",
    "    \"validmind.model_validation.ragas.Faithfulness\",\n",
    "    inputs={\"dataset\": vm_test_ds},\n",
    "    params={\n",
    "        \"question_column\": \"question\",\n",
    "        \"answer_column\": \"rag_model_prediction\",\n",
    "        \"ground_truth_column\": \"ground_truth\",\n",
    "        \"contexts_column\": \"retrieval_model_prediction\",\n",
    "    },\n",
    ")\n",
    "result.log()"
   ]
  },
  {
   "cell_type": "markdown",
   "metadata": {},
   "source": [
    "### Answer Relevance\n",
    "\n",
    "The Answer Relevancy test, focuses on assessing how pertinent the generated answer is to the given prompt. A lower score is assigned to answers that are incomplete or contain redundant information and higher scores indicate better relevancy. This test is computed using the question, the context and the answer.\n",
    "\n",
    "The Answer Relevancy is defined as the mean cosine similartiy of the original question to a number of artifical questions, which where generated (reverse engineered) based on the answer.\n",
    "\n",
    "Please note, that eventhough in practice the score will range between 0 and 1 most of the time, this is not mathematically guranteed, due to the nature of the cosine similarity ranging from -1 to 1.\n",
    "\n",
    "> Note: This is a reference free test. If you’re looking to compare ground truth answer with generated answer refer to Answer Correctness.\n",
    "\n",
    "An answer is deemed relevant when it directly and appropriately addresses the original question. Importantly, our assessment of answer relevance does not consider factuality but instead penalizes cases where the answer lacks completeness or contains redundant details. To calculate this score, the LLM is prompted to generate an appropriate question for the generated answer multiple times, and the mean cosine similarity between these generated questions and the original question is measured. The underlying idea is that if the generated answer accurately addresses the initial question, the LLM should be able to generate questions from the answer that align with the original question."
   ]
  },
  {
   "cell_type": "code",
   "execution_count": null,
   "metadata": {},
   "outputs": [],
   "source": [
    "result = run_test(\n",
    "    \"validmind.model_validation.ragas.AnswerRelevance\",\n",
    "    inputs={\"dataset\": vm_test_ds},\n",
    "    params={\n",
    "        \"question_column\": \"question\",\n",
    "        \"answer_column\": \"rag_model_prediction\",\n",
    "        \"ground_truth_column\": \"ground_truth\",\n",
    "        \"contexts_column\": \"retrieval_model_prediction\",\n",
    "    },\n",
    ")\n",
    "result.log()"
   ]
  },
  {
   "cell_type": "markdown",
   "metadata": {},
   "source": [
    "### Context Recall\n",
    "\n",
    "Context recall measures the extent to which the retrieved context aligns with the annotated answer, treated as the ground truth. It is computed based on the ground truth and the retrieved context, and the values range between 0 and 1, with higher values indicating better performance.\n",
    "\n",
    "To estimate context recall from the ground truth answer, each sentence in the ground truth answer is analyzed to determine whether it can be attributed to the retrieved context or not. In an ideal scenario, all sentences in the ground truth answer should be attributable to the retrieved context."
   ]
  },
  {
   "cell_type": "code",
   "execution_count": null,
   "metadata": {},
   "outputs": [],
   "source": [
    "result = run_test(\n",
    "    \"validmind.model_validation.ragas.ContextRecall\",\n",
    "    inputs={\"dataset\": vm_test_ds},\n",
    "    params={\n",
    "        \"question_column\": \"question\",\n",
    "        \"answer_column\": \"rag_model_prediction\",\n",
    "        \"ground_truth_column\": \"ground_truth\",\n",
    "        \"contexts_column\": \"retrieval_model_prediction\",\n",
    "    },\n",
    ")\n",
    "result.log()"
   ]
  },
  {
   "cell_type": "markdown",
   "metadata": {},
   "source": [
    "### Answer Correctness\n",
    "\n",
    "The assessment of Answer Correctness involves gauging the accuracy of the generated answer when compared to the ground truth. This evaluation relies on the ground truth and the answer, with scores ranging from 0 to 1. A higher score indicates a closer alignment between the generated answer and the ground truth, signifying better correctness.\n",
    "\n",
    "Answer correctness encompasses two critical aspects: semantic similarity between the generated answer and the ground truth, as well as factual similarity. These aspects are combined using a weighted scheme to formulate the answer correctness score.\n",
    "\n",
    "Factual correctness quantifies the factual overlap between the generated answer and the ground truth answer. This is done using the concepts of:\n",
    "\n",
    "- TP (True Positive): Facts or statements that are present in both the ground truth and the generated answer.\n",
    "- FP (False Positive): Facts or statements that are present in the generated answer but not in the ground truth.\n",
    "- FN (False Negative): Facts or statements that are present in the ground truth but not in the generated answer."
   ]
  },
  {
   "cell_type": "code",
   "execution_count": null,
   "metadata": {},
   "outputs": [],
   "source": [
    "result = run_test(\n",
    "    \"validmind.model_validation.ragas.AnswerCorrectness\",\n",
    "    inputs={\"dataset\": vm_test_ds},\n",
    "    params={\n",
    "        \"question_column\": \"question\",\n",
    "        \"answer_column\": \"rag_model_prediction\",\n",
    "        \"ground_truth_column\": \"ground_truth\",\n",
    "        \"contexts_column\": \"retrieval_model_prediction\",\n",
    "    },\n",
    ")\n",
    "result.log()"
   ]
  },
  {
   "cell_type": "markdown",
   "metadata": {},
   "source": [
    "### Aspect Critique\n",
    "\n",
    "This is designed to assess submissions based on predefined aspects such as harmlessness and correctness. Additionally, users have the flexibility to define their own aspects for evaluating submissions according to their specific criteria. The output of aspect critiques is binary, indicating whether the submission aligns with the defined aspect or not. This evaluation is performed using the ‘answer’ as input.\n",
    "\n",
    "Critiques within the LLM evaluators evaluate submissions based on the provided aspect. Ragas Critiques offers a range of predefined aspects like correctness, harmfulness, etc. Users can also define their own aspects for evaluating submissions based on their specific criteria. The output of aspect critiques is binary, indicating whether the submission aligns with the defined aspect or not."
   ]
  },
  {
   "cell_type": "code",
   "execution_count": null,
   "metadata": {},
   "outputs": [],
   "source": [
    "result = run_test(\n",
    "    \"validmind.model_validation.ragas.AspectCritique\",\n",
    "    inputs={\"dataset\": vm_test_ds},\n",
    "    params={\n",
    "        \"question_column\": \"question\",\n",
    "        \"answer_column\": \"rag_model_prediction\",\n",
    "        \"ground_truth_column\": \"ground_truth\",\n",
    "        \"contexts_column\": \"retrieval_model_prediction\",\n",
    "    },\n",
    ")\n",
    "result.log()"
   ]
  },
  {
   "cell_type": "markdown",
   "metadata": {},
   "source": [
    "### Context Utilization\n",
    "\n",
    "This test is designed to be a reference free version of Context Precision. Context Precision is preferred when a ground truth is available. It works by checking that all of the answer-relevant \"claims\" present in the retrieved contexts are ranked higher than irrelevant chunks of text. This can tell us how well the retrieval system works at finding and ranking the most relevant context."
   ]
  },
  {
   "cell_type": "code",
   "execution_count": null,
   "metadata": {},
   "outputs": [],
   "source": [
    "result = run_test(\n",
    "    \"validmind.model_validation.ragas.ContextUtilization\",\n",
    "    inputs={\"dataset\": vm_test_ds},\n",
    "    params={\n",
    "        \"question_column\": \"question\",\n",
    "        \"answer_column\": \"rag_model_prediction\",\n",
    "        \"ground_truth_column\": \"ground_truth\",\n",
    "        \"contexts_column\": \"retrieval_model_prediction\",\n",
    "    },\n",
    ")\n",
    "result.log()"
   ]
  },
  {
   "cell_type": "markdown",
   "metadata": {},
   "source": [
    "### Noise Sensitivity\n",
    "\n",
    "This test is designed to evaluate the robustness of the RAG pipeline model against noise in the retrieved context. It works by checking how well the \"claims\" in the generated answer match up with the \"claims\" in the ground truth answer. If the generated answer contains \"claims\" from the contexts that the ground truth answer does not contain, those claims are considered incorrect. The score for each answer is the number of incorrect claims divided by the total number of claims. This *can* be interpreted as a measure of how sensitive the LLM is to \"noise\" in the context where \"noise\" is information that is relevant but should not be included in the answer since the ground truth answer does not contain it."
   ]
  },
  {
   "cell_type": "code",
   "execution_count": null,
   "metadata": {},
   "outputs": [],
   "source": [
    "result = run_test(\n",
    "    \"validmind.model_validation.ragas.NoiseSensitivity\",\n",
    "    inputs={\"dataset\": vm_test_ds},\n",
    "    params={\n",
    "        \"question_column\": \"question\",\n",
    "        \"answer_column\": \"rag_model_prediction\",\n",
    "        \"ground_truth_column\": \"ground_truth\",\n",
    "        \"contexts_column\": \"retrieval_model_prediction\",\n",
    "    },\n",
    ")\n",
    "result.log()"
   ]
  },
  {
   "cell_type": "markdown",
   "metadata": {},
   "source": [
    "## Generation quality\n",
    "\n",
    "In this section, we evaluate the alignment and relevance of generated responses to reference outputs within our retrieval-augmented generation (RAG) application. We use metrics that assess various quality dimensions of the generated responses, including semantic similarity, structural alignment, and phrasing overlap. Semantic similarity metrics compare embeddings of generated and reference text to capture deeper contextual alignment, while overlap and alignment measures quantify how well the phrasing and structure of generated responses match the intended outputs."
   ]
  },
  {
   "cell_type": "markdown",
   "metadata": {},
   "source": [
    "### Token Disparity\n",
    "\n",
    "This test assesses the difference in token counts between the reference texts (ground truth) and the answers generated by the RAG model. It helps evaluate how well the model's outputs align with the expected length and level of detail in the reference texts. A significant disparity in token counts could signal issues with generation quality, such as excessive verbosity or insufficient detail. Consistently low token counts in generated answers compared to references might suggest that the model’s outputs are incomplete or overly concise, missing important contextual information."
   ]
  },
  {
   "cell_type": "code",
   "execution_count": null,
   "metadata": {},
   "outputs": [],
   "source": [
    "test = vm.tests.run_test(\n",
    "    \"validmind.model_validation.TokenDisparity\",\n",
    "    inputs={\n",
    "        \"dataset\": vm_test_ds,\n",
    "        \"model\": vm_rag_model,\n",
    "    },\n",
    ")\n",
    "test.log()"
   ]
  },
  {
   "cell_type": "markdown",
   "metadata": {},
   "source": [
    "### ROUGE Score\n",
    "\n",
    "This test evaluates the quality of answers generated by the RAG model by measuring overlaps in n-grams, word sequences, and word pairs between the model output and the reference (ground truth) text. ROUGE, short for Recall-Oriented Understudy for Gisting Evaluation, assesses both precision and recall, providing a balanced view of how well the generated response captures the reference content. ROUGE precision measures the proportion of n-grams in the generated text that match the reference, highlighting relevance and conciseness, while ROUGE recall assesses the proportion of reference n-grams present in the generated text, indicating completeness and thoroughness. \n",
    "\n",
    "Low precision scores might reveal that the generated text includes redundant or irrelevant information, while low recall scores suggest omissions of essential details from the reference. Consistently low ROUGE scores could indicate poor overall alignment with the ground truth, suggesting the model may be missing key content or failing to capture the intended meaning."
   ]
  },
  {
   "cell_type": "code",
   "execution_count": null,
   "metadata": {},
   "outputs": [],
   "source": [
    "test = vm.tests.run_test(\n",
    "    \"validmind.model_validation.RougeScore\",\n",
    "    inputs={\n",
    "        \"dataset\": vm_test_ds,\n",
    "        \"model\": vm_rag_model,\n",
    "    },\n",
    "    params={\n",
    "        \"metric\": \"rouge-1\",\n",
    "    },\n",
    ")\n",
    "test.log()"
   ]
  },
  {
   "cell_type": "markdown",
   "metadata": {},
   "source": [
    "### BLEU Score\n",
    "\n",
    "The BLEU Score test evaluates the quality of answers generated by the RAG model by measuring n-gram overlap between the generated text and the reference (ground truth) text, with a specific focus on exact precision in phrasing. While ROUGE precision also assesses overlap, BLEU differs in two main ways: first, it applies a geometric average across multiple n-gram levels, capturing precise phrase alignment, and second, it includes a brevity penalty to prevent overly short outputs from inflating scores artificially. This added precision focus is valuable in RAG applications where strict adherence to reference language is essential, as BLEU emphasizes the match to exact phrasing. In contrast, ROUGE precision evaluates general content overlap without penalizing brevity, offering a broader sense of content alignment."
   ]
  },
  {
   "cell_type": "code",
   "execution_count": null,
   "metadata": {},
   "outputs": [],
   "source": [
    "test = vm.tests.run_test(\n",
    "    \"validmind.model_validation.BleuScore\",\n",
    "    inputs={\n",
    "        \"dataset\": vm_test_ds,\n",
    "        \"model\": vm_rag_model,\n",
    "    },\n",
    ")\n",
    "test.log()"
   ]
  },
  {
   "cell_type": "markdown",
   "metadata": {},
   "source": [
    "### BERT Score\n",
    "\n",
    "This test evaluates the quality of the RAG generated answers using BERT embeddings to measure precision, recall, and F1 scores based on semantic similarity, rather than exact n-gram matches as in BLEU and ROUGE. This approach captures contextual meaning, making it valuable when wording differs but the intended message closely aligns with the reference. In RAG applications, the BERT score is especially useful for ensuring that generated answers convey the reference text’s meaning, even if phrasing varies. Consistently low scores indicate a lack of semantic alignment, suggesting the model may miss or misrepresent key content. Low precision may reflect irrelevant or redundant details, while low recall can indicate omissions."
   ]
  },
  {
   "cell_type": "code",
   "execution_count": null,
   "metadata": {},
   "outputs": [],
   "source": [
    "test = vm.tests.run_test(\n",
    "    \"validmind.model_validation.BertScore\",\n",
    "    inputs={\n",
    "        \"dataset\": vm_test_ds,\n",
    "        \"model\": vm_rag_model,\n",
    "    },\n",
    ")\n",
    "test.log()"
   ]
  },
  {
   "cell_type": "markdown",
   "metadata": {},
   "source": [
    "### METEOR Score\n",
    "\n",
    "This test evaluates the quality of the generated answers by measuring alignment with the ground truth, emphasizing both accuracy and fluency. Unlike BLEU and ROUGE, which focus on n-gram matches, METEOR combines precision, recall, synonym matching, and word order, focusing at how well the generated text conveys meaning and reads naturally. This metric is especially useful for RAG applications where sentence structure and natural flow are crucial for clear communication. Lower scores may suggest alignment issues, indicating that the answers may lack fluency or key content. Discrepancies in word order or high fragmentation penalties can reveal problems with how the model constructs sentences, potentially affecting readability."
   ]
  },
  {
   "cell_type": "code",
   "execution_count": null,
   "metadata": {},
   "outputs": [],
   "source": [
    "test = vm.tests.run_test(\n",
    "    \"validmind.model_validation.MeteorScore\",\n",
    "    inputs={\n",
    "        \"dataset\": vm_test_ds,\n",
    "        \"model\": vm_rag_model,\n",
    "    },\n",
    ")\n",
    "test.log()"
   ]
  },
  {
   "cell_type": "markdown",
   "metadata": {},
   "source": [
    "## Bias and Toxicity\n",
    "\n",
    "In this section, we use metrics like Toxicity Score and Regard Score to evaluate both the generated responses and the ground truth. These tests helps us detect any harmful, offensive, or inappropriate language and evaluate the level of bias and neutrality enabling us to assess and mitigate potential biases in both the model's responses and the original dataset."
   ]
  },
  {
   "cell_type": "markdown",
   "metadata": {},
   "source": [
    "### Toxicity Score\n",
    "\n",
    "This test measures the level of harmful or offensive content in the generated answers. The test uses a preloaded toxicity detection tool from Hugging Face, which identifies language that may be inappropriate, aggressive, or derogatory. High toxicity scores indicate potentially toxic content, while consistently elevated scores across multiple outputs may signal underlying issues in the model’s generation process that require attention to prevent the spread of harmful language."
   ]
  },
  {
   "cell_type": "code",
   "execution_count": null,
   "metadata": {},
   "outputs": [],
   "source": [
    "test = vm.tests.run_test(\n",
    "    \"validmind.model_validation.ToxicityScore\",\n",
    "    inputs={\n",
    "        \"dataset\": vm_test_ds,\n",
    "        \"model\": vm_rag_model,\n",
    "    },\n",
    ")\n",
    "test.log()"
   ]
  },
  {
   "cell_type": "markdown",
   "metadata": {},
   "source": [
    "### Regard Score\n",
    "\n",
    "This test evaluates the sentiment and perceived regard—categorized as positive, negative, neutral, or other—in answers generated by the RAG model. This is important for identifying any biases or sentiment tendencies in responses, ensuring that generated answers are balanced and appropriate for the context. The uses a preloaded regard evaluation tool from Hugging Face to compute scores for each response. High skewness in regard scores, especially if the generated responses consistently diverge from expected sentiments in the reference texts, may reveal biases in the model’s generation, such as overly positive or negative tones where neutrality is expected."
   ]
  },
  {
   "cell_type": "code",
   "execution_count": null,
   "metadata": {},
   "outputs": [],
   "source": [
    "test = vm.tests.run_test(\n",
    "    \"validmind.model_validation.RegardScore\",\n",
    "    inputs={\n",
    "        \"dataset\": vm_test_ds,\n",
    "        \"model\": vm_rag_model,\n",
    "    },\n",
    ")\n",
    "test.log()"
   ]
  },
  {
   "cell_type": "markdown",
   "metadata": {},
   "source": [
    "# Conclusion\n",
    "\n",
    "In this notebook, we have seen how we can use LangChain and ValidMind together to build, evaluate and document a simple RAG Model as its developed. This is a great example of the interactive development experience that ValidMind is designed to support. We can quickly iterate on our model and document as we go... We have seen how ValidMind supports non-traditional \"models\" using a functional interface and how we can build pipelines of many models to support complex GenAI workflows.\n",
    "\n",
    "This is still a work in progress and we are actively developing new tests to support more advanced GenAI workflows. We are also keeping an eye on the most popular GenAI models and libraries to explore direct integrations. Stay tuned for more updates and new features in this area!"
   ]
  },
  {
   "cell_type": "markdown",
   "metadata": {},
   "source": [
    "## Upgrade ValidMind\n",
    "\n",
    "<div class=\"alert alert-block alert-info\" style=\"background-color: #B5B5B510; color: black; border: 1px solid #083E44; border-left-width: 5px; box-shadow: 2px 2px 4px rgba(0, 0, 0, 0.2);border-radius: 5px;\">After installing ValidMind, you’ll want to periodically make sure you are on the latest version to access any new features and other enhancements.</div>\n",
    "\n",
    "Retrieve the information for the currently installed version of ValidMind:"
   ]
  },
  {
   "cell_type": "code",
   "execution_count": null,
   "metadata": {},
   "outputs": [],
   "source": [
    "%pip show validmind"
   ]
  },
  {
    "cell_type": "markdown",
    "metadata": {},
    "source": [
     "If the version returned is lower than the version indicated in our [production open-source code](https://github.com/validmind/developer-framework/blob/prod/validmind/__version__.py), restart your notebook and run:\n",
     "\n",
     "```bash\n",
     "%pip install --upgrade validmind\n",
     "```"
    ]
   },
  {
   "cell_type": "markdown",
   "metadata": {},
   "source": [
    "You may need to restart your kernel after running the upgrade package for changes to be applied."
   ]
  }
 ],
 "metadata": {
  "kernelspec": {
   "display_name": "validmind-py3.10",
   "language": "python",
   "name": "validmind-py3.10"
  },
  "language_info": {
   "codemirror_mode": {
    "name": "ipython",
    "version": 3
   },
   "file_extension": ".py",
   "mimetype": "text/x-python",
   "name": "python",
   "nbconvert_exporter": "python",
   "pygments_lexer": "ipython3",
   "version": "3.10.13"
  }
 },
 "nbformat": 4,
 "nbformat_minor": 2
}<|MERGE_RESOLUTION|>--- conflicted
+++ resolved
@@ -6,11 +6,7 @@
    "source": [
     "# RAG Model Documentation Demo\n",
     "\n",
-<<<<<<< HEAD
     "In this notebook, we are going to implement a simple RAG Model for automating the process of answering RFP questions using GenAI. We will see how we can initialize an embedding model, a retrieval model and a generator model with LangChain components and use them within the ValidMind Library to run tests against them. Finally, we will see how we can put them together in a Pipeline and run that to get e2e results and run tests against that."
-=======
-    "In this notebook, we are going to implement a simple RAG Model for automating the process of answering RFP questions using GenAI. We will see how we can initialize an embedding model, a retrieval model and a generator model with LangChain components and use them within the ValidMind library to run tests against them. Finally, we will see how we can put them together in a Pipeline and run that to get e2e results and run tests against that."
->>>>>>> e3500e8e
    ]
   },
   {
@@ -85,9 +81,6 @@
    "source": [
     "### Initialize the client library\n",
     "\n",
-<<<<<<< HEAD
-    "Now we will import and initialize the ValidMind Library so we can connect to our model in the ValidMind Platform. This will let us log inputs, plots, and test results to our model documentation."
-=======
     "ValidMind generates a unique _code snippet_ for each registered model to connect with your developer environment. You initialize the client library with this code snippet, which ensures that your documentation and tests are uploaded to the correct model when you run the notebook.\n",
     "\n",
     "Get your code snippet:\n",
@@ -108,7 +101,6 @@
     "4. Go to **Getting Started** and click **Copy snippet to clipboard**.\n",
     "\n",
     "Next, replace this placeholder with your own code snippet:"
->>>>>>> e3500e8e
    ]
   },
   {
@@ -166,11 +158,7 @@
    "source": [
     "# Dataset Loader\n",
     "\n",
-<<<<<<< HEAD
     "Great, now that we have all of our dependencies installed, the ValidMind Library initialized and connected to our model and our OpenAI API key setup, we can go ahead and load our datasets. We will use the synthetic `RFP` dataset included with ValidMind for this notebook. This dataset contains a variety of RFP questions and ground truth answers that we can use both as the source where our Retriever will search for similar question-answer pairs as well as our test set for evaluating the performance of our RAG model. To do this, we just have to load it and call the preprocess function to get a split of the data into train and test sets."
-=======
-    "Great, now that we have all of our dependencies installed, the library initialized and connected to our model and our OpenAI API key setup, we can go ahead and load our datasets. We will use the synthetic `RFP` dataset included with ValidMind for this notebook. This dataset contains a variety of RFP questions and ground truth answers that we can use both as the source where our Retriever will search for similar question-answer pairs as well as our test set for evaluating the performance of our RAG model. To do this, we just have to load it and call the preprocess function to get a split of the data into train and test sets."
->>>>>>> e3500e8e
    ]
   },
   {
