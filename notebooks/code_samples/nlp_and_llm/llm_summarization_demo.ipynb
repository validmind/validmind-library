--- conflicted
+++ resolved
@@ -40,11 +40,7 @@
    "source": [
     "## About ValidMind\n",
     "\n",
-<<<<<<< HEAD
     "ValidMind's suite of tools enables organizations to identify, document, and manage model risks for all types of models, including AI/ML models, LLMs, and statistical models. As a model developer, you use the ValidMind Library to automate documentation and validation tests, and then use the ValidMind AI Risk Platform UI to collaborate on model documentation. Together, these products simplify model risk management, facilitate compliance with regulations and institutional standards, and enhance collaboration between yourself and model validators.\n",
-=======
-    "ValidMind's platform enables organizations to identify, document, and manage model risks for all types of models, including AI/ML models, LLMs, and statistical models. As a model developer, you use the ValidMind Library to automate documentation and validation tests, and then use the ValidMind AI Risk Platform UI to collaborate on model documentation. Together, these products simplify model risk management, facilitate compliance with regulations and institutional standards, and enhance collaboration between yourself and model validators.\n",
->>>>>>> e3500e8e
     "\n",
     "If this is your first time trying out ValidMind, you can make use of the following resources alongside this notebook:\n",
     "\n",
@@ -811,8 +807,6 @@
     "What you can see now is a more easily consumable version of the prompt validation testing you just performed, along with other parts of your model documentation that still need to be completed.\n",
     "\n",
     "If you want to learn more about where you are in the model documentation process, take a look at [Get started with the ValidMind Library](https://docs.validmind.ai/developer/get-started-developer-framework.html)."
-<<<<<<< HEAD
-=======
    ]
   },
   {
@@ -851,7 +845,6 @@
    "metadata": {},
    "source": [
     "You may need to restart your kernel after running the upgrade package for changes to be applied."
->>>>>>> e3500e8e
    ]
   }
  ],
