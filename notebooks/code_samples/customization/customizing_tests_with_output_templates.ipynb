{
  "cells": [
    {
      "cell_type": "markdown",
      "metadata": {},
      "source": [
        "# Customize test outputs using output templates\n",
        "\n",
        "Run individual tests and tests for experimentation and when exploring and building output templates to create custom results.\n",
        "\n",
        "The ValidMind Library provides a suite of tests to help you evaluate the performance of your machine learning models. The out-of-the-box results are designed to be informative and easy to understand, but you may want to customize the look and feel of the results to better suit your needs. This might include things like removing or adding columns from the results, changing the formatting or structure of a table, or adding entirely new tables to the results. Output templates allow you to do all of these things and more. \n",
        "\n",
        "Output templates currently can create and cutomize tables. They are written in HTML and use the Jinja2 templating language.\n",
        "\n",
        "As part of the notebook, you will build on the simple quickstart_customer_churn notebook and learn how to:\n",
        "\n",
        "- Create an output template to customize the look and feel of the results produced by the ValidMind tests\n",
        "- Use output templates in your code to create one-off cusomized results\n",
        "- Add output templates to your documentation templates to save and share your customizations\n",
        "\n",
        "This interactive notebook uses the [Bank Customer Churn Prediction](https://www.kaggle.com/code/kmalit/bank-customer-churn-prediction/data) sample dataset from Kaggle to train a simple classification model. "
      ]
    },
    {
      "cell_type": "markdown",
      "metadata": {},
      "source": [
        "## Contents\n",
        "- [About ValidMind](#toc1_)    \n",
        "  - [Before you begin](#toc1_1_)    \n",
        "  - [New to ValidMind?](#toc1_2_)    \n",
        "  - [Key Concepts](#toc1_3_)    \n",
        "  - [How documentation template work with output templates](#toc1_4_)    \n",
        "    - [Example documentation template](#toc1_4_1_)    \n",
        "- [Install the client library](#toc2_)    \n",
        "- [Initialize the client library](#toc3_)    \n",
        "- [Initialize the Python environment](#toc4_)    \n",
        "- [Load the sample dataset](#toc5_)    \n",
        "- [Document the model](#toc6_)    \n",
        "  - [Prepocess the raw dataset](#toc6_1_)    \n",
        "  - [Initialize the ValidMind datasets](#toc6_2_)    \n",
        "  - [Initialize a model object](#toc6_3_)    \n",
        "  - [Assign predictions to the datasets](#toc6_4_)    \n",
        "  - [Run individual tests and customize the results](#toc6_5_)    \n",
        "  - [Run the full suite of tests with output templates](#toc6_6_)    \n",
        "    - [Add the output template to the documentation template](#toc6_6_1_)    \n",
        "    - [Run the full suite of tests](#toc6_6_2_)    \n",
        "- [Next steps](#toc7_)    \n",
        "  - [Work with your model documentation](#toc7_1_)    \n",
        "  - [Discover more learning resources](#toc7_2_)  \n",
        "- [Upgrade ValidMind](#toc8_)  \n",
        "\n",
        "<!-- vscode-jupyter-toc-config\n",
        "\tnumbering=false\n",
        "\tanchor=true\n",
        "\tflat=false\n",
        "\tminLevel=2\n",
        "\tmaxLevel=4\n",
        "\t/vscode-jupyter-toc-config -->\n",
        "<!-- THIS CELL WILL BE REPLACED ON TOC UPDATE. DO NOT WRITE YOUR TEXT IN THIS CELL -->"
      ]
    },
    {
      "cell_type": "markdown",
      "metadata": {},
      "source": [
        "<a id='toc1_'></a>\n",
        "\n",
        "## About ValidMind\n",
        "\n",
        "ValidMind is a suite of tools for managing model risk, including risk associated with AI and statistical models.\n",
        "\n",
        "You use the ValidMind Library to automate documentation and validation tests, and then use the ValidMind AI Risk Platform UI to collaborate on model documentation. Together, these products simplify model risk management, facilitate compliance with regulations and institutional standards, and enhance collaboration between yourself and model validators.\n",
        "\n",
        "<a id='toc1_1_'></a>\n",
        "\n",
        "### Before you begin\n",
        "\n",
        "This notebook assumes you have basic familiarity with Python, including an understanding of how functions work. If you are new to Python, you can still run the notebook but we recommend further familiarizing yourself with the language. \n",
        "\n",
        "If you encounter errors due to missing modules in your Python environment, install the modules with `pip install`, and then re-run the notebook. For more help, refer to [Installing Python Modules](https://docs.python.org/3/installing/index.html).\n",
        "\n",
        "<a id='toc1_2_'></a>\n",
        "\n",
        "### New to ValidMind?\n",
        "\n",
        "If you haven't already seen our [Get started with the ValidMind Library](https://docs.validmind.ai/developer/get-started-developer-framework.html), we recommend you explore the available resources for developers at some point. There, you can learn more about documenting models, find code samples, or read our developer reference.\n",
        "\n",
        "<div class=\"alert alert-block alert-info\" style=\"background-color: #B5B5B510; color: black; border: 1px solid #083E44; border-left-width: 5px; box-shadow: 2px 2px 4px rgba(0, 0, 0, 0.2);border-radius: 5px;\"><span style=\"color: #083E44;\"><b>For access to all features available in this notebook, create a free ValidMind account.</b></span>\n",
        "<br></br>\n",
        "Signing up is FREE — <a href=\"https://docs.validmind.ai/guide/configuration/register-with-validmind.html\" style=\"color: #DE257E;\"><b>Register with ValidMind</b></a></div>\n",
        "\n",
        "<a id='toc1_3_'></a>\n",
        "\n",
        "### Key Concepts\n",
        "\n",
        "- **Output Templates**: Customizable HTML templates that define the look and feel of the results produced by the ValidMind tests. They are written in HTML and use the Jinja2 templating language.\n",
        "- **Jinja2 Templating Language**: A powerful templating language for Python that allows you to embed expressions and control structures in your HTML templates.\n",
        "- **Customizing Tables**: Output templates allow you to customize the look and feel of the tables produced by the ValidMind tests. This includes things like adding or removing columns, changing the formatting or structure of the table, and adding entirely new tables to the results.\n",
        "- **Documentation Templates**: Documentation templates are covered in the quickstart notebook and are the base for all model documentation. They are written in YAML and define the entire structure and content of a model's documentation. Output templates are not part of the documentation template, but they are defined in and shared via a field in the documentation template.\n"
      ]
    },
    {
      "cell_type": "markdown",
      "metadata": {},
      "source": [
        "<a id='toc1_4_'></a>\n",
        "\n",
        "### How documentation template work with output templates\n",
        "\n",
        "Below is a section of the standard Binary Classification Documentation Template that comes pre-installed with the ValidMind Library. \n",
        "\n",
<<<<<<< HEAD
        "The top-level `model_evaluation` section contains a list of sub sections which contain content blocks. These blocks can be either editable text blocks or test-driven blocks where the `content_id` identifies the test within the ValidMind Library whose results will be displayed in that block. Now the key thing here is that each of these tests produces a specific output that is not directly editable from the ValidMind Platform. This is where output templates come in, both figuraively and literally. They can be added as an optional field in the content block and will use the raw test output data in an HTML template to produce a custom table that can be displayed in the documentation.\n"
=======
        "The top-level `model_evaluation` section contains a list of sub sections which contain content blocks. These blocks can be either editable text blocks or test-driven blocks where the `content_id` identifies the test within the Library whose results will be displayed in that block. Now the key thing here is that each of these tests produces a specific output that is not directly editable from the ValidMind platform. This is where output templates come in, both figuraively and literally. They can be added as an optional field in the content block and will use the raw test output data in an HTML template to produce a custom table that can be displayed in the documentation.\n"
>>>>>>> e3500e8e
      ]
    },
    {
      "cell_type": "markdown",
      "metadata": {},
      "source": [
        "<a id='toc1_4_1_'></a>\n",
        "\n",
        "#### Example documentation template\n"
      ]
    },
    {
      "cell_type": "markdown",
      "metadata": {},
      "source": [
        "```yaml\n",
        "- id: model_development\n",
        "  title: Model Development\n",
        "  index_only: true\n",
        "  sections:\n",
        "    - id: model_training\n",
        "      title: Model Training\n",
        "      guidelines:\n",
        "        - Describe the model training process, including the algorithm used, any\n",
        "          hyperparameters or settings, and the optimization techniques employed\n",
        "          to minimize the loss function or maximize the objective function.\n",
        "        - ... (additional guidelines)\n",
        "      contents:\n",
        "        - content_type: metric\n",
        "          content_id: validmind.model_validation.ModelMetadata\n",
        "        - ... (additional content blocks)\n",
        "      parent_section: model_development\n",
        "    - id: model_evaluation\n",
        "      title: Model Evaluation\n",
        "      guidelines:\n",
        "        - Describe the process used to evaluate the model's performance on a\n",
        "          test or validation dataset that was not used during training, to\n",
        "          assess its generalizability and robustness.\n",
        "        - ... (additional guidelines)\n",
        "      contents:\n",
        "        - content_type: metric\n",
        "          content_id: validmind.model_validation.sklearn.ConfusionMatrix\n",
        "        - content_type: metric\n",
        "          content_id: validmind.model_validation.sklearn.ClassifierPerformance\n",
        "        - ... (additional content blocks)\n",
        "      parent_section: model_development\n",
        "```\n"
      ]
    },
    {
      "cell_type": "markdown",
      "metadata": {},
      "source": [
        "In the above example, the `validmind.model_validation.sklearn.ClassifierPerformance` produces two tables like this:\n",
        "\n",
        "![Alt text](<Screenshot 2024-02-15 at 2.48.03 PM.png>)\n",
        "\n",
        "But with output templates, you can customize the look and feel of the output to produce a much simpler/clearer version like this:\n",
        "\n",
        "![Alt text](<Screenshot 2024-02-15 at 4.51.56 PM.png>)\n"
      ]
    },
    {
      "cell_type": "markdown",
      "metadata": {},
      "source": [
        "How this is accomplished is with the following output template:\n",
        "\n",
        "```yaml\n",
        "- content_type: metric\n",
        "  content_id: validmind.model_validation.sklearn.ClassifierPerformance:with_template\n",
        "  output_template: |\n",
        "    <table>\n",
        "        <thead>\n",
        "            <tr>\n",
        "                <th>Accuracy</th>\n",
        "                <th>Precision</th>\n",
        "                <th>Recall</th>\n",
        "                <th>F1 Score</th>\n",
        "            </tr>\n",
        "        </thead>\n",
        "        <tbody>\n",
        "            <tr>\n",
        "                <td>{{ value[\"accuracy\"] }}</td>\n",
        "                <td>{{ value[\"weighted avg\"][\"precision\"] }}</td>\n",
        "                <td>{{ value[\"weighted avg\"][\"recall\"] }}</td>\n",
        "                <td>{{ value[\"weighted avg\"][\"f1-score\"] }}</td>\n",
        "            </tr>\n",
        "        </tbody>\n",
        "    </table>\n",
        "```\n"
      ]
    },
    {
      "cell_type": "markdown",
      "metadata": {},
      "source": [
        "As you can see, the output template is a simple HTML table that uses the Jinja2 templating language to embed expressions that reference the raw test output data. The `{{ value[\"accuracy\"] }}` expression, for example, references the `accuracy` key in the raw test output data. This is how you can customize the look and feel of the results produced by the ValidMind tests.\n",
        "\n",
        "Now that you understand the basics of output templates, the following sections will guide you through the process of creating and using them in your code.\n"
      ]
    },
    {
      "cell_type": "markdown",
      "metadata": {},
      "source": [
        "<a id='toc2_'></a>\n",
        "\n",
        "## Install the client library\n",
        "\n",
        "The client library provides Python support for the ValidMind Library. To install it:\n"
      ]
    },
    {
      "cell_type": "code",
      "execution_count": null,
      "metadata": {},
      "outputs": [],
      "source": [
        "%pip install -q validmind"
      ]
    },
    {
      "cell_type": "markdown",
      "metadata": {},
      "source": [
        "<a id='toc3_'></a>\n",
        "\n",
        "## Initialize the client library\n",
        "\n",
        "ValidMind generates a unique _code snippet_ for each registered model to connect with your developer environment. You initialize the client library with this code snippet, which ensures that your documentation and tests are uploaded to the correct model when you run the notebook.\n",
        "\n",
        "Get your code snippet:\n",
        "\n",
        "1. In a browser, [log in to ValidMind](https://docs.validmind.ai/guide/configuration/log-in-to-validmind.html).\n",
        "\n",
        "2. In the left sidebar, navigate to **Model Inventory** and click **+ Register new model**.\n",
        "\n",
        "3. Enter the model details and click **Continue**. ([Need more help?](https://docs.validmind.ai/guide/model-inventory/register-models-in-inventory.html))\n",
        "\n",
        "   For example, to register a model for use with this notebook, select:\n",
        "\n",
        "   - Documentation template: `Binary classification`\n",
        "   - Use case: `Marketing/Sales - Attrition/Churn Management`\n",
        "\n",
        "   You can fill in other options according to your preference.\n",
        "\n",
        "4. Go to **Getting Started** and click **Copy snippet to clipboard**.\n",
        "\n",
        "Next, replace this placeholder with your own code snippet:\n"
      ]
    },
    {
      "cell_type": "code",
      "execution_count": null,
      "metadata": {},
      "outputs": [],
      "source": [
        "# Replace with your code snippet\n",
        "\n",
        "import validmind as vm\n",
        "\n",
        "vm.init(\n",
        "    api_host=\"https://api.prod.validmind.ai/api/v1/tracking\",\n",
        "    api_key=\"...\",\n",
        "    api_secret=\"...\",\n",
        "    model=\"...\",\n",
        ")"
      ]
    },
    {
      "cell_type": "markdown",
      "metadata": {},
      "source": [
        "<a id='toc4_'></a>\n",
        "\n",
        "## Initialize the Python environment\n",
        "\n",
        "Next, let's import the necessary libraries and set up your Python environment for data analysis:\n"
      ]
    },
    {
      "cell_type": "code",
      "execution_count": null,
      "metadata": {},
      "outputs": [],
      "source": [
        "import xgboost as xgb\n",
        "\n",
        "%matplotlib inline"
      ]
    },
    {
      "cell_type": "markdown",
      "metadata": {},
      "source": [
        "<a id='toc5_'></a>\n",
        "\n",
        "## Load the sample dataset\n",
        "\n",
        "The sample dataset used here is provided by the ValidMind library. To be able to use it, you need to import the dataset and load it into a pandas [DataFrame](https://pandas.pydata.org/docs/reference/api/pandas.DataFrame.html), a two-dimensional tabular data structure that makes use of rows and columns:\n"
      ]
    },
    {
      "cell_type": "code",
      "execution_count": null,
      "metadata": {},
      "outputs": [],
      "source": [
        "# Import the sample dataset from the library\n",
        "\n",
        "from validmind.datasets.classification import customer_churn as demo_dataset\n",
        "\n",
        "print(\n",
        "    f\"Loaded demo dataset with: \\n\\n\\t• Target column: '{demo_dataset.target_column}' \\n\\t• Class labels: {demo_dataset.class_labels}\"\n",
        ")\n",
        "\n",
        "raw_df = demo_dataset.load_data()\n",
        "raw_df.head()"
      ]
    },
    {
      "cell_type": "markdown",
      "metadata": {},
      "source": [
        "<a id='toc6_'></a>\n",
        "\n",
        "## Document the model\n",
        "\n",
        "As part of documenting the model with the ValidMind Library, you need to preprocess the raw dataset, initialize some training and test datasets, initialize a model object you can use for testing, and then run the full suite of tests.\n"
      ]
    },
    {
      "cell_type": "markdown",
      "metadata": {},
      "source": [
        "<a id='toc6_1_'></a>\n",
        "\n",
        "### Prepocess the raw dataset\n",
        "\n",
        "Preprocessing performs a number of operations to get ready for the subsequent steps:\n",
        "\n",
        "- Preprocess the data: Splits the DataFrame (`df`) into multiple datasets (`train_df`, `validation_df`, and `test_df`) using `demo_dataset.preprocess` to simplify preprocessing.\n",
        "- Separate features and targets: Drops the target column to create feature sets (`x_train`, `x_val`) and target sets (`y_train`, `y_val`).\n",
        "- Initialize XGBoost classifier: Creates an `XGBClassifier` object with early stopping rounds set to 10.\n",
        "- Set evaluation metrics: Specifies metrics for model evaluation as \"error,\" \"logloss,\" and \"auc.\"\n",
        "- Fit the model: Trains the model on `x_train` and `y_train` using the validation set `(x_val, y_val)`. Verbose output is disabled.\n"
      ]
    },
    {
      "cell_type": "code",
      "execution_count": null,
      "metadata": {},
      "outputs": [],
      "source": [
        "train_df, validation_df, test_df = demo_dataset.preprocess(raw_df)\n",
        "\n",
        "x_train = train_df.drop(demo_dataset.target_column, axis=1)\n",
        "y_train = train_df[demo_dataset.target_column]\n",
        "x_val = validation_df.drop(demo_dataset.target_column, axis=1)\n",
        "y_val = validation_df[demo_dataset.target_column]\n",
        "\n",
        "model = xgb.XGBClassifier(early_stopping_rounds=10)\n",
        "model.set_params(\n",
        "    eval_metric=[\"error\", \"logloss\", \"auc\"],\n",
        ")\n",
        "model.fit(\n",
        "    x_train,\n",
        "    y_train,\n",
        "    eval_set=[(x_val, y_val)],\n",
        "    verbose=False,\n",
        ")"
      ]
    },
    {
      "cell_type": "markdown",
      "metadata": {},
      "source": [
        "<a id='toc6_2_'></a>\n",
        "\n",
        "### Initialize the ValidMind datasets\n",
        "\n",
        "Before you can run tests, you must first initialize a ValidMind dataset object using the [`init_dataset`](https://docs.validmind.ai/validmind/validmind.html#init_dataset) function from the ValidMind (`vm`) module.\n",
        "\n",
        "This function takes a number of arguments:\n",
        "\n",
        "- `dataset` — the raw dataset that you want to provide as input to tests\n",
        "- `input_id` - a unique identifier that allows tracking what inputs are used when running each individual test\n",
        "- `target_column` — a required argument if tests require access to true values. This is the name of the target column in the dataset\n",
        "- `class_labels` — an optional value to map predicted classes to class labels\n",
        "\n",
        "With all datasets ready, you can now initialize the raw, training and test datasets (`raw_df`, `train_df` and `test_df`) created earlier into their own dataset objects using [`vm.init_dataset()`](https://docs.validmind.ai/validmind/validmind.html#init_dataset):\n"
      ]
    },
    {
      "cell_type": "code",
      "execution_count": null,
      "metadata": {},
      "outputs": [],
      "source": [
        "import validmind as vm\n",
        "\n",
        "vm_raw_dataset = vm.init_dataset(\n",
        "    dataset=raw_df,\n",
        "    input_id=\"raw_dataset\",\n",
        "    target_column=demo_dataset.target_column,\n",
        "    class_labels=demo_dataset.class_labels,\n",
        ")\n",
        "\n",
        "vm_train_ds = vm.init_dataset(\n",
        "    dataset=train_df, input_id=\"train_dataset\", target_column=demo_dataset.target_column\n",
        ")\n",
        "\n",
        "vm_test_ds = vm.init_dataset(\n",
        "    dataset=test_df, input_id=\"test_dataset\", target_column=demo_dataset.target_column\n",
        ")"
      ]
    },
    {
      "cell_type": "markdown",
      "metadata": {},
      "source": [
        "<a id='toc6_3_'></a>\n",
        "\n",
        "### Initialize a model object\n",
        "\n",
        "Additionally, you need to initialize a ValidMind model object (`vm_model`) that can be passed to other functions for analysis and tests on the data. You simply intialize this model object with [`vm.init_model()`](https://docs.validmind.ai/validmind/validmind.html#init_model):\n"
      ]
    },
    {
      "cell_type": "code",
      "execution_count": null,
      "metadata": {},
      "outputs": [],
      "source": [
        "vm_model = vm.init_model(\n",
        "    model,\n",
        "    input_id=\"model\",\n",
        ")"
      ]
    },
    {
      "cell_type": "markdown",
      "metadata": {},
      "source": [
        "<a id='toc6_4_'></a>\n",
        "\n",
        "### Assign predictions to the datasets\n",
        "\n",
        "We can now use the `assign_predictions()` method from the Dataset object to link existing predictions to any model. If no prediction values are passed, the method will compute predictions automatically:\n"
      ]
    },
    {
      "cell_type": "code",
      "execution_count": null,
      "metadata": {},
      "outputs": [],
      "source": [
        "vm_train_ds.assign_predictions(model=vm_model)\n",
        "vm_test_ds.assign_predictions(model=vm_model)"
      ]
    },
    {
      "cell_type": "markdown",
      "metadata": {},
      "source": [
        "<a id='toc6_5_'></a>\n",
        "\n",
        "### Run individual tests and customize the results\n",
        "\n",
        "Instead of running the full suite of tests, you can run individual tests. This is useful for experimentation and when exploring and building output templates to create custom results. Lets go ahead and run a single test, `ClassifierInSamplePerformance`, and see how we can create fully customized results from the output using output templates.\n"
      ]
    },
    {
      "cell_type": "code",
      "execution_count": null,
      "metadata": {},
      "outputs": [],
      "source": [
        "from validmind.tests import run_test"
      ]
    },
    {
      "cell_type": "markdown",
      "metadata": {},
      "source": [
        "First, let's run the test as normal and see the standard output:\n"
      ]
    },
    {
      "cell_type": "code",
      "execution_count": null,
      "metadata": {},
      "outputs": [],
      "source": [
        "result = run_test(\n",
        "    test_id=\"validmind.model_validation.sklearn.ClassifierPerformance\",\n",
        "    inputs={\n",
        "        \"dataset\": vm_train_ds,\n",
        "        \"model\": vm_model,\n",
        "    },\n",
        ")"
      ]
    },
    {
      "cell_type": "markdown",
      "metadata": {},
      "source": [
        "Let's also take a look at the result object that is returned when running the test and see how we can grab the raw metric value from it to start developing our output template:\n"
      ]
    },
    {
      "cell_type": "code",
      "execution_count": null,
      "metadata": {},
      "outputs": [],
      "source": [
        "import json\n",
        "\n",
        "print(\"In Sample Performance Raw Value:\")\n",
        "print(json.dumps(result.metric.value, indent=2))"
      ]
    },
    {
      "cell_type": "markdown",
      "metadata": {},
      "source": [
        "This is the raw `value` object that will get passed into the output template and accessible just with the `value` variable name. Now let's go ahead and create a simple output template like in the example and then see how we can test it directly against the result object:\n"
      ]
    },
    {
      "cell_type": "code",
      "execution_count": null,
      "metadata": {},
      "outputs": [],
      "source": [
        "output_template = \"\"\"\n",
        "<table>\n",
        "    <thead>\n",
        "        <tr>\n",
        "            <th>Accuracy</th>\n",
        "            <th>Precision</th>\n",
        "            <th>Recall</th>\n",
        "            <th>F1 Score</th>\n",
        "        </tr>\n",
        "    </thead>\n",
        "    <tbody>\n",
        "        <tr>\n",
        "            <td>{{ value[\"accuracy\"] }}</td>\n",
        "            <td>{{ value[\"weighted avg\"][\"precision\"] }}</td>\n",
        "            <td>{{ value[\"weighted avg\"][\"recall\"] | number }}</td>\n",
        "            <td>{{ value[\"weighted avg\"][\"f1-score\"] | number }}</td>\n",
        "        </tr>\n",
        "    </tbody>\n",
        "</table>\n",
        "\"\"\"\n",
        "# specifically notice how the values from the result are being accessed inside the template\n",
        "# also notice that we can use filters to format the values e.g. `| number` to format the number to 4 decimal places"
      ]
    },
    {
      "cell_type": "code",
      "execution_count": null,
      "metadata": {},
      "outputs": [],
      "source": [
        "# we can immediately re-render while trying different output templates\n",
        "result.render(output_template=output_template)"
      ]
    },
    {
      "cell_type": "markdown",
      "metadata": {},
      "source": [
        "And, there you go, you have successfully created and used a custom output template. Try making some changes to the template html and see how it affects the output. You can also add more complex logic and control structures to the template using the Jinja2 templating language [here](https://jinja.palletsprojects.com/en/2.10.x/).\n",
        "\n",
        "Now that you have a working output template, it can also be passed right into the `run_test` function to produce the same results as before:\n"
      ]
    },
    {
      "cell_type": "code",
      "execution_count": null,
      "metadata": {},
      "outputs": [],
      "source": [
        "result = run_test(\n",
        "    test_id=\"validmind.model_validation.sklearn.ClassifierPerformance\",\n",
        "    inputs={\n",
        "        \"dataset\": vm_train_ds,\n",
        "        \"model\": vm_model,\n",
        "    },\n",
        "    output_template=output_template,\n",
        ")"
      ]
    },
    {
      "cell_type": "markdown",
      "metadata": {},
      "source": [
        "Awesome! So you have seen how to create and use output templates when running individual tests. In a real-world scenario though, you would want to add the output template to the documentation template so that it can live there as a permanent customization. This is what we will cover next.\n"
      ]
    },
    {
      "cell_type": "markdown",
      "metadata": {},
      "source": [
        "<a id='toc6_6_'></a>\n",
        "\n",
        "### Run the full suite of tests with output templates\n",
        "\n",
        "Now that you've seen how to run an individual test and customize the output, let's see how you can apply that concept to model documentation by adding the output template to the documentation template and running the full suite of tests.\n"
      ]
    },
    {
      "cell_type": "markdown",
      "metadata": {},
      "source": [
        "<a id='toc6_6_1_'></a>\n",
        "\n",
        "#### Add the output template to the documentation template\n",
        "\n",
        "Head to the ValidMind Platform to [customize your documentation template](https://docs.validmind.ai/guide/model-documentation/customize-documentation-templates.html). \n",
        "\n",
        "- Find the Binary Classification Template that is used by the Customer Churn model\n",
        "- Add the following content block below the existing `validmind.model_validation.sklearn.ClassifierPerformance` test:\n",
        "\n",
        "```yaml\n",
        "- content_type: metric\n",
        "  content_id: validmind.model_validation.sklearn.ClassifierPerformance:with_template\n",
        "  output_template: |\n",
        "    <table>\n",
        "        <thead>\n",
        "            <tr>\n",
        "                <th>Accuracy</th>\n",
        "                <th>Precision</th>\n",
        "                <th>Recall</th>\n",
        "                <th>F1 Score</th>\n",
        "            </tr>\n",
        "        </thead>\n",
        "        <tbody>\n",
        "            <tr>\n",
        "                <td>{{ value[\"accuracy\"] }}</td>\n",
        "                <td>{{ value[\"weighted avg\"][\"precision\"] }}</td>\n",
        "                <td>{{ value[\"weighted avg\"][\"recall\"] }}</td>\n",
        "                <td>{{ value[\"weighted avg\"][\"f1-score\"] }}</td>\n",
        "            </tr>\n",
        "        </tbody>\n",
        "    </table>\n",
        "```\n",
        "\n",
        "This will add a second version of the `ClassifierPerformance` test so we can compare the standard output with the custom output.\n"
      ]
    },
    {
      "cell_type": "markdown",
      "metadata": {},
      "source": [
        "<a id='toc6_6_2_'></a>\n",
        "\n",
        "#### Run the full suite of tests\n",
        "\n",
        "Now that you've added the output template to the documentation template, you can run the following code cells to initialize the client which retrieves the template. Then you can run the full suite of tests to see the custom output in the documentation and on the ValidMind UI.\n"
      ]
    },
    {
      "cell_type": "code",
      "execution_count": null,
      "metadata": {},
      "outputs": [],
      "source": [
        "full_suite = vm.run_documentation_tests(\n",
        "    section=[\"model_development\"],\n",
        "    inputs={\n",
        "        \"dataset\": vm_test_ds,\n",
        "        \"datasets\": (vm_train_ds, vm_test_ds),\n",
        "        \"model\": vm_model,\n",
        "    },\n",
        ")"
      ]
    },
    {
      "cell_type": "markdown",
      "metadata": {},
      "source": [
        "<a id='toc7_'></a>\n",
        "\n",
        "## Next steps\n",
        "\n",
        "You can look at the results of this test suite right in the notebook where you ran the code, as you would expect. But there is a better way — use the ValidMind Platform to work with your model documentation.\n",
        "\n",
        "<a id='toc7_1_'></a>\n",
        "\n",
        "### Work with your model documentation\n",
        "\n",
        "1. From the **Model Inventory** in the ValidMind Platform, go to the model you registered earlier. ([Need more help?](https://docs.validmind.ai/guide/model-inventory/working-with-model-inventory.html))\n",
        "\n",
        "2. Click and expand the **Model Development** section.\n",
        "\n",
        "What you see is the full draft of your model documentation in a more easily consumable version. From here, you can make qualitative edits to model documentation, view guidelines, collaborate with validators, and submit your model documentation for approval when it's ready. [Learn more ...](https://docs.validmind.ai/guide/model-documentation/working-with-model-documentation.html)\n",
        "\n",
        "<a id='toc7_2_'></a>\n",
        "\n",
        "### Discover more learning resources\n",
        "\n",
        "We offer many interactive notebooks to help you document models:\n",
        "\n",
        "- [Run tests & test suites](https://docs.validmind.ai/developer/model-testing/testing-overview.html)\n",
        "- [Code samples](https://docs.validmind.ai/developer/samples-jupyter-notebooks.html)\n",
        "\n",
        "Or, visit our [documentation](https://docs.validmind.ai/) to learn more about ValidMind."
      ]
    },
    {
      "cell_type": "markdown",
      "metadata": {},
      "source": [
        "<a id='toc8_'></a>\n",
        "\n",
        "## Upgrade ValidMind\n",
        "\n",
        "<div class=\"alert alert-block alert-info\" style=\"background-color: #B5B5B510; color: black; border: 1px solid #083E44; border-left-width: 5px; box-shadow: 2px 2px 4px rgba(0, 0, 0, 0.2);border-radius: 5px;\">After installing ValidMind, you’ll want to periodically make sure you are on the latest version to access any new features and other enhancements.</div>\n",
        "\n",
        "Retrieve the information for the currently installed version of ValidMind:"
      ]
    },
    {
      "cell_type": "code",
      "execution_count": null,
      "metadata": {},
      "outputs": [],
      "source": [
        "%pip show validmind"
      ]
    },
    {
      "cell_type": "markdown",
      "metadata": {},
      "source": [
       "If the version returned is lower than the version indicated in our [production open-source code](https://github.com/validmind/developer-framework/blob/prod/validmind/__version__.py), restart your notebook and run:\n",
       "\n",
       "```bash\n",
       "%pip install --upgrade validmind\n",
       "```"
      ]
     },
    {
      "cell_type": "markdown",
      "metadata": {},
      "source": [
        "You may need to restart your kernel after running the upgrade package for changes to be applied."
      ]
    }
  ],
  "metadata": {
    "colab": {
      "provenance": []
    },
    "gpuClass": "standard",
    "kernelspec": {
      "display_name": ".venv",
      "language": "python",
      "name": "python3"
    },
    "language_info": {
      "codemirror_mode": {
        "name": "ipython",
        "version": 3
      },
      "file_extension": ".py",
      "mimetype": "text/x-python",
      "name": "python",
      "nbconvert_exporter": "python",
      "pygments_lexer": "ipython3",
      "version": "3.8.13"
    }
  },
  "nbformat": 4,
  "nbformat_minor": 0
}<|MERGE_RESOLUTION|>--- conflicted
+++ resolved
@@ -110,11 +110,7 @@
         "\n",
         "Below is a section of the standard Binary Classification Documentation Template that comes pre-installed with the ValidMind Library. \n",
         "\n",
-<<<<<<< HEAD
         "The top-level `model_evaluation` section contains a list of sub sections which contain content blocks. These blocks can be either editable text blocks or test-driven blocks where the `content_id` identifies the test within the ValidMind Library whose results will be displayed in that block. Now the key thing here is that each of these tests produces a specific output that is not directly editable from the ValidMind Platform. This is where output templates come in, both figuraively and literally. They can be added as an optional field in the content block and will use the raw test output data in an HTML template to produce a custom table that can be displayed in the documentation.\n"
-=======
-        "The top-level `model_evaluation` section contains a list of sub sections which contain content blocks. These blocks can be either editable text blocks or test-driven blocks where the `content_id` identifies the test within the Library whose results will be displayed in that block. Now the key thing here is that each of these tests produces a specific output that is not directly editable from the ValidMind platform. This is where output templates come in, both figuraively and literally. They can be added as an optional field in the content block and will use the raw test output data in an HTML template to produce a custom table that can be displayed in the documentation.\n"
->>>>>>> e3500e8e
       ]
     },
     {
