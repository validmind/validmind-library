--- conflicted
+++ resolved
@@ -1,718 +1,610 @@
 {
-    "cells": [
-        {
-            "attachments": {},
-            "cell_type": "markdown",
-            "metadata": {
-                "id": "ZnZV4XfHSPcw"
-            },
-            "source": [
-                "# Customizing Metric Outputs using Output Templates\n",
-                "\n",
-                "This interactive notebook guides model developers through the process of customizing the standard outputs produced by running a suite of ValidMind tests with the ValidMind Developer Framework. It uses the [Bank Customer Churn Prediction](https://www.kaggle.com/code/kmalit/bank-customer-churn-prediction/data) sample dataset from Kaggle to train a simple classification model.\n",
-                "\n",
-                "As part of the notebook, you will build on the simple quickstart_customer_churn notebook and learn how to:\n",
-                "\n",
-                "- Create an output template to customize the look and feel of the results produced by the ValidMind tests\n",
-                "- Use output templates in your code to create one-off cusomized results\n",
-                "- Add output templates to your documentation templates to save and share your customizations\n"
-            ]
-        },
-        {
-            "cell_type": "markdown",
-            "metadata": {},
-            "source": [
-                "### Background\n",
-                "\n",
-                "The ValidMind Developer Framework provides a suite of tests and metrics to help you evaluate the performance of your machine learning models. The out-of-the-box results are designed to be informative and easy to understand, but you may want to customize the look and feel of the results to better suit your needs. This might include things like removing or adding columns from the results, changing the formatting or structure of a table, or adding entirely new tables to the results. Output templates allow you to do all of these things and more. Please note that output templates are a new addition to the Developer Framework and are currently limited to creating and cutomizing tables but will be expanded to include other types of outputs in the future. They are written in HTML and use the Jinja2 templating language.\n",
-                "\n",
-                "### Key Concepts\n",
-                "\n",
-                "- **Output Templates**: Customizable HTML templates that define the look and feel of the results produced by the ValidMind tests. They are written in HTML and use the Jinja2 templating language.\n",
-                "- **Jinja2 Templating Language**: A powerful templating language for Python that allows you to embed expressions and control structures in your HTML templates.\n",
-                "- **Customizing Tables**: Output templates allow you to customize the look and feel of the tables produced by the ValidMind tests. This includes things like adding or removing columns, changing the formatting or structure of the table, and adding entirely new tables to the results.\n",
-<<<<<<< HEAD
-                "- **Documentation Templates**: Documentation templates are covered in the quickstart notebook and are the base for all documentation projects in ValidMind. They are written in YAML and define the entire structure and content of a model's documentation. Output templates are not part of the documentation template, but they are defined in and shared via a field in the documentation template.\n"
-=======
-                "- **Documentation Templates**: Documentation templates are covered in the quickstart notebook and are the base for all model documentation. They are written in YAML and define the entire structure and content of a model's documentation. Output templates are not part of the documentation template, but they are defined in and shared via a field in the documentation template."
->>>>>>> 99b1fffc
-            ]
-        },
-        {
-            "cell_type": "markdown",
-            "metadata": {},
-            "source": [
-                "### How Documentation Template work with Output Templates\n",
-                "\n",
-                "Below is a section of the standard Binary Classification Documentation Template that comes pre-installed with the ValidMind Developer Framework. The top-level `model_evaluation` section contains a list of sub sections which contain content blocks. These blocks can be either editable text blocks or test-driven blocks where the `content_id` identifies the threshold test or metric within the Developer Framework whose results will be displayed in that block. Now the key thing here is that each of these tests produces a specific output that is not directly editable from the ValidMind platform. This is where output templates come in, both figuraively and literally. They can be added as an optional field in the content block and will use the raw test output data in an HTML template to produce a custom table that can be displayed in the documentation.\n"
-            ]
-        },
-        {
-            "cell_type": "markdown",
-            "metadata": {},
-            "source": [
-                "#### Example Documentation Template\n"
-            ]
-        },
-        {
-            "cell_type": "markdown",
-            "metadata": {},
-            "source": [
-                "```yaml\n",
-                "- id: model_development\n",
-                "  title: Model Development\n",
-                "  index_only: true\n",
-                "  sections:\n",
-                "    - id: model_training\n",
-                "      title: Model Training\n",
-                "      guidelines:\n",
-                "        - Describe the model training process, including the algorithm used, any\n",
-                "          hyperparameters or settings, and the optimization techniques employed\n",
-                "          to minimize the loss function or maximize the objective function.\n",
-                "        - ... (additional guidelines)\n",
-                "      contents:\n",
-                "        - content_type: metric\n",
-                "          content_id: validmind.model_validation.ModelMetadata\n",
-                "        - ... (additional content blocks)\n",
-                "      parent_section: model_development\n",
-                "    - id: model_evaluation\n",
-                "      title: Model Evaluation\n",
-                "      guidelines:\n",
-                "        - Describe the process used to evaluate the model's performance on a\n",
-                "          test or validation dataset that was not used during training, to\n",
-                "          assess its generalizability and robustness.\n",
-                "        - ... (additional guidelines)\n",
-                "      contents:\n",
-                "        - content_type: metric\n",
-                "          content_id: validmind.model_validation.sklearn.ConfusionMatrix\n",
-                "        - content_type: metric\n",
-                "          content_id: validmind.model_validation.sklearn.ClassifierPerformance\n",
-                "        - ... (additional content blocks)\n",
-                "      parent_section: model_development\n",
-                "```\n"
-            ]
-        },
-        {
-            "cell_type": "markdown",
-            "metadata": {},
-            "source": [
-                "In the above example, the `validmind.model_validation.sklearn.ClassifierPerformance` produces two tables like this:\n",
-                "\n",
-                "![Alt text](<Screenshot 2024-02-15 at 2.48.03 PM.png>)\n",
-                "\n",
-                "But with output templates, you can customize the look and feel of the output to produce a much simpler/clearer version like this:\n",
-                "\n",
-                "![Alt text](<Screenshot 2024-02-15 at 4.51.56 PM.png>)\n"
-            ]
-        },
-        {
-            "cell_type": "markdown",
-            "metadata": {},
-            "source": [
-                "How this is accomplished is with the following output template:\n",
-                "\n",
-                "```yaml\n",
-                "- content_type: metric\n",
-                "  content_id: validmind.model_validation.sklearn.ClassifierPerformance:with_template\n",
-                "  output_template: |\n",
-                "    <table>\n",
-                "        <thead>\n",
-                "            <tr>\n",
-                "                <th>Accuracy</th>\n",
-                "                <th>Precision</th>\n",
-                "                <th>Recall</th>\n",
-                "                <th>F1 Score</th>\n",
-                "            </tr>\n",
-                "        </thead>\n",
-                "        <tbody>\n",
-                "            <tr>\n",
-                "                <td>{{ value[\"accuracy\"] }}</td>\n",
-                "                <td>{{ value[\"weighted avg\"][\"precision\"] }}</td>\n",
-                "                <td>{{ value[\"weighted avg\"][\"recall\"] }}</td>\n",
-                "                <td>{{ value[\"weighted avg\"][\"f1-score\"] }}</td>\n",
-                "            </tr>\n",
-                "        </tbody>\n",
-                "    </table>\n",
-                "```\n"
-            ]
-        },
-        {
-            "cell_type": "markdown",
-            "metadata": {},
-            "source": [
-                "As you can see, the output template is a simple HTML table that uses the Jinja2 templating language to embed expressions that reference the raw test output data. The `{{ value[\"accuracy\"] }}` expression, for example, references the `accuracy` key in the raw test output data. This is how you can customize the look and feel of the results produced by the ValidMind tests.\n",
-                "\n",
-                "Now that you understand the basics of output templates, the following sections will guide you through the process of creating and using them in your code.\n"
-            ]
-        },
-        {
-            "attachments": {},
-            "cell_type": "markdown",
-            "metadata": {},
-            "source": [
-                "## Install the client library\n",
-                "\n",
-                "The client library provides Python support for the ValidMind Developer Framework. To install it:\n"
-            ]
-        },
-        {
-            "cell_type": "code",
-            "execution_count": null,
-            "metadata": {
-                "id": "6G5-kHOZ7YWk"
-            },
-            "outputs": [],
-            "source": [
-                "%pip install -q validmind"
-            ]
-        },
-        {
-            "cell_type": "markdown",
-            "metadata": {},
-            "source": [
-                "## Initialize the client library\n",
-                "\n",
-                "Every documentation project in the Platform UI comes with a _code snippet_ that lets the client library associate your documentation and tests with the right project on the Platform UI when you run this notebook. As you will see later, documentation projects are useful because they act as containers for model documentation and validation reports and they enable you to organize all of your documentation work in one place.\n",
-                "\n",
-                "Get your code snippet by creating a documentation project:\n",
-                "\n",
-                "1. In a browser, log into the [Platform UI](https://app.prod.validmind.ai).\n",
-                "\n",
-                "2. Go to **Documentation Projects** and click **Create new project**.\n",
-                "\n",
-                "3. Select **`[Demo] Customer Churn Model`** and **`Initial Validation`** for the model name and type, give the project a unique name to make it yours, and then click **Create project**.\n",
-                "\n",
-                "4. Go to **Documentation Projects** > **YOUR_UNIQUE_PROJECT_NAME** > **Getting Started** and click **Copy snippet to clipboard**.\n",
-                "\n",
-                "Next, replace this placeholder with your own code snippet:\n"
-            ]
-        },
-        {
-            "cell_type": "code",
-            "execution_count": null,
-            "metadata": {},
-            "outputs": [],
-            "source": [
-                "## Replace with code snippet from your documentation project ##\n",
-                "\n",
-                "import validmind as vm\n",
-                "\n",
-                "vm.init(\n",
-                "    api_host=\"...\",\n",
-                "    api_key=\"...\",\n",
-                "    api_secret=\"...\",\n",
-                "    project=\"...\",\n",
-                ")"
-            ]
-        },
-        {
-            "attachments": {},
-            "cell_type": "markdown",
-            "metadata": {},
-            "source": [
-                "## Initialize the Python environment\n",
-                "\n",
-                "Next, let's import the necessary libraries and set up your Python environment for data analysis:\n"
-            ]
-        },
-        {
-            "cell_type": "code",
-            "execution_count": null,
-            "metadata": {},
-            "outputs": [],
-            "source": [
-                "import xgboost as xgb\n",
-                "\n",
-                "%matplotlib inline"
-            ]
-        },
-        {
-            "attachments": {},
-            "cell_type": "markdown",
-            "metadata": {
-                "id": "WT4iDaNPSPc4"
-            },
-            "source": [
-                "## Load the sample dataset\n",
-                "\n",
-                "The sample dataset used here is provided by the ValidMind library. To be able to use it, you need to import the dataset and load it into a pandas [DataFrame](https://pandas.pydata.org/docs/reference/api/pandas.DataFrame.html), a two-dimensional tabular data structure that makes use of rows and columns:\n"
-            ]
-        },
-        {
-            "cell_type": "code",
-            "execution_count": null,
-            "metadata": {
-                "id": "BlNanClPSPc5"
-            },
-            "outputs": [],
-            "source": [
-                "# Import the sample dataset from the library\n",
-                "\n",
-                "from validmind.datasets.classification import customer_churn as demo_dataset\n",
-                "\n",
-                "print(\n",
-                "    f\"Loaded demo dataset with: \\n\\n\\t• Target column: '{demo_dataset.target_column}' \\n\\t• Class labels: {demo_dataset.class_labels}\"\n",
-                ")\n",
-                "\n",
-                "raw_df = demo_dataset.load_data()\n",
-                "raw_df.head()"
-            ]
-        },
-        {
-            "attachments": {},
-            "cell_type": "markdown",
-            "metadata": {
-                "id": "sP6OZpdGSPc6"
-            },
-            "source": [
-                "## Document the model\n",
-                "\n",
-                "As part of documenting the model with the ValidMind Developer Framework, you need to preprocess the raw dataset, initialize some training and test datasets, initialize a model object you can use for testing, and then run the full suite of tests.\n"
-            ]
-        },
-        {
-            "attachments": {},
-            "cell_type": "markdown",
-            "metadata": {
-                "id": "XNI6mCy0SPc6"
-            },
-            "source": [
-                "### Prepocess the raw dataset\n",
-                "\n",
-                "Preprocessing performs a number of operations to get ready for the subsequent steps:\n",
-                "\n",
-                "- Preprocess the data: Splits the DataFrame (`df`) into multiple datasets (`train_df`, `validation_df`, and `test_df`) using `demo_dataset.preprocess` to simplify preprocessing.\n",
-                "- Separate features and targets: Drops the target column to create feature sets (`x_train`, `x_val`) and target sets (`y_train`, `y_val`).\n",
-                "- Initialize XGBoost classifier: Creates an `XGBClassifier` object with early stopping rounds set to 10.\n",
-                "- Set evaluation metrics: Specifies metrics for model evaluation as \"error,\" \"logloss,\" and \"auc.\"\n",
-                "- Fit the model: Trains the model on `x_train` and `y_train` using the validation set `(x_val, y_val)`. Verbose output is disabled.\n"
-            ]
-        },
-        {
-            "cell_type": "code",
-            "execution_count": null,
-            "metadata": {
-                "id": "PMeDVcpsSPc7"
-            },
-            "outputs": [],
-            "source": [
-                "train_df, validation_df, test_df = demo_dataset.preprocess(raw_df)\n",
-                "\n",
-                "x_train = train_df.drop(demo_dataset.target_column, axis=1)\n",
-                "y_train = train_df[demo_dataset.target_column]\n",
-                "x_val = validation_df.drop(demo_dataset.target_column, axis=1)\n",
-                "y_val = validation_df[demo_dataset.target_column]\n",
-                "\n",
-                "model = xgb.XGBClassifier(early_stopping_rounds=10)\n",
-                "model.set_params(\n",
-                "    eval_metric=[\"error\", \"logloss\", \"auc\"],\n",
-                ")\n",
-                "model.fit(\n",
-                "    x_train,\n",
-                "    y_train,\n",
-                "    eval_set=[(x_val, y_val)],\n",
-                "    verbose=False,\n",
-                ")"
-            ]
-        },
-        {
-            "attachments": {},
-            "cell_type": "markdown",
-            "metadata": {
-                "id": "DTO0bN4qSPc7"
-            },
-            "source": [
-                "### Initialize the ValidMind datasets\n",
-                "\n",
-                "Before you can run tests, you must first initialize a ValidMind dataset object using the [`init_dataset`](https://docs.validmind.ai/validmind/validmind.html#init_dataset) function from the ValidMind (`vm`) module.\n",
-                "\n",
-                "This function takes a number of arguments:\n",
-                "\n",
-                "- `dataset` — the raw dataset that you want to provide as input to tests\n",
-                "- `input_id` - a unique identifier that allows tracking what inputs are used when running each individual test\n",
-                "- `target_column` — a required argument if tests require access to true values. This is the name of the target column in the dataset\n",
-                "- `class_labels` — an optional value to map predicted classes to class labels\n",
-                "\n",
-                "With all datasets ready, you can now initialize the raw, training and test datasets (`raw_df`, `train_df` and `test_df`) created earlier into their own dataset objects using [`vm.init_dataset()`](https://docs.validmind.ai/validmind/validmind.html#init_dataset):\n"
-            ]
-        },
-        {
-            "cell_type": "code",
-            "execution_count": null,
-            "metadata": {
-                "id": "ShiOFS7bSPc7"
-            },
-            "outputs": [],
-            "source": [
-                "import validmind as vm\n",
-                "\n",
-                "vm_raw_dataset = vm.init_dataset(\n",
-                "    dataset=raw_df,\n",
-                "    input_id=\"raw_dataset\",\n",
-                "    target_column=demo_dataset.target_column,\n",
-                "    class_labels=demo_dataset.class_labels,\n",
-                ")\n",
-                "\n",
-                "vm_train_ds = vm.init_dataset(\n",
-                "    dataset=train_df, input_id=\"train_dataset\", target_column=demo_dataset.target_column\n",
-                ")\n",
-                "\n",
-                "vm_test_ds = vm.init_dataset(\n",
-                "    dataset=test_df, input_id=\"test_dataset\", target_column=demo_dataset.target_column\n",
-                ")"
-            ]
-        },
-        {
-            "attachments": {},
-            "cell_type": "markdown",
-            "metadata": {
-                "id": "l6dpArGCSPc7"
-            },
-            "source": [
-                "### Initialize a model object\n",
-                "\n",
-                "Additionally, you need to initialize a ValidMind model object (`vm_model`) that can be passed to other functions for analysis and tests on the data. You simply intialize this model object with [`vm.init_model()`](https://docs.validmind.ai/validmind/validmind.html#init_model):\n"
-            ]
-        },
-        {
-            "cell_type": "code",
-            "execution_count": null,
-            "metadata": {
-                "id": "wE0OckXjSPc7"
-            },
-            "outputs": [],
-            "source": [
-                "vm_model = vm.init_model(\n",
-                "    model,\n",
-                "    input_id=\"model\",\n",
-                ")"
-            ]
-        },
-        {
-            "cell_type": "markdown",
-            "metadata": {},
-            "source": [
-                "### Assign predictions to the datasets\n",
-                "We can now use the `assign_predictions()` method from the Dataset object to link existing predictions to any model. If no prediction values are passed, the method will compute predictions automatically:"
-            ]
-        },
-        {
-            "cell_type": "code",
-            "execution_count": null,
-            "metadata": {},
-            "outputs": [],
-            "source": [
-                "vm_train_ds.assign_predictions(\n",
-                "    model=vm_model, prediction_values=list(model.predict(x_train))\n",
-                ")\n",
-                "vm_test_ds.assign_predictions(\n",
-                "    model=vm_model, prediction_values=list(model.predict(x_val))\n",
-                ")"
-            ]
-        },
-        {
-            "cell_type": "markdown",
-            "metadata": {},
-            "source": [
-                "### Run individual tests and customize the results\n",
-                "\n",
-                "Instead of running the full suite of tests, you can run individual tests and metrics. This is useful for experimentation and when exploring and building output templates to create custom results. Lets go ahead and run a single test, the `ClassifierPerformance` metric, and see how we can create fully customized results from the output using output templates.\n"
-            ]
-        },
-        {
-            "cell_type": "code",
-            "execution_count": null,
-            "metadata": {},
-            "outputs": [],
-            "source": [
-                "from validmind.tests import run_test"
-            ]
-        },
-        {
-            "cell_type": "markdown",
-            "metadata": {},
-            "source": [
-                "First, let's run the test as normal and see the standard output:\n"
-            ]
-        },
-        {
-            "cell_type": "code",
-            "execution_count": null,
-            "metadata": {},
-            "outputs": [],
-            "source": [
-                "result = run_test(\n",
-                "    test_id=\"validmind.model_validation.sklearn.ClassifierPerformance\",\n",
-                "    inputs={\n",
-                "        \"dataset\": vm_train_ds,\n",
-                "        \"model\": vm_model,\n",
-                "    },\n",
-                ")"
-            ]
-        },
-        {
-            "cell_type": "markdown",
-            "metadata": {},
-            "source": [
-                "Let's also take a look at the result object that is returned when running the test and see how we can grab the raw metric value from it to start developing our output template:\n"
-            ]
-        },
-        {
-            "cell_type": "code",
-            "execution_count": null,
-            "metadata": {},
-            "outputs": [],
-            "source": [
-                "import json\n",
-                "\n",
-                "print(\"In Sample Performance Raw Value:\")\n",
-                "print(json.dumps(result.metric.value, indent=2))"
-            ]
-        },
-        {
-            "cell_type": "markdown",
-            "metadata": {},
-            "source": [
-                "This is the raw `value` object that will get passed into the output template and accessible just with the `value` variable name. Now let's go ahead and create a simple output template like in the example and then see how we can test it directly against the result object:\n"
-            ]
-        },
-        {
-            "cell_type": "code",
-            "execution_count": null,
-            "metadata": {},
-            "outputs": [],
-            "source": [
-                "output_template = \"\"\"\n",
-                "<table>\n",
-                "    <thead>\n",
-                "        <tr>\n",
-                "            <th>Accuracy</th>\n",
-                "            <th>Precision</th>\n",
-                "            <th>Recall</th>\n",
-                "            <th>F1 Score</th>\n",
-                "        </tr>\n",
-                "    </thead>\n",
-                "    <tbody>\n",
-                "        <tr>\n",
-                "            <td>{{ value[\"accuracy\"] }}</td>\n",
-                "            <td>{{ value[\"weighted avg\"][\"precision\"] }}</td>\n",
-                "            <td>{{ value[\"weighted avg\"][\"recall\"] | number }}</td>\n",
-                "            <td>{{ value[\"weighted avg\"][\"f1-score\"] | number }}</td>\n",
-                "        </tr>\n",
-                "    </tbody>\n",
-                "</table>\n",
-                "\"\"\"\n",
-                "# specifically notice how the values from the result are being accessed inside the template\n",
-                "# also notice that we can use filters to format the values e.g. `| number` to format the number to 4 decimal places"
-            ]
-        },
-        {
-            "cell_type": "code",
-            "execution_count": null,
-            "metadata": {},
-            "outputs": [],
-            "source": [
-<<<<<<< HEAD
-                "result.render(\n",
-                "    output_template=output_template\n",
-                ")  # we can immediately re-render while trying different output templates"
-=======
-                "# we can immediately re-render while trying different output templates\n",
-                "result.render(output_template=output_template)"
->>>>>>> 99b1fffc
-            ]
-        },
-        {
-            "cell_type": "markdown",
-            "metadata": {},
-            "source": [
-                "And, there you go, you have successfully created and used a custom output template. Try making some changes to the template html and see how it affects the output. You can also add more complex logic and control structures to the template using the Jinja2 templating language [here](https://jinja.palletsprojects.com/en/2.10.x/).\n",
-                "\n",
-                "Now that you have a working output template, it can also be passed right into the `run_test` function to produce the same results as before:\n"
-            ]
-        },
-        {
-            "cell_type": "code",
-            "execution_count": null,
-            "metadata": {},
-            "outputs": [],
-            "source": [
-                "result = run_test(\n",
-                "    test_id=\"validmind.model_validation.sklearn.ClassifierPerformance\",\n",
-                "    inputs={\n",
-                "        \"dataset\": vm_train_ds,\n",
-                "        \"model\": vm_model,\n",
-                "    },\n",
-                "    output_template=output_template,\n",
-                ")"
-            ]
-        },
-        {
-            "cell_type": "markdown",
-            "metadata": {},
-            "source": [
-                "Awesome! So you have seen how to create and use output templates when running individual tests. In a real-world scenario though, you would want to add the output template to the documentation template so that it can live there as a permanent customization. This is what we will cover next.\n"
-            ]
-        },
-        {
-            "attachments": {},
-            "cell_type": "markdown",
-            "metadata": {
-                "id": "8xaBL0_3SPc7"
-            },
-            "source": [
-                "### Run the full suite of tests with output templates\n",
-                "\n",
-<<<<<<< HEAD
-                "Now that you've seen how to run an individual test and customize the output, let's see how you can apply that concept to a documentation project by adding the output template to the documentation template and running the full suite of tests.\n"
-=======
-                "Now that you've seen how to run an individual test and customize the output, let's see how you can apply that concept to model documentation by adding the output template to the documentation template and running the full suite of tests."
->>>>>>> 99b1fffc
-            ]
-        },
-        {
-            "cell_type": "markdown",
-            "metadata": {},
-            "source": [
-                "#### Add the output template to the documentation template\n",
-                "\n",
-<<<<<<< HEAD
-                "First, go to your project in the ValidMind UI and go to Settings > Templates. Find the Binary Classification Template that is used by the Customer Churn project. Click on the `Edit` button to bring up the template editor. Then, add the following content block below the existing `validmind.model_validation.sklearn.ClassifierPerformance` metric:\n",
-=======
-                "First, go to the ValidMind UI and to Settings > Templates. Find the Binary Classification Template that is used by the Customer Churn model. Click on the `Edit` button to bring up the template editor. Then, add the following content block below the existing `validmind.model_validation.sklearn.ClassifierInSamplePerformance` metric:\n",
->>>>>>> 99b1fffc
-                "\n",
-                "```yaml\n",
-                "- content_type: metric\n",
-                "  content_id: validmind.model_validation.sklearn.ClassifierPerformance:with_template\n",
-                "  output_template: |\n",
-                "    <table>\n",
-                "        <thead>\n",
-                "            <tr>\n",
-                "                <th>Accuracy</th>\n",
-                "                <th>Precision</th>\n",
-                "                <th>Recall</th>\n",
-                "                <th>F1 Score</th>\n",
-                "            </tr>\n",
-                "        </thead>\n",
-                "        <tbody>\n",
-                "            <tr>\n",
-                "                <td>{{ value[\"accuracy\"] }}</td>\n",
-                "                <td>{{ value[\"weighted avg\"][\"precision\"] }}</td>\n",
-                "                <td>{{ value[\"weighted avg\"][\"recall\"] }}</td>\n",
-                "                <td>{{ value[\"weighted avg\"][\"f1-score\"] }}</td>\n",
-                "            </tr>\n",
-                "        </tbody>\n",
-                "    </table>\n",
-                "```\n",
-                "\n",
-                "This will add a second version of the `ClassifierPerformance` metric so we can compare the standard output with the custom output.\n"
-            ]
-        },
-        {
-            "cell_type": "markdown",
-            "metadata": {},
-            "source": [
-                "#### Run the full suite of tests\n",
-                "\n",
-<<<<<<< HEAD
-                "Now that you've added the output template to the documentation template, you can run the following code cells to initialize the project which retrieves the template. Then you can run the full suite of tests to see the custom output in the documentation and on the ValidMind UI.\n"
-=======
-                "Now that you've added the output template to the documentation template, you can run the following code cells to initialize the client which retrieves the template. Then you can run the full suite of tests to see the custom output in the documentation and on the ValidMind UI."
-            ]
-        },
-        {
-            "cell_type": "code",
-            "execution_count": null,
-            "metadata": {},
-            "outputs": [],
-            "source": [
-                "# Replace with your code snippet\n",
-                "\n",
-                "vm.init(\n",
-                "    api_host=\"https://api.prod.validmind.ai/api/v1/tracking\",\n",
-                "    api_key=\"...\",\n",
-                "    api_secret=\"...\",\n",
-                "    project=\"...\"\n",
-                ")"
->>>>>>> 99b1fffc
-            ]
-        },
-        {
-            "cell_type": "code",
-            "execution_count": null,
-            "metadata": {
-                "id": "NgzKVN_gSPc8"
-            },
-            "outputs": [],
-            "source": [
-                "full_suite = vm.run_documentation_tests(\n",
-<<<<<<< HEAD
-                "    section=[\"model_development\"],\n",
-                "    inputs={\n",
-                "        \"dataset\": vm_test_ds,\n",
-                "        \"datasets\": (vm_train_ds, vm_test_ds),\n",
-                "        \"model\": vm_model,\n",
-                "    },\n",
-=======
-                "    inputs={\n",
-                "        \"dataset\": vm_raw_dataset,\n",
-                "        \"model\": vm_model\n",
-                "    }\n",
->>>>>>> 99b1fffc
-                ")"
-            ]
-        },
-        {
-            "attachments": {},
-            "cell_type": "markdown",
-            "metadata": {},
-            "source": [
-                "## Next steps\n",
-                "\n",
-                "Now that you've seen how to create and use output templates, you can take a closer look at the results produced by the full suite of tests in the ValidMind UI.\n",
-                "\n",
-<<<<<<< HEAD
-                "1. Go to the [Platform UI](https://app.prod.validmind.ai)\n",
-                "\n",
-                "2. Go to **Documentation Projects** > **YOUR_UNIQUE_PROJECT_NAME** > **Documentation**.\n",
-=======
-                "1. In the [Platform UI](https://app.prod.validmind.ai), go to the **Documentation** page for the model you registered earlier.\n",
->>>>>>> 99b1fffc
-                "\n",
-                "2. Take a look at the **Model Development** section to see the results of the tests you just performed.\n",
-                "\n",
-                "You should see two versions of the `ClassifierPerformance` metric. One will be the standard output and the other will be the custom output produced by the output template. You can compare the two to see how the output template has customized the look and feel of the results.\n",
-                "\n",
-                "---\n",
-                "\n",
-                "_If you want to learn more about where you are in the model documentation process, take a look at [How do I use the framework?](https://docs.validmind.ai/guide/get-started-developer-framework.html#how-do-i-use-the-framework)._\n"
-            ]
-        }
-    ],
-    "metadata": {
-        "colab": {
-            "provenance": []
-        },
-        "gpuClass": "standard",
-        "kernelspec": {
-            "display_name": "Dev Framework 3.9.16",
-            "language": "python",
-            "name": "dev-framework-3.9"
-        },
-        "language_info": {
-            "codemirror_mode": {
-                "name": "ipython",
-                "version": 3
-            },
-            "file_extension": ".py",
-            "mimetype": "text/x-python",
-            "name": "python",
-            "nbconvert_exporter": "python",
-            "pygments_lexer": "ipython3",
-            "version": "3.9.16"
-        }
-    },
-    "nbformat": 4,
-    "nbformat_minor": 0
+ "cells": [
+  {
+   "attachments": {},
+   "cell_type": "markdown",
+   "metadata": {
+    "id": "ZnZV4XfHSPcw"
+   },
+   "source": [
+    "# Customizing Metric Outputs using Output Templates\n",
+    "\n",
+    "This interactive notebook guides model developers through the process of customizing the standard outputs produced by running a suite of ValidMind tests with the ValidMind Developer Framework. It uses the [Bank Customer Churn Prediction](https://www.kaggle.com/code/kmalit/bank-customer-churn-prediction/data) sample dataset from Kaggle to train a simple classification model.\n",
+    "\n",
+    "As part of the notebook, you will build on the simple quickstart_customer_churn notebook and learn how to:\n",
+    "\n",
+    "- Create an output template to customize the look and feel of the results produced by the ValidMind tests\n",
+    "- Use output templates in your code to create one-off cusomized results\n",
+    "- Add output templates to your documentation templates to save and share your customizations"
+   ]
+  },
+  {
+   "cell_type": "markdown",
+   "metadata": {},
+   "source": [
+    "### Background\n",
+    "\n",
+    "The ValidMind Developer Framework provides a suite of tests and metrics to help you evaluate the performance of your machine learning models. The out-of-the-box results are designed to be informative and easy to understand, but you may want to customize the look and feel of the results to better suit your needs. This might include things like removing or adding columns from the results, changing the formatting or structure of a table, or adding entirely new tables to the results. Output templates allow you to do all of these things and more. Please note that output templates are a new addition to the Developer Framework and are currently limited to creating and cutomizing tables but will be expanded to include other types of outputs in the future. They are written in HTML and use the Jinja2 templating language.\n",
+    "\n",
+    "### Key Concepts\n",
+    "\n",
+    "- **Output Templates**: Customizable HTML templates that define the look and feel of the results produced by the ValidMind tests. They are written in HTML and use the Jinja2 templating language.\n",
+    "- **Jinja2 Templating Language**: A powerful templating language for Python that allows you to embed expressions and control structures in your HTML templates.\n",
+    "- **Customizing Tables**: Output templates allow you to customize the look and feel of the tables produced by the ValidMind tests. This includes things like adding or removing columns, changing the formatting or structure of the table, and adding entirely new tables to the results.\n",
+    "- **Documentation Templates**: Documentation templates are covered in the quickstart notebook and are the base for all model documentation. They are written in YAML and define the entire structure and content of a model's documentation. Output templates are not part of the documentation template, but they are defined in and shared via a field in the documentation template."
+   ]
+  },
+  {
+   "cell_type": "markdown",
+   "metadata": {},
+   "source": [
+    "### How Documentation Template work with Output Templates\n",
+    "\n",
+    "Below is a section of the standard Binary Classification Documentation Template that comes pre-installed with the ValidMind Developer Framework. The top-level `model_evaluation` section contains a list of sub sections which contain content blocks. These blocks can be either editable text blocks or test-driven blocks where the `content_id` identifies the threshold test or metric within the Developer Framework whose results will be displayed in that block. Now the key thing here is that each of these tests produces a specific output that is not directly editable from the ValidMind platform. This is where output templates come in, both figuraively and literally. They can be added as an optional field in the content block and will use the raw test output data in an HTML template to produce a custom table that can be displayed in the documentation."
+   ]
+  },
+  {
+   "cell_type": "markdown",
+   "metadata": {},
+   "source": [
+    "#### Example Documentation Template"
+   ]
+  },
+  {
+   "cell_type": "markdown",
+   "metadata": {},
+   "source": [
+    "```yaml\n",
+    "- id: model_development\n",
+    "  title: Model Development\n",
+    "  index_only: true\n",
+    "  sections:\n",
+    "    - id: model_training\n",
+    "      title: Model Training\n",
+    "      guidelines:\n",
+    "        - Describe the model training process, including the algorithm used, any\n",
+    "          hyperparameters or settings, and the optimization techniques employed\n",
+    "          to minimize the loss function or maximize the objective function.\n",
+    "        - ... (additional guidelines)\n",
+    "      contents:\n",
+    "        - content_type: metric\n",
+    "          content_id: validmind.model_validation.ModelMetadata\n",
+    "        - ... (additional content blocks)\n",
+    "      parent_section: model_development\n",
+    "    - id: model_evaluation\n",
+    "      title: Model Evaluation\n",
+    "      guidelines:\n",
+    "        - Describe the process used to evaluate the model's performance on a\n",
+    "          test or validation dataset that was not used during training, to\n",
+    "          assess its generalizability and robustness.\n",
+    "        - ... (additional guidelines)\n",
+    "      contents:\n",
+    "        - content_type: metric\n",
+    "          content_id: validmind.model_validation.sklearn.ConfusionMatrix\n",
+    "        - content_type: metric\n",
+    "          content_id: validmind.model_validation.sklearn.ClassifierPerformance\n",
+    "        - ... (additional content blocks)\n",
+    "      parent_section: model_development\n",
+    "```\n",
+    ""
+   ]
+  },
+  {
+   "cell_type": "markdown",
+   "metadata": {},
+   "source": [
+    "In the above example, the `validmind.model_validation.sklearn.ClassifierPerformance` produces two tables like this:\n",
+    "\n",
+    "![Alt text](<Screenshot 2024-02-15 at 2.48.03 PM.png>)\n",
+    "\n",
+    "But with output templates, you can customize the look and feel of the output to produce a much simpler/clearer version like this:\n",
+    "\n",
+    "![Alt text](<Screenshot 2024-02-15 at 4.51.56 PM.png>)\n",
+    ""
+   ]
+  },
+  {
+   "cell_type": "markdown",
+   "metadata": {},
+   "source": [
+    "How this is accomplished is with the following output template:\n",
+    "\n",
+    "```yaml\n",
+    "- content_type: metric\n",
+    "  content_id: validmind.model_validation.sklearn.ClassifierPerformance:with_template\n",
+    "  output_template: |\n",
+    "    <table>\n",
+    "        <thead>\n",
+    "            <tr>\n",
+    "                <th>Accuracy</th>\n",
+    "                <th>Precision</th>\n",
+    "                <th>Recall</th>\n",
+    "                <th>F1 Score</th>\n",
+    "            </tr>\n",
+    "        </thead>\n",
+    "        <tbody>\n",
+    "            <tr>\n",
+    "                <td>{{ value[\"accuracy\"] }}</td>\n",
+    "                <td>{{ value[\"weighted avg\"][\"precision\"] }}</td>\n",
+    "                <td>{{ value[\"weighted avg\"][\"recall\"] }}</td>\n",
+    "                <td>{{ value[\"weighted avg\"][\"f1-score\"] }}</td>\n",
+    "            </tr>\n",
+    "        </tbody>\n",
+    "    </table>\n",
+    "```\n",
+    ""
+   ]
+  },
+  {
+   "cell_type": "markdown",
+   "metadata": {},
+   "source": [
+    "As you can see, the output template is a simple HTML table that uses the Jinja2 templating language to embed expressions that reference the raw test output data. The `{{ value[\"accuracy\"] }}` expression, for example, references the `accuracy` key in the raw test output data. This is how you can customize the look and feel of the results produced by the ValidMind tests.\n",
+    "\n",
+    "Now that you understand the basics of output templates, the following sections will guide you through the process of creating and using them in your code."
+   ]
+  },
+  {
+   "attachments": {},
+   "cell_type": "markdown",
+   "metadata": {},
+   "source": [
+    "## Install the client library\n",
+    "\n",
+    "The client library provides Python support for the ValidMind Developer Framework. To install it:"
+   ]
+  },
+  {
+   "cell_type": "code",
+   "execution_count": null,
+   "metadata": {
+    "id": "6G5-kHOZ7YWk"
+   },
+   "outputs": [],
+   "source": [
+    "%pip install -q validmind"
+   ]
+  },
+  {
+   "attachments": {},
+   "cell_type": "markdown",
+   "metadata": {},
+   "source": [
+    "## Initialize the Python environment\n",
+    "\n",
+    "Next, let's import the necessary libraries and set up your Python environment for data analysis:"
+   ]
+  },
+  {
+   "cell_type": "code",
+   "execution_count": null,
+   "metadata": {},
+   "outputs": [],
+   "source": [
+    "import xgboost as xgb\n",
+    "\n",
+    "%matplotlib inline"
+   ]
+  },
+  {
+   "attachments": {},
+   "cell_type": "markdown",
+   "metadata": {
+    "id": "WT4iDaNPSPc4"
+   },
+   "source": [
+    "## Load the sample dataset\n",
+    "\n",
+    "The sample dataset used here is provided by the ValidMind library. To be able to use it, you need to import the dataset and load it into a pandas [DataFrame](https://pandas.pydata.org/docs/reference/api/pandas.DataFrame.html), a two-dimensional tabular data structure that makes use of rows and columns:"
+   ]
+  },
+  {
+   "cell_type": "code",
+   "execution_count": null,
+   "metadata": {
+    "id": "BlNanClPSPc5"
+   },
+   "outputs": [],
+   "source": [
+    "# Import the sample dataset from the library\n",
+    "\n",
+    "from validmind.datasets.classification import customer_churn as demo_dataset\n",
+    "\n",
+    "print(\n",
+    "    f\"Loaded demo dataset with: \\n\\n\\t• Target column: '{demo_dataset.target_column}' \\n\\t• Class labels: {demo_dataset.class_labels}\"\n",
+    ")\n",
+    "\n",
+    "raw_df = demo_dataset.load_data()\n",
+    "raw_df.head()"
+   ]
+  },
+  {
+   "attachments": {},
+   "cell_type": "markdown",
+   "metadata": {
+    "id": "sP6OZpdGSPc6"
+   },
+   "source": [
+    "## Document the model\n",
+    "\n",
+    "As part of documenting the model with the ValidMind Developer Framework, you need to preprocess the raw dataset, initialize some training and test datasets, initialize a model object you can use for testing, and then run the full suite of tests. "
+   ]
+  },
+  {
+   "attachments": {},
+   "cell_type": "markdown",
+   "metadata": {
+    "id": "XNI6mCy0SPc6"
+   },
+   "source": [
+    "### Prepocess the raw dataset\n",
+    "\n",
+    "Preprocessing performs a number of operations to get ready for the subsequent steps:\n",
+    "\n",
+    "- Preprocess the data: Splits the DataFrame (`df`) into multiple datasets (`train_df`, `validation_df`, and `test_df`) using `demo_dataset.preprocess` to simplify preprocessing.\n",
+    "- Separate features and targets: Drops the target column to create feature sets (`x_train`, `x_val`) and target sets (`y_train`, `y_val`).\n",
+    "- Initialize XGBoost classifier: Creates an `XGBClassifier` object with early stopping rounds set to 10.\n",
+    "- Set evaluation metrics: Specifies metrics for model evaluation as \"error,\" \"logloss,\" and \"auc.\"\n",
+    "- Fit the model: Trains the model on `x_train` and `y_train` using the validation set `(x_val, y_val)`. Verbose output is disabled."
+   ]
+  },
+  {
+   "cell_type": "code",
+   "execution_count": null,
+   "metadata": {
+    "id": "PMeDVcpsSPc7"
+   },
+   "outputs": [],
+   "source": [
+    "train_df, validation_df, test_df = demo_dataset.preprocess(raw_df)\n",
+    "\n",
+    "x_train = train_df.drop(demo_dataset.target_column, axis=1)\n",
+    "y_train = train_df[demo_dataset.target_column]\n",
+    "x_val = validation_df.drop(demo_dataset.target_column, axis=1)\n",
+    "y_val = validation_df[demo_dataset.target_column]\n",
+    "\n",
+    "model = xgb.XGBClassifier(early_stopping_rounds=10)\n",
+    "model.set_params(\n",
+    "    eval_metric=[\"error\", \"logloss\", \"auc\"],\n",
+    ")\n",
+    "model.fit(\n",
+    "    x_train,\n",
+    "    y_train,\n",
+    "    eval_set=[(x_val, y_val)],\n",
+    "    verbose=False,\n",
+    ")"
+   ]
+  },
+  {
+   "attachments": {},
+   "cell_type": "markdown",
+   "metadata": {
+    "id": "DTO0bN4qSPc7"
+   },
+   "source": [
+    "### Initialize the ValidMind datasets\n",
+    "\n",
+    "Before you can run tests, you must first initialize a ValidMind dataset object using the [`init_dataset`](https://docs.validmind.ai/validmind/validmind.html#init_dataset) function from the ValidMind (`vm`) module. \n",
+    "\n",
+    "This function takes a number of arguments:\n",
+    "\n",
+    "- `dataset` — the raw dataset that you want to provide as input to tests\n",
+    "- `input_id` - a unique identifier that allows tracking what inputs are used when running each individual test\n",
+    "- `target_column` — a required argument if tests require access to true values. This is the name of the target column in the dataset\n",
+    "- `class_labels` — an optional value to map predicted classes to class labels\n",
+    "\n",
+    "With all datasets ready, you can now initialize the raw, training and test datasets (`raw_df`, `train_df` and `test_df`) created earlier into their own dataset objects using [`vm.init_dataset()`](https://docs.validmind.ai/validmind/validmind.html#init_dataset):"
+   ]
+  },
+  {
+   "cell_type": "code",
+   "execution_count": null,
+   "metadata": {
+    "id": "ShiOFS7bSPc7"
+   },
+   "outputs": [],
+   "source": [
+    "import validmind as vm\n",
+    "\n",
+    "vm_raw_dataset = vm.init_dataset(\n",
+    "    dataset=raw_df,\n",
+    "    input_id=\"raw_dataset\",\n",
+    "    target_column=demo_dataset.target_column,\n",
+    "    class_labels=demo_dataset.class_labels,\n",
+    ")\n",
+    "\n",
+    "vm_train_ds = vm.init_dataset(\n",
+    "    dataset=train_df, input_id=\"train_dataset\", target_column=demo_dataset.target_column\n",
+    ")\n",
+    "\n",
+    "vm_test_ds = vm.init_dataset(\n",
+    "    dataset=test_df, input_id=\"test_dataset\", target_column=demo_dataset.target_column\n",
+    ")"
+   ]
+  },
+  {
+   "attachments": {},
+   "cell_type": "markdown",
+   "metadata": {
+    "id": "l6dpArGCSPc7"
+   },
+   "source": [
+    "### Initialize a model object \n",
+    "\n",
+    "Additionally, you need to initialize a ValidMind model object (`vm_model`) that can be passed to other functions for analysis and tests on the data. You simply intialize this model object with [`vm.init_model()`](https://docs.validmind.ai/validmind/validmind.html#init_model):"
+   ]
+  },
+  {
+   "cell_type": "code",
+   "execution_count": null,
+   "metadata": {
+    "id": "wE0OckXjSPc7"
+   },
+   "outputs": [],
+   "source": [
+    "vm_model = vm.init_model(\n",
+    "    model,\n",
+    "    input_id=\"model\",\n",
+    ")"
+   ]
+  },
+  {
+   "cell_type": "markdown",
+   "metadata": {},
+   "source": [
+    "### Run individual tests and customize the results\n",
+    "\n",
+    "Instead of running the full suite of tests, you can run individual tests and metrics. This is useful for experimentation and when exploring and building output templates to create custom results. Lets go ahead and run a single test, the `ClassifierInSamplePerformance` metric, and see how we can create fully customized results from the output using output templates."
+   ]
+  },
+  {
+   "cell_type": "code",
+   "execution_count": null,
+   "metadata": {},
+   "outputs": [],
+   "source": [
+    "from validmind.tests import run_test"
+   ]
+  },
+  {
+   "cell_type": "markdown",
+   "metadata": {},
+   "source": [
+    "First, let's run the test as normal and see the standard output:"
+   ]
+  },
+  {
+   "cell_type": "code",
+   "execution_count": null,
+   "metadata": {},
+   "outputs": [],
+   "source": [
+    "result = run_test(\n",
+    "    test_id=\"validmind.model_validation.sklearn.ClassifierPerformance\",\n",
+    "    inputs={\n",
+    "        \"dataset\": vm_train_ds,\n",
+    "        \"model\": vm_model,\n",
+    "    },\n",
+    ")"
+   ]
+  },
+  {
+   "cell_type": "markdown",
+   "metadata": {},
+   "source": [
+    "Let's also take a look at the result object that is returned when running the test and see how we can grab the raw metric value from it to start developing our output template:"
+   ]
+  },
+  {
+   "cell_type": "code",
+   "execution_count": null,
+   "metadata": {},
+   "outputs": [],
+   "source": [
+    "import json\n",
+    "\n",
+    "print(\"In Sample Performance Raw Value:\")\n",
+    "print(json.dumps(result.metric.value, indent=2))"
+   ]
+  },
+  {
+   "cell_type": "markdown",
+   "metadata": {},
+   "source": [
+    "This is the raw `value` object that will get passed into the output template and accessible just with the `value` variable name. Now let's go ahead and create a simple output template like in the example and then see how we can test it directly against the result object:"
+   ]
+  },
+  {
+   "cell_type": "code",
+   "execution_count": null,
+   "metadata": {},
+   "outputs": [],
+   "source": [
+    "output_template = \"\"\"\n",
+    "<table>\n",
+    "    <thead>\n",
+    "        <tr>\n",
+    "            <th>Accuracy</th>\n",
+    "            <th>Precision</th>\n",
+    "            <th>Recall</th>\n",
+    "            <th>F1 Score</th>\n",
+    "        </tr>\n",
+    "    </thead>\n",
+    "    <tbody>\n",
+    "        <tr>\n",
+    "            <td>{{ value[\"accuracy\"] }}</td>\n",
+    "            <td>{{ value[\"weighted avg\"][\"precision\"] }}</td>\n",
+    "            <td>{{ value[\"weighted avg\"][\"recall\"] | number }}</td>\n",
+    "            <td>{{ value[\"weighted avg\"][\"f1-score\"] | number }}</td>\n",
+    "        </tr>\n",
+    "    </tbody>\n",
+    "</table>\n",
+    "\"\"\"\n",
+    "# specifically notice how the values from the result are being accessed inside the template\n",
+    "# also notice that we can use filters to format the values e.g. `| number` to format the number to 4 decimal places"
+   ]
+  },
+  {
+   "cell_type": "code",
+   "execution_count": null,
+   "metadata": {},
+   "outputs": [],
+   "source": [
+    "# we can immediately re-render while trying different output templates\n",
+    "result.render(output_template=output_template)"
+   ]
+  },
+  {
+   "cell_type": "markdown",
+   "metadata": {},
+   "source": [
+    "And, there you go, you have successfully created and used a custom output template. Try making some changes to the template html and see how it affects the output. You can also add more complex logic and control structures to the template using the Jinja2 templating language [here](https://jinja.palletsprojects.com/en/2.10.x/).\n",
+    "\n",
+    "Now that you have a working output template, it can also be passed right into the `run_test` function to produce the same results as before:"
+   ]
+  },
+  {
+   "cell_type": "code",
+   "execution_count": null,
+   "metadata": {},
+   "outputs": [],
+   "source": [
+    "result = run_test(\n",
+    "    test_id=\"validmind.model_validation.sklearn.ClassifierPerformance\",\n",
+    "    inputs={\n",
+    "        \"dataset\": vm_train_ds,\n",
+    "        \"model\": vm_model,\n",
+    "    },\n",
+    "    output_template=output_template,\n",
+    ")"
+   ]
+  },
+  {
+   "cell_type": "markdown",
+   "metadata": {},
+   "source": [
+    "Awesome! So you have seen how to create and use output templates when running individual tests. In a real-world scenario though, you would want to add the output template to the documentation template so that it can live there as a permanent customization. This is what we will cover next."
+   ]
+  },
+  {
+   "attachments": {},
+   "cell_type": "markdown",
+   "metadata": {
+    "id": "8xaBL0_3SPc7"
+   },
+   "source": [
+    "### Run the full suite of tests with output templates\n",
+    "\n",
+    "Now that you've seen how to run an individual test and customize the output, let's see how you can apply that concept to model documentation by adding the output template to the documentation template and running the full suite of tests."
+   ]
+  },
+  {
+   "cell_type": "markdown",
+   "metadata": {},
+   "source": [
+    "#### Add the output template to the documentation template\n",
+    "\n",
+    "First, go to your project in the ValidMind UI and go to Settings > Templates. Find the Binary Classification Template that is used by the Customer Churn project. Click on the `Edit` button to bring up the template editor. Then, add the following content block below the existing `validmind.model_validation.sklearn.ClassifierPerformance` metric:\n",
+    "\n",
+    "```yaml\n",
+    "- content_type: metric\n",
+    "  content_id: validmind.model_validation.sklearn.ClassifierPerformance:with_template\n",
+    "  output_template: |\n",
+    "    <table>\n",
+    "        <thead>\n",
+    "            <tr>\n",
+    "                <th>Accuracy</th>\n",
+    "                <th>Precision</th>\n",
+    "                <th>Recall</th>\n",
+    "                <th>F1 Score</th>\n",
+    "            </tr>\n",
+    "        </thead>\n",
+    "        <tbody>\n",
+    "            <tr>\n",
+    "                <td>{{ value[\"accuracy\"] }}</td>\n",
+    "                <td>{{ value[\"weighted avg\"][\"precision\"] }}</td>\n",
+    "                <td>{{ value[\"weighted avg\"][\"recall\"] }}</td>\n",
+    "                <td>{{ value[\"weighted avg\"][\"f1-score\"] }}</td>\n",
+    "            </tr>\n",
+    "        </tbody>\n",
+    "    </table>\n",
+    "```\n",
+    "\n",
+    "This will add a second version of the `ClassifierPerformance` metric so we can compare the standard output with the custom output.\n",
+    ""
+   ]
+  },
+  {
+   "cell_type": "markdown",
+   "metadata": {},
+   "source": [
+    "#### Run the full suite of tests\n",
+    "\n",
+    "Now that you've added the output template to the documentation template, you can run the following code cells to initialize the client which retrieves the template. Then you can run the full suite of tests to see the custom output in the documentation and on the ValidMind UI."
+   ]
+  },
+  {
+   "cell_type": "code",
+   "execution_count": null,
+   "metadata": {
+    "id": "NgzKVN_gSPc8"
+   },
+   "outputs": [],
+   "source": [
+    "full_suite = vm.run_documentation_tests(\n",
+    "    section=[\"model_development\"],\n",
+    "    inputs={\n",
+    "        \"dataset\": vm_test_ds,\n",
+    "        \"datasets\": (vm_train_ds, vm_test_ds),\n",
+    "        \"model\": vm_model,\n",
+    "    },\n",
+    ")"
+   ]
+  },
+  {
+   "attachments": {},
+   "cell_type": "markdown",
+   "metadata": {},
+   "source": [
+    "## Next steps\n",
+    "\n",
+    "Now that you've seen how to create and use output templates, you can take a closer look at the results produced by the full suite of tests in the ValidMind UI.\n",
+    "\n",
+    "1. In the [Platform UI](https://app.prod.validmind.ai), go to the **Documentation** page for the model you registered earlier.\n",
+    "\n",
+    "2. Take a look at the **Model Development** section to see the results of the tests you just performed.\n",
+    "\n",
+    "You should see two versions of the `ClassifierInSamplePerformance` metric. One will be the standard output and the other will be the custom output produced by the output template. You can compare the two to see how the output template has customized the look and feel of the results.\n",
+    "\n",
+    "---\n",
+    "\n",
+    "*If you want to learn more about where you are in the model documentation process, take a look at [How do I use the framework?](https://docs.validmind.ai/guide/get-started-developer-framework.html#how-do-i-use-the-framework).*"
+   ]
+  }
+ ],
+ "metadata": {
+  "colab": {
+   "provenance": []
+  },
+  "gpuClass": "standard",
+  "kernelspec": {
+   "display_name": "Dev Framework 3.9.16",
+   "language": "python",
+   "name": "dev-framework-3.9"
+  },
+  "language_info": {
+   "codemirror_mode": {
+    "name": "ipython",
+    "version": 3
+   },
+   "file_extension": ".py",
+   "mimetype": "text/x-python",
+   "name": "python",
+   "nbconvert_exporter": "python",
+   "pygments_lexer": "ipython3",
+   "version": "3.9.16"
+  }
+ },
+ "nbformat": 4,
+ "nbformat_minor": 0
 }