--- conflicted
+++ resolved
@@ -59,11 +59,6 @@
       "metadata": {},
       "source": [
         "<a id='toc1_'></a>\n",
-<<<<<<< HEAD
-        "\n",
-        "## Prerequisites\n",
-=======
->>>>>>> 6f1a87cc
         "\n",
         "## Prerequisites\n",
         "\n",
@@ -120,19 +115,8 @@
         "- [Get started with the ValidMind Developer Framework](https://docs.validmind.ai/guide/get-started-developer-framework.html) — The path for developers, more code samples, and our developer reference\n",
         "\n",
         "<a id='toc4_1_'></a>\n",
-<<<<<<< HEAD
         "\n",
         "### Before you begin\n",
-=======
-        "\n",
-        "### Before you begin\n",
-        "\n",
-        "::: {.callout-tip}\n",
-        "\n",
-        "<a id='toc4_2_'></a>\n",
-        "\n",
-        "### New to ValidMind?\n",
->>>>>>> 6f1a87cc
         "\n",
         "<div class=\"alert alert-block alert-info\" style=\"background-color: #f7e4ee; color: #222425; border: 1px solid #222425;\">For access to all features available in this notebook, create a free ValidMind account.\n",
         "\n",
