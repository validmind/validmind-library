{
  "cells": [
    {
      "cell_type": "markdown",
      "metadata": {
        "vscode": {
          "languageId": "raw"
        }
      },
      "source": [
        "# DeepEval Integration with ValidMind\n",
        "\n",
        "Let's learn how to integrate [DeepEval](https://github.com/confident-ai/deepeval) with the ValidMind Library to evaluate Large Language Models (LLMs) and AI agents. This notebook demonstrates how to use DeepEval's summarization metrics within ValidMind's testing infrastructure.\n",
        "\n",
        "To integrate DeepEval with ValidMind, we'll:\n",
        " 1. Set up both frameworks and install required dependencies\n",
        " 2. Create a dataset with source texts and generated summaries\n",
        " 3. Use ValidMind's Summarization scorer to evaluate summary quality\n",
        " 4. Analyze the evaluation results and reasons\n",
        " 5. Apply the evaluation pipeline to multiple examples\n"
      ]
    },
    {
      "cell_type": "markdown",
      "metadata": {
        "vscode": {
          "languageId": "raw"
        }
      },
      "source": [
        "## Contents    \n",
        "- [Introduction](#toc1_)    \n",
        "- [About DeepEval Integration](#toc2_)    \n",
        "  - [Before you begin](#toc2_1_)    \n",
        "  - [Key concepts](#toc2_2_)    \n",
        "- [Setting up](#toc3_)    \n",
        "  - [Install required packages](#toc3_1_)    \n",
        "  - [Initialize ValidMind](#toc3_2_)    \n",
        "- [Basic Usage - Simple Q&A Evaluation](#toc4_)    \n",
        "- [RAG System Evaluation](#toc5_)    \n",
        "  - [Create test cases](#toc5_1_)    \n",
        "  - [Build dataset](#toc5_2_)    \n",
        "  - [Evaluation metrics](#toc5_3_)    \n",
        "    - [Contextual Relevancy](#toc5_3_1_)    \n",
        "    - [Contextual Precision](#toc5_3_2_)    \n",
        "    - [Contextual Recall](#toc5_3_3_)    \n",
        "- [LLM Agent Evaluation](#toc6_)    \n",
        "  - [Create test cases](#toc6_1_)    \n",
        "  - [Build dataset](#toc6_2_)    \n",
        "  - [Evaluation metrics](#toc6_3_)    \n",
        "    - [Faithfulness](#toc6_3_1_)    \n",
        "    - [Hallucination](#toc6_3_2_)    \n",
        "    - [Summarization](#toc6_3_3_)    \n",
<<<<<<< HEAD
        "    - [Task Completion](#toc6_3_4_)    \n",
        "- [Working with Golden Templates](#toc7_)    \n",
        "  - [Convert to test cases](#toc7_1_)    \n",
        "  - [Integrate with ValidMind](#toc7_2_)    \n",
        "- [Custom Metrics with G-Eval](#toc9_)    \n",
=======
        "    - [Task Completion](#toc6_3_4_)      \n",
>>>>>>> 34ba898a
        "- [In summary](#toc10_)    \n",
        "- [Next steps](#toc11_)    \n",
        "\n"
      ]
    },
    {
      "cell_type": "markdown",
      "metadata": {
        "vscode": {
          "languageId": "raw"
        }
      },
      "source": [
        "<a id=\"toc1_\"></a>\n",
        "\n",
        "## Introduction\n",
        "\n",
        "Large Language Model (LLM) evaluation is critical for understanding model performance across different tasks and scenarios. This notebook demonstrates how to integrate DeepEval's comprehensive evaluation framework with ValidMind's testing infrastructure to create a robust LLM evaluation pipeline.\n",
        "\n",
        "DeepEval provides over 30 evaluation metrics specifically designed for LLMs, covering scenarios from simple Q&A to complex agent interactions. By integrating with ValidMind, you can leverage these metrics within a structured testing framework that supports documentation, collaboration, and compliance requirements.\n"
      ]
    },
    {
      "cell_type": "markdown",
      "metadata": {
        "vscode": {
          "languageId": "raw"
        }
      },
      "source": [
        "<a id=\"toc2_\"></a>\n",
        "\n",
        "## About DeepEval Integration\n",
        "\n",
        "DeepEval is a comprehensive evaluation framework for LLMs that provides metrics for various scenarios including hallucination detection, answer relevancy, faithfulness, and custom evaluation criteria. ValidMind is a platform for managing model risk and documentation through automated testing.\n",
        "\n",
        "Together, these tools enable comprehensive LLM evaluation within a structured, compliant framework.\n"
      ]
    },
    {
      "cell_type": "markdown",
      "metadata": {
        "vscode": {
          "languageId": "raw"
        }
      },
      "source": [
        "<a id=\"toc2_1_\"></a>\n",
        "\n",
        "### Before you begin\n",
        "\n",
        "This notebook assumes you have basic familiarity with Python and Large Language Models. You'll need:\n",
        "\n",
        "- Python 3.8 or higher\n",
        "- Access to OpenAI API (for DeepEval metrics evaluation)\n",
        "- ValidMind account and model registration\n",
        "\n",
        "If you encounter errors due to missing modules, install them with `pip install` and re-run the notebook.\n"
      ]
    },
    {
      "cell_type": "markdown",
      "metadata": {
        "vscode": {
          "languageId": "raw"
        }
      },
      "source": [
        "<a id=\"toc2_2_\"></a>\n",
        "\n",
        "### Key concepts\n",
        "\n",
        "**LLMTestCase**: A DeepEval object that represents a single test case with input, expected output, actual output, and optional context.\n",
        "\n",
        "**LLMAgentDataset**: A ValidMind dataset class that bridges DeepEval test cases with ValidMind's testing infrastructure.\n",
        "\n",
        "**RAG Evaluation**: Testing retrieval-augmented generation systems that combine document retrieval with generation.\n",
        "\n",
        "**Agent Evaluation**: Testing LLM agents that can use tools and perform multi-step reasoning.\n"
      ]
    },
    {
      "cell_type": "markdown",
      "metadata": {
        "vscode": {
          "languageId": "raw"
        }
      },
      "source": [
        "<a id=\"toc3_\"></a>\n",
        "\n",
        "## Setting up\n"
      ]
    },
    {
      "cell_type": "markdown",
      "metadata": {
        "vscode": {
          "languageId": "raw"
        }
      },
      "source": [
        "<a id=\"toc3_1_\"></a>\n",
        "\n",
        "### Install required packages\n",
        "\n",
        "First, let's install the required packages and set up our environment.\n"
      ]
    },
    {
      "cell_type": "code",
      "execution_count": null,
      "metadata": {},
      "outputs": [],
      "source": [
        "%pip install -q validmind"
      ]
    },
    {
      "cell_type": "markdown",
      "metadata": {
        "vscode": {
          "languageId": "raw"
        }
      },
      "source": [
        "<a id=\"toc3_2_\"></a>\n",
        "\n",
        "### Initialize ValidMind\n",
        "\n",
        "ValidMind generates a unique _code snippet_ for each registered model to connect with your developer environment. You initialize the ValidMind Library with this code snippet, which ensures that your documentation and tests are uploaded to the correct model when you run the notebook.\n",
        "\n",
        "<div class=\"alert alert-block alert-info\" style=\"background-color: #B5B5B510; color: black; border: 1px solid #083E44; border-left-width: 5px; box-shadow: 2px 2px 4px rgba(0, 0, 0, 0.2);border-radius: 5px;\"><span style=\"color: #083E44;\"><b>For access to all features available in this notebook, you'll need access to a ValidMind account.</b></span>\n",
        "<br></br>\n",
        "<a href=\"https://docs.validmind.ai/guide/configuration/register-with-validmind.html\" style=\"color: #DE257E;\"><b>Register with ValidMind</b></a></div>\n"
      ]
    },
    {
      "cell_type": "code",
      "execution_count": null,
      "metadata": {},
      "outputs": [],
      "source": [
        "# Load your model identifier credentials from an `.env` file\n",
        "%load_ext dotenv\n",
        "%dotenv .env\n",
        "\n",
        "# Or replace with your code snippet\n",
        "import validmind as vm\n",
        "\n",
        "vm.init(\n",
        "    api_host=\"...\",\n",
        "    api_key=\"...\",\n",
        "    api_secret=\"...\",\n",
        "    model=\"...\",\n",
        ")"
      ]
    },
    {
      "cell_type": "code",
      "execution_count": null,
      "metadata": {},
      "outputs": [],
      "source": [
        "# Core imports\n",
        "import pandas as pd\n",
        "import warnings\n",
        "from deepeval.test_case import LLMTestCase, ToolCall\n",
<<<<<<< HEAD
        "from deepeval.dataset import Golden\n",
=======
>>>>>>> 34ba898a
        "from validmind.datasets.llm import LLMAgentDataset\n",
        "\n",
        "warnings.filterwarnings('ignore')"
      ]
    },
    {
      "cell_type": "markdown",
      "metadata": {
        "vscode": {
          "languageId": "raw"
        }
      },
      "source": [
        "<a id=\"toc4_\"></a>\n",
        "\n",
        "## Basic Usage - Simple Q&A Evaluation\n",
        "\n",
        "Let's start with the simplest use case: evaluating a basic question-and-answer interaction with an LLM. This demonstrates how to create LLMTestCase objects and integrate them with ValidMind's dataset infrastructure.\n"
      ]
    },
    {
      "cell_type": "markdown",
      "metadata": {},
      "source": [
        "### Create a simple LLM test case"
      ]
    },
    {
      "cell_type": "code",
      "execution_count": null,
      "metadata": {},
      "outputs": [],
      "source": [
        "simple_test_cases = [\n",
        "LLMTestCase(\n",
        "    input=\"What is machine learning?\",\n",
        "    actual_output=\"\"\"Machine learning is a subset of artificial intelligence (AI) that enables \n",
        "    computers to learn and make decisions from data without being explicitly programmed for every task. \n",
        "    It uses algorithms to find patterns in data and make predictions or decisions based on those patterns.\"\"\",\n",
        "    expected_output=\"\"\"Machine learning is a method of data analysis that automates analytical \n",
        "    model building. It uses algorithms that iteratively learn from data, allowing computers to find \n",
        "    hidden insights without being explicitly programmed where to look.\"\"\",\n",
        "    context=[\"Machine learning is a branch of AI that focuses on algorithms that can learn from data.\"],\n",
        "    retrieval_context=[\"Machine learning is a branch of AI that focuses on algorithms that can learn from data.\"],\n",
        "    tools_called=[\n",
        "        ToolCall(\n",
        "            name=\"search_docs\",\n",
        "            args={\"query\": \"machine learning definition\"},\n",
        "            response=\"Found definition of machine learning in documentation.\"\n",
        "        )\n",
        "    ]\n",
        "),\n",
        "LLMTestCase(\n",
        "    input=\"What is deep learning?\",\n",
        "    actual_output=\"\"\"Bananas are yellow fruits that grow on trees in tropical climates. \n",
        "    They are rich in potassium and make a great healthy snack. You can also use them \n",
        "    in smoothies and baking.\"\"\",\n",
        "    expected_output=\"\"\"Deep learning is an advanced machine learning technique that uses neural networks\n",
        "    with many layers to automatically learn representations of data with multiple levels of abstraction.\n",
        "    It has enabled major breakthroughs in AI applications.\"\"\",\n",
        "    context=[\"Deep learning is a specialized machine learning approach that uses deep neural networks to learn from data.\"],\n",
        "    retrieval_context=[\"Deep learning is a specialized machine learning approach that uses deep neural networks to learn from data.\"],\n",
        "    tools_called=[\n",
        "        ToolCall(\n",
        "            name=\"search_docs\", \n",
        "            args={\"query\": \"deep learning definition\"},\n",
        "            response=\"Found definition of deep learning in documentation.\"\n",
        "        )\n",
        "    ]\n",
        ")]\n"
      ]
    },
    {
      "cell_type": "markdown",
      "metadata": {},
      "source": [
        "### Create LLMAgentDataset from the test case\n",
        "Let's create ValidMind dataset from Deepeval's test cases"
      ]
    },
    {
      "cell_type": "code",
      "execution_count": null,
      "metadata": {},
      "outputs": [],
      "source": [
        "print(\"\\nCreating ValidMind dataset...\")\n",
        "\n",
        "simple_dataset = LLMAgentDataset.from_test_cases(\n",
        "    test_cases=simple_test_cases,\n",
        "    input_id=\"simple_qa_dataset\"\n",
        ")\n",
        "\n",
        "\n",
        "# Display the dataset\n",
        "pd.set_option('display.max_colwidth', 40)\n",
        "pd.set_option('display.width', 120)\n",
        "pd.set_option('display.max_colwidth', None)\n",
        "print(\"\\nDataset preview:\")\n",
        "display(simple_dataset.df)"
      ]
    },
    {
      "cell_type": "markdown",
      "metadata": {},
      "source": [
        "### Compute metrics using ValidMind scorer interface\n",
<<<<<<< HEAD
=======
        "\n",
>>>>>>> 34ba898a
        "Now we'll compute metrics on our dataset using ValidMind's scorer interface. This will help us evaluate how well our model is performing by calculating various metrics like answer relevancy. The scorer interface provides a standardized way to assess model outputs against expected results.\n"
      ]
    },
    {
      "cell_type": "code",
      "execution_count": null,
      "metadata": {},
      "outputs": [],
      "source": [
<<<<<<< HEAD
        "simple_dataset.assign_scores(metrics = \"validmind.scorer.llm.deepeval.AnswerRelevancy\")\n",
=======
        "simple_dataset.assign_scores(\n",
        "    metrics = \"validmind.scorer.llm.deepeval.AnswerRelevancy\",\n",
        "    input_column = \"input\",\n",
        "    actual_output_column = \"actual_output\",\n",
        ")\n",
>>>>>>> 34ba898a
        "simple_dataset._df.head()"
      ]
    },
    {
      "cell_type": "code",
      "execution_count": null,
      "metadata": {},
      "outputs": [],
      "source": [
<<<<<<< HEAD
        "simple_dataset.assign_scores(metrics = \"validmind.scorer.llm.deepeval.Bias\")\n",
=======
        "simple_dataset.assign_scores(\n",
        "    metrics = \"validmind.scorer.llm.deepeval.Bias\",\n",
        "    input_column = \"input\",\n",
        "    actual_output_column = \"actual_output\",\n",
        ")\n",
>>>>>>> 34ba898a
        "simple_dataset._df.head()"
      ]
    },
    {
      "cell_type": "markdown",
      "metadata": {
        "vscode": {
          "languageId": "raw"
        }
      },
      "source": [
        "<a id=\"toc5_\"></a>\n",
        "\n",
        "## RAG System Evaluation\n",
        "\n",
        "Now let's evaluate a more complex use case: a Retrieval-Augmented Generation (RAG) system that retrieves relevant documents and generates responses based on them. RAG systems combine document retrieval with text generation, requiring specialized evaluation approaches.\n"
      ]
    },
    {
      "cell_type": "markdown",
      "metadata": {},
      "source": [
        "<a id=\"toc5_1_\"></a>\n",
        "\n",
        "### Create test cases"
      ]
    },
    {
      "cell_type": "code",
      "execution_count": null,
      "metadata": {},
      "outputs": [],
      "source": [
        "\n",
        "print(\"Creating RAG evaluation test cases...\")\n",
        "rag_test_cases = [\n",
        "    LLMTestCase(\n",
        "        input=\"How do I return a product that doesn't fit?\",\n",
        "        actual_output=\"\"\"You can return any product within 30 days of purchase for a full refund. \n",
        "        Simply visit our returns page on the website and follow the step-by-step instructions. \n",
        "        You'll need your order number and email address. No questions asked!\"\"\",\n",
        "        expected_output=\"We offer a 30-day return policy for full refunds. Visit our returns page to start the process.\",\n",
        "        context=[\"Company policy allows 30-day returns for full refund with no restocking fees.\"],\n",
        "        retrieval_context=[\n",
        "            \"Return Policy: All items can be returned within 30 days of purchase for a full refund.\",\n",
        "            \"Return Process: Visit our website's returns page and enter your order details.\",\n",
        "            \"Customer Service: Available 24/7 to help with returns and refunds.\",\n",
        "            \"No restocking fees apply to returns within the 30-day window.\"\n",
        "        ]\n",
        "    ),\n",
        "    LLMTestCase(\n",
        "        input=\"What are your shipping options and costs?\",\n",
        "        actual_output=\"\"\"We offer three shipping options: Standard (5-7 days, $5.99), \n",
        "        Express (2-3 days, $9.99), and Overnight (next day, $19.99). \n",
        "        Free shipping is available on orders over $50 with Standard delivery.\"\"\",\n",
        "        expected_output=\"Multiple shipping options available with costs ranging from $5.99 to $19.99. Free shipping on orders over $50.\",\n",
        "        context=[\"Shipping information includes various speed and cost options.\"],\n",
        "        retrieval_context=[\n",
        "            \"Standard Shipping: 5-7 business days, $5.99\",\n",
        "            \"Express Shipping: 2-3 business days, $9.99\", \n",
        "            \"Overnight Shipping: Next business day, $19.99\",\n",
        "            \"Free Standard Shipping on orders over $50\"\n",
        "        ]\n",
        "    ),\n",
        "    LLMTestCase(\n",
        "        input=\"Do you have a warranty on electronics?\",\n",
        "        actual_output=\"\"\"Yes, all electronics come with a manufacturer's warranty. \n",
        "        Most items have a 1-year warranty, while premium products may have 2-3 years. \n",
        "        We also offer extended warranty options for purchase.\"\"\",\n",
        "        expected_output=\"Electronics include manufacturer warranty, typically 1-year, with extended options available.\",\n",
        "        context=[\"Electronics warranty information varies by product type and manufacturer.\"],\n",
        "        retrieval_context=[\n",
        "            \"Electronics Warranty: Manufacturer warranty included with all electronic items\",\n",
        "            \"Standard Coverage: 1 year for most electronics\",\n",
        "            \"Premium Products: May include 2-3 year coverage\",\n",
        "            \"Extended Warranty: Available for purchase at checkout\"\n",
        "        ]\n",
        "    )\n",
        "]\n",
        "\n",
<<<<<<< HEAD
        "print(f\"Created {len(rag_test_cases)} RAG test cases\")\n",
        "\n"
=======
        "print(f\"Created {len(rag_test_cases)} RAG test cases\")"
>>>>>>> 34ba898a
      ]
    },
    {
      "cell_type": "markdown",
      "metadata": {},
      "source": [
        "<a id=\"toc5_2_\"></a>\n",
        "\n",
        "### Build dataset\n",
        "\n",
        "In this section, we'll convert our Deepeval LLMTestCase objects into a ValidMind dataset format.\n",
        "This allows us to leverage ValidMind's powerful evaluation capabilities while maintaining \n",
        "compatibility with Deepeval's test case structure.\n",
        "\n",
        "The dataset will contain:\n",
        "- Input queries\n",
        "- Actual model outputs \n",
        "- Expected outputs\n",
        "- Context information\n",
        "- Retrieved context passages\n",
        "\n",
        "This structured format enables detailed analysis of the RAG system's performance\n",
        "across multiple evaluation dimensions.\n"
      ]
    },
    {
      "cell_type": "code",
      "execution_count": null,
      "metadata": {},
      "outputs": [],
      "source": [
        "rag_dataset = LLMAgentDataset.from_test_cases(\n",
        "    test_cases=rag_test_cases,\n",
        "    input_id=\"rag_evaluation_dataset\"\n",
        ")\n",
        "\n",
        "print(f\"RAG Dataset: {rag_dataset}\")\n",
        "print(f\"Shape: {rag_dataset.df.shape}\")\n",
        "\n",
        "# Show dataset structure\n",
        "print(\"\\nRAG Dataset Preview:\")\n",
        "display(rag_dataset.df[['input', 'actual_output', 'context', 'retrieval_context']].head())\n"
      ]
    },
    {
      "cell_type": "markdown",
      "metadata": {},
      "source": [
        "<a id=\"toc5_3_\"></a>\n",
        "\n",
        "### Evaluation metrics"
      ]
    },
    {
      "cell_type": "markdown",
      "metadata": {},
      "source": [
        "<a id=\"toc5_3_1_\"></a>\n",
        "\n",
        "#### Contextual Relevancy\n",
        "The Contextual Relevancy metric evaluates how well the retrieved context aligns with the input query.\n",
        "It measures whether the context contains the necessary information to answer the query accurately.\n",
        "A high relevancy score indicates that the retrieved context is highly relevant and contains the key information needed.\n",
<<<<<<< HEAD
        "This helps validate that the RAG system is retrieving appropriate context for the given queries."
      ]
    },
    {
      "cell_type": "code",
      "execution_count": null,
      "metadata": {},
      "outputs": [],
      "source": [
        "rag_dataset.assign_scores(metrics = \"validmind.scorer.llm.deepeval.ContextualRelevancy\")\n",
        "display(rag_dataset._df.head(2))"
      ]
    },
    {
      "cell_type": "markdown",
      "metadata": {},
      "source": [
=======
        "This helps validate that the RAG system is retrieving appropriate context for the given queries.\n",
        "\n",
>>>>>>> 34ba898a
        "<a id=\"toc5_3_2_\"></a>\n",
        "\n",
        "#### Contextual Precision\n",
        "The Contextual Precision metric evaluates how well a RAG system ranks retrieved context nodes by relevance to the input query. \n",
        "It checks if the most relevant nodes are ranked at the top of the retrieval results.\n",
        "A high precision score indicates that the retrieved context is highly relevant to the query and properly ranked.\n",
<<<<<<< HEAD
        "This is particularly useful for evaluating RAG systems and ensuring they surface the most relevant information first."
      ]
    },
    {
      "cell_type": "code",
      "execution_count": null,
      "metadata": {},
      "outputs": [],
      "source": [
        "rag_dataset.assign_scores(metrics = \"validmind.scorer.llm.deepeval.ContextualPrecision\")\n",
        "rag_dataset._df.head()"
      ]
    },
    {
      "cell_type": "markdown",
      "metadata": {},
      "source": [
=======
        "This is particularly useful for evaluating RAG systems and ensuring they surface the most relevant information first.\n",
        "\n",
>>>>>>> 34ba898a
        "<a id=\"toc5_3_3_\"></a>\n",
        "\n",
        "#### Contextual Recall\n",
        "The Contextual Recall metric evaluates how well the retrieved context covers all the information needed to generate the expected output.\n",
        "It extracts statements from the expected output and checks how many of them can be attributed to the retrieved context.\n",
        "A high recall score indicates that the retrieved context contains all the key information needed to generate the expected response.\n",
<<<<<<< HEAD
        "This helps ensure the RAG system retrieves comprehensive context that covers all aspects of the expected answer.\n"
=======
        "This helps ensure the RAG system retrieves comprehensive context that covers all aspects of the expected answer.\n",
        "\n",
        "Now we'll evaluate the RAG system's performance using multiple metrics at once. The `assign_scores()` method accepts a list of metrics to evaluate different aspects of the system's behavior. The metrics will add score and reason columns to the dataset, providing quantitative and qualitative feedback on the system's performance. This multi-metric evaluation gives us comprehensive insights into the strengths and potential areas for improvement.\n"
>>>>>>> 34ba898a
      ]
    },
    {
      "cell_type": "code",
      "execution_count": null,
      "metadata": {},
      "outputs": [],
      "source": [
<<<<<<< HEAD
        "rag_dataset.assign_scores(metrics = \"validmind.scorer.llm.deepeval.ContextualRecall\")\n",
        "rag_dataset._df.head()"
=======
        "rag_dataset.assign_scores(\n",
        "    metrics = [\"validmind.scorer.llm.deepeval.ContextualRelevancy\",\n",
        "               \"validmind.scorer.llm.deepeval.ContextualPrecision\",\n",
        "               \"validmind.scorer.llm.deepeval.ContextualRecall\"],\n",
        "    input_column = \"input\",\n",
        "    expected_output_column = \"expected_output\",\n",
        "    retrieval_context_column = \"retrieval_context\",\n",
        ")\n",
        "display(rag_dataset._df.head(2))"
>>>>>>> 34ba898a
      ]
    },
    {
      "cell_type": "markdown",
      "metadata": {
        "vscode": {
          "languageId": "raw"
        }
      },
      "source": [
        "<a id=\"toc6_\"></a>\n",
        "\n",
        "## LLM Agent Evaluation\n",
        "\n",
        "Let's evaluate LLM agents that can use tools to accomplish tasks. This is one of the most advanced evaluation scenarios, requiring assessment of both response quality and tool usage appropriateness."
      ]
    },
    {
      "cell_type": "markdown",
      "metadata": {},
      "source": [
        "<a id=\"toc6_1_\"></a>\n",
        "### Create test cases\n"
      ]
    },
    {
      "cell_type": "markdown",
      "metadata": {},
      "source": [
        "<a id=\"toc6_1_\"></a>\n",
        "\n",
        "### Create test cases\n"
      ]
    },
    {
      "cell_type": "markdown",
      "metadata": {},
      "source": [
        "<a id=\"toc6_2_\"></a>\n",
        "\n",
        "### Build dataset\n"
      ]
    },
    {
      "cell_type": "code",
      "execution_count": null,
      "metadata": {},
      "outputs": [],
      "source": [
        "# Create LLM Agent test cases with tool usage\n",
        "print(\"Creating Agent evaluation test cases...\")\n",
        "\n",
        "# Create test cases\n",
        "agent_test_cases = [\n",
        "    LLMTestCase(\n",
        "        input=\"What's the weather like in New York City today?\",\n",
        "        actual_output=\"\"\"Based on current weather data, New York City is experiencing partly cloudy skies \n",
        "        with a temperature of 72°F (22°C). The humidity is at 60% and there's a light breeze from the west at 8 mph. \n",
        "        No precipitation is expected today.\"\"\",\n",
        "        expected_output=\"Current weather in New York shows mild temperatures with partly cloudy conditions.\",\n",
        "        tools_called=[\n",
        "            ToolCall(\n",
        "                name=\"WeatherAPI\",\n",
        "                description=\"Fetches current weather information for a specified location\",\n",
        "                input_parameters={\"city\": \"New York City\", \"units\": \"fahrenheit\", \"include_forecast\": False},\n",
        "                output={\n",
        "                    \"temperature\": 72,\n",
        "                    \"condition\": \"partly_cloudy\", \n",
        "                    \"humidity\": 60,\n",
        "                    \"wind_speed\": 8,\n",
        "                    \"wind_direction\": \"west\"\n",
        "                },\n",
        "                reasoning=\"User asked for current weather in NYC, so I need to call the weather API\"\n",
        "            )\n",
        "        ],\n",
        "        expected_tools=[\n",
        "            ToolCall(\n",
        "                name=\"WeatherAPI\",\n",
        "                description=\"Should fetch weather information for New York City\",\n",
        "                input_parameters={\"city\": \"New York City\"}\n",
        "            )\n",
        "        ],\n",
        "        retrieval_context=[\n",
        "            \"Temperature: 72°F, Condition: Partly Cloudy, Humidity: 60%, Wind: 8mph from west\",\n",
        "            \"No precipitation in forecast for today\",\n",
        "            \"Historical average temperature for this date: 70°F\"\n",
        "        ]\n",
        "    ),\n",
        "    LLMTestCase(\n",
        "        input=\"Calculate the compound interest on $1000 invested at 5% annually for 3 years\",\n",
        "        actual_output=\"\"\"Using the compound interest formula A = P(1 + r)^t, where P = $1000, r = 0.05, and t = 3:\n",
        "        A = 1000(1 + 0.05)^3 = 1000(1.05)^3 = 1000 × 1.157625 = $1,157.63\n",
        "        The investment will grow to $1,157.63, earning $157.63 in compound interest.\"\"\",\n",
        "        expected_output=\"The compound interest calculation shows the investment grows to approximately $1,157.63.\",\n",
        "        tools_called=[\n",
        "            ToolCall(\n",
        "                name=\"Calculator\",\n",
        "                description=\"Performs mathematical calculations\",\n",
        "                input_parameters={\"expression\": \"1000 * (1.05 ** 3)\", \"precision\": 2},\n",
        "                output=1157.63,\n",
        "                reasoning=\"Need to calculate compound interest using the standard formula\"\n",
        "            )\n",
        "        ],\n",
        "        expected_tools=[\n",
        "            ToolCall(\n",
        "                name=\"Calculator\", \n",
        "                description=\"Should perform compound interest calculation\",\n",
        "                input_parameters={\"calculation_type\": \"compound_interest\"}\n",
        "            )\n",
        "        ],\n",
        "        retrieval_context=[\n",
        "            \"Calculation result: $1,157.63\",\n",
        "            \"Formula used: A = P(1 + r)^t\",\n",
        "            \"Parameters: Principal=$1000, Rate=5%, Time=3 years\"\n",
        "        ]\n",
        "    ),\n",
        "    LLMTestCase(\n",
        "        input=\"Send an email to john@example.com about our meeting tomorrow at 2 PM\",\n",
        "        actual_output=\"\"\"I've sent an email to john@example.com with the subject \"Meeting Reminder - Tomorrow at 2 PM\". \n",
        "        The email confirms your meeting scheduled for tomorrow at 2:00 PM and asks John to confirm his attendance. \n",
        "        The email was successfully delivered to the recipient.\"\"\",\n",
        "        expected_output=\"Email sent successfully to john@example.com about the 2 PM meeting tomorrow.\",\n",
        "        tools_called=[\n",
        "            ToolCall(\n",
        "                name=\"EmailSender\",\n",
        "                description=\"Sends emails to specified recipients\",\n",
        "                input_parameters={\n",
        "                    \"to\": \"john@example.com\",\n",
        "                    \"subject\": \"Meeting Reminder - Tomorrow at 2 PM\", \n",
        "                    \"body\": \"Hi John,\\n\\nThis is a reminder about our meeting scheduled for tomorrow at 2:00 PM. Please confirm your attendance.\\n\\nBest regards\"\n",
        "                },\n",
        "                output={\"status\": \"sent\", \"message_id\": \"msg_12345\", \"timestamp\": \"2024-01-15T10:30:00Z\"},\n",
        "                reasoning=\"User requested to send email, so I need to use the email tool with appropriate content\"\n",
        "            )\n",
        "        ],\n",
        "        expected_tools=[\n",
        "            ToolCall(\n",
        "                name=\"EmailSender\",\n",
        "                description=\"Should send an email about the meeting\",\n",
        "                input_parameters={\"recipient\": \"john@example.com\"}\n",
        "            )\n",
        "        ],\n",
        "        retrieval_context=[\n",
        "            \"Email sent successfully (msg_12345)\",\n",
        "            \"Recipient: john@example.com\",\n",
        "            \"Subject: Meeting Reminder - Tomorrow at 2 PM\",\n",
        "            \"Timestamp: 2024-01-15T10:30:00Z\"\n",
        "        ]\n",
        "    )\n",
        "]\n",
        "print(f\"Created {len(agent_test_cases)} Agent test cases\")"
      ]
    },
    {
      "cell_type": "markdown",
      "metadata": {},
      "source": [
        "<a id=\"toc6_2_\"></a>\n",
        "\n",
<<<<<<< HEAD
        "print(f\"Created {len(agent_test_cases)} Agent test cases\")\n",
        "\n",
        "# Build dataset\n",
=======
        "### Build dataset\n"
      ]
    },
    {
      "cell_type": "code",
      "execution_count": null,
      "metadata": {},
      "outputs": [],
      "source": [
>>>>>>> 34ba898a
        "# Create Agent dataset\n",
        "agent_dataset = LLMAgentDataset.from_test_cases(\n",
        "    test_cases=agent_test_cases,\n",
        "    input_id=\"agent_evaluation_dataset\"\n",
        ")\n",
        "\n",
        "print(f\"Agent Dataset: {agent_dataset}\")\n",
        "print(f\"Shape: {agent_dataset.df.shape}\")\n",
        "\n",
        "# Analyze tool usage\n",
        "tool_usage = {}\n",
        "for case in agent_test_cases:\n",
        "    if case.tools_called:\n",
        "        for tool in case.tools_called:\n",
        "            tool_usage[tool.name] = tool_usage.get(tool.name, 0) + 1\n",
        "\n",
        "print(\"\\nTool Usage Analysis:\")\n",
        "for tool, count in tool_usage.items():\n",
        "    print(f\"  - {tool}: {count} times\")\n",
        "\n",
        "print(\"\\nAgent Dataset Preview:\")\n",
        "display(agent_dataset.df[['input', 'actual_output', 'tools_called']].head())"
      ]
    },
    {
      "cell_type": "markdown",
      "metadata": {},
<<<<<<< HEAD
      "source": [
        "<a id=\"toc6_3_\"></a>\n",
        "\n",
        "### Evaluation metrics"
      ]
    },
    {
      "cell_type": "markdown",
      "metadata": {},
      "source": [
        "<a id=\"toc6_3_1_\"></a>\n",
        "\n",
        "#### Faithfulness\n",
        "The Faithfulness metric evaluates whether the model's output contains any contradictions or hallucinations compared to the provided context. It ensures that the model's response is grounded in and consistent with the given information, rather than making up facts or contradicting the context. A high faithfulness score indicates that the model's output aligns well with the source material.\n"
      ]
    },
    {
      "cell_type": "code",
      "execution_count": null,
      "metadata": {},
      "outputs": [],
      "source": [
        "agent_dataset.assign_scores(metrics = \"validmind.scorer.llm.deepeval.Faithfulness\")\n",
        "agent_dataset._df.head()"
      ]
    },
    {
      "cell_type": "markdown",
      "metadata": {},
      "source": [
        "<a id=\"toc6_3_2_\"></a>\n",
        "\n",
        "#### Hallucination\n",
        "The Hallucination metric evaluates whether the model's output contains information that is not supported by or contradicts the provided context. It helps identify cases where the model makes up facts or includes details that aren't grounded in the source material. A low hallucination score indicates that the model's response stays faithful to the given context without introducing unsupported information.\n"
      ]
    },
    {
      "cell_type": "code",
      "execution_count": null,
      "metadata": {},
      "outputs": [],
      "source": [
        "agent_dataset.assign_scores(metrics = \"validmind.scorer.llm.deepeval.Hallucination\", context_column=\"retrieval_context\")\n",
        "agent_dataset._df.head()"
      ]
    },
    {
      "cell_type": "markdown",
      "metadata": {},
      "source": [
        "<a id=\"toc6_3_3_\"></a>\n",
        "\n",
        "#### Summarization\n",
        "The Summarization metric evaluates how well a model's output summarizes the given context by generating assessment questions to check if the summary is factually aligned with and sufficiently covers the source text. It helps ensure that summaries are accurate, complete, and maintain the key information from the original content without introducing unsupported details or omitting critical points. A high summarization score indicates that the model effectively condenses the source material while preserving its essential meaning.\n"
      ]
    },
    {
      "cell_type": "code",
      "execution_count": null,
      "metadata": {},
      "outputs": [],
      "source": [
        "agent_dataset.assign_scores(metrics = \"validmind.scorer.llm.deepeval.Summarization\")\n",
        "agent_dataset._df.head()"
      ]
    },
    {
      "cell_type": "markdown",
      "metadata": {},
      "source": [
        "<a id=\"toc6_3_4_\"></a>\n",
        "\n",
        "#### Task Completion\n",
        "The Task Completion metric evaluates whether the model's output successfully accomplishes the intended task or goal specified in the input prompt. It assesses if the model has properly understood the task requirements and provided a complete and appropriate response. A high task completion score indicates that the model has effectively addressed the core objective of the prompt and delivered a satisfactory solution.\n"
      ]
    },
    {
      "cell_type": "code",
      "execution_count": null,
      "metadata": {},
      "outputs": [],
      "source": [
        "agent_dataset.assign_scores(metrics = \"validmind.scorer.llm.deepeval.TaskCompletion\", tools_called_column=\"tools_called\")\n",
        "agent_dataset._df.head()"
      ]
    },
    {
      "cell_type": "markdown",
      "metadata": {
        "vscode": {
          "languageId": "raw"
        }
      },
=======
>>>>>>> 34ba898a
      "source": [
        "<a id=\"toc6_3_\"></a>\n",
        "\n",
        "### Evaluation metrics\n",
        "<a id=\"toc6_3_1_\"></a>\n",
        "\n",
        "#### Faithfulness\n",
        "The Faithfulness metric evaluates whether the model's output contains any contradictions or hallucinations compared to the provided context. It ensures that the model's response is grounded in and consistent with the given information, rather than making up facts or contradicting the context. A high faithfulness score indicates that the model's output aligns well with the source material.\n"
      ]
    },
    {
      "cell_type": "markdown",
      "metadata": {},
      "source": [
        "<a id=\"toc7_1_\"></a>\n",
        "\n",
        "### Convert to test cases\n"
      ]
    },
    {
      "cell_type": "code",
      "execution_count": null,
      "metadata": {},
      "outputs": [],
      "source": [
        "agent_dataset.assign_scores(\n",
        "    metrics = \"validmind.scorer.llm.deepeval.Faithfulness\",\n",
        "    user_input_column = \"input\",\n",
        "    response_column = \"actual_output\",\n",
        "    retrieved_contexts_column = \"retrieval_context\",\n",
        "    )\n",
        "agent_dataset._df.head()"
      ]
    },
    {
      "cell_type": "markdown",
      "metadata": {},
      "source": [
        "<a id=\"toc6_3_2_\"></a>\n",
        "\n",
        "#### Hallucination\n",
        "The Hallucination metric evaluates whether the model's output contains information that is not supported by or contradicts the provided context. It helps identify cases where the model makes up facts or includes details that aren't grounded in the source material. A low hallucination score indicates that the model's response stays faithful to the given context without introducing unsupported information.\n"
      ]
    },
    {
      "cell_type": "code",
      "execution_count": null,
      "metadata": {},
      "outputs": [],
      "source": [
        "agent_dataset.assign_scores(\n",
        "    metrics = \"validmind.scorer.llm.deepeval.Hallucination\",\n",
        "    input_column = \"input\",\n",
        "    actual_output_column = \"actual_output\",\n",
        "    context_column = \"retrieval_context\",\n",
        ")\n",
        "agent_dataset._df.head()"
      ]
    },
    {
      "cell_type": "markdown",
      "metadata": {},
      "source": [
<<<<<<< HEAD
        "<a id=\"toc7_2\"></a>\n",
        "\n",
        "### Integrate with ValidMind\n",
=======
        "<a id=\"toc6_3_3_\"></a>\n",
>>>>>>> 34ba898a
        "\n",
        "#### Summarization\n",
        "The Summarization metric evaluates how well a model's output summarizes the given context by generating assessment questions to check if the summary is factually aligned with and sufficiently covers the source text. It helps ensure that summaries are accurate, complete, and maintain the key information from the original content without introducing unsupported details or omitting critical points. A high summarization score indicates that the model effectively condenses the source material while preserving its essential meaning.\n"
      ]
    },
    {
      "cell_type": "code",
      "execution_count": null,
      "metadata": {},
      "outputs": [],
      "source": [
        "agent_dataset.assign_scores(\n",
        "    metrics = \"validmind.scorer.llm.deepeval.Summarization\",\n",
        "    input_column = \"input\",\n",
        "    actual_output_column = \"actual_output\",\n",
        ")\n",
        "agent_dataset._df.head()"
      ]
    },
    {
      "cell_type": "markdown",
      "metadata": {},
      "source": [
        "<a id=\"toc6_3_4_\"></a>\n",
        "\n",
        "#### Task Completion\n",
        "The Task Completion metric evaluates whether the model's output successfully accomplishes the intended task or goal specified in the input prompt. It assesses if the model has properly understood the task requirements and provided a complete and appropriate response. A high task completion score indicates that the model has effectively addressed the core objective of the prompt and delivered a satisfactory solution.\n"
      ]
    },
    {
      "cell_type": "code",
      "execution_count": null,
      "metadata": {},
      "outputs": [],
      "source": [
<<<<<<< HEAD
        "# Create a test dataset for evaluating the custom metrics\n",
        "test_cases = [\n",
        "    LLMTestCase(\n",
        "        input=\"What is machine learning?\",\n",
        "        actual_output=\"Machine learning is a subset of artificial intelligence that enables systems to learn and improve from experience without being explicitly programmed. It uses statistical techniques to allow computers to find patterns in data.\",\n",
        "        context=[\"Machine learning is a branch of AI that focuses on building applications that learn from data and improve their accuracy over time without being programmed to do so.\"],\n",
        "        expected_output=\"Machine learning is a method of data analysis that automates analytical model building. It is a branch of artificial intelligence based on the idea that systems can learn from data, identify patterns and make decisions with minimal human intervention.\"\n",
        "    ),  \n",
        "    LLMTestCase(\n",
        "        input=\"How do I implement a neural network?\",\n",
        "        actual_output=\"To implement a neural network, you need to: 1) Define the network architecture (layers, neurons), 2) Initialize weights and biases, 3) Implement forward propagation, 4) Calculate loss, 5) Perform backpropagation, and 6) Update weights using gradient descent.\",\n",
        "        context=[\"Neural networks are computing systems inspired by biological neural networks. They consist of layers of interconnected nodes that process and transmit signals.\"],\n",
        "        expected_output=\"Neural network implementation involves defining network architecture, initializing parameters, implementing forward and backward propagation, and using optimization algorithms for training.\"\n",
        "    )\n",
        "]\n",
        "\n",
        "# Create Agent dataset\n",
        "geval_dataset = LLMAgentDataset.from_test_cases(\n",
        "    test_cases=test_cases,\n",
        "    input_id=\"geval_dataset\"\n",
        ")"
      ]
    },
    {
      "cell_type": "markdown",
      "metadata": {},
      "source": [
        "### Technical accuracy"
      ]
    },
    {
      "cell_type": "code",
      "execution_count": null,
      "metadata": {},
      "outputs": [],
      "source": [
        "name=\"Technical Accuracy\"\n",
        "criteria=\"\"\"Evaluate whether the response is technically accurate and uses appropriate \n",
        "terminology for the domain. Consider if the explanations are scientifically sound \n",
        "and if technical concepts are explained correctly.\"\"\"\n",
        "threshold=0.8\n",
        "geval_dataset.assign_scores(\n",
        "    metrics = \"validmind.scorer.llm.deepeval.GEval\",\n",
        "    metric_name=name, \n",
        "    criteria = criteria,\n",
        "    threshold=threshold\n",
        ")\n",
        "geval_dataset._df.head()"
      ]
    },
    {
      "cell_type": "markdown",
      "metadata": {},
      "source": [
        "### Clarity and Comprehensiveness"
      ]
    },
    {
      "cell_type": "code",
      "execution_count": null,
      "metadata": {},
      "outputs": [],
      "source": [
        "name=\"Clarity and Comprehensiveness\"\n",
        "criteria=\"\"\"Assess whether the response is clear, well-structured, and comprehensive. \n",
        "The response should be easy to understand, logically organized, and address all \n",
        "aspects of the user's question without being overly verbose.\"\"\"\n",
        "threshold=0.75\n",
        "\n",
        "geval_dataset.assign_scores(\n",
        "    metrics = \"validmind.scorer.llm.deepeval.GEval\",\n",
        "    metric_name=name, \n",
        "    criteria = criteria,\n",
        "    threshold=threshold\n",
        ")\n",
        "geval_dataset._df.head()"
      ]
    },
    {
      "cell_type": "markdown",
      "metadata": {},
      "source": [
        "### Business Context Appropriateness"
      ]
    },
    {
      "cell_type": "code",
      "execution_count": null,
      "metadata": {},
      "outputs": [],
      "source": [
        "name=\"Business Context Appropriateness\"\n",
        "criteria=\"\"\"Evaluate whether the response is appropriate for a business context. \n",
        "Consider if the tone is professional, if the content is relevant to business needs, \n",
        "and if it provides actionable information that would be valuable to a business user.\"\"\"\n",
        "threshold=0.7\n",
        "geval_dataset.assign_scores(\n",
        "    metrics = \"validmind.scorer.llm.deepeval.GEval\",\n",
        "    metric_name=name, \n",
        "    criteria = criteria,\n",
        "    threshold=threshold\n",
        ")\n",
        "geval_dataset._df.head()\n"
      ]
    },
    {
      "cell_type": "markdown",
      "metadata": {},
      "source": [
        "### Tool Usage Appropriateness"
      ]
    },
    {
      "cell_type": "code",
      "execution_count": null,
      "metadata": {},
      "outputs": [],
      "source": [
        "name=\"Tool Usage Appropriateness\"\n",
        "criteria=\"\"\"Evaluate whether the agent used appropriate tools for the given task. \n",
        "Consider if the tools were necessary, if they were used correctly, and if the \n",
        "agent's reasoning for tool selection was sound.\"\"\"\n",
        "threshold=0.8\n",
        "geval_dataset.assign_scores(\n",
        "    metrics = \"validmind.scorer.llm.deepeval.GEval\",\n",
        "    metric_name=name, \n",
        "    criteria = criteria,\n",
        "    threshold=threshold\n",
        ")\n",
        "geval_dataset._df.head()"
      ]
    },
    {
      "cell_type": "markdown",
      "metadata": {},
      "source": []
    },
    {
      "cell_type": "code",
      "execution_count": null,
      "metadata": {},
      "outputs": [],
      "source": [
        "criteria = \"\"\"Coherence (1-5) - the collective quality of all sentences. We align this dimension with\n",
        "the DUC quality question of structure and coherence whereby the summary should be\n",
        "well-structured and well-organized. The summary should not just be a heap of related information, but should build from sentence to sentence to a coherent body of information about a topic.\"\"\"\n",
        "\n",
        "evaluation_steps=[\n",
        "        \"Read the news article carefully and identify the main topic and key points.\",\n",
        "        \"Read the summary and compare it to the news article. Check if the summary covers the main topic and key points of the news article, and if it presents them in a clear and logical order.\",\n",
        "        \"Assign a score for coherence on a scale of 1 to 5, where 1 is the lowest and 5 is the highest based on the Evaluation Criteria.\"\n",
        "    ]\n",
        "\n",
        "rubrics = [\n",
        "      {\n",
        "          \"score\":0, \n",
        "          \"criteria\":\"Measure the fluency of the actual output.\",\n",
        "          \"expected_outcome\": \"The output should be fluent and natural sounding\"\n",
        "      },\n",
        "      {\n",
        "          \"score\":2, \n",
        "          \"criteria\":\"Measure the logical flow of the actual output.\",\n",
        "          \"expected_outcome\": \"The output should flow logically from one point to the next\"\n",
        "      },\n",
        "      {\n",
        "          \"score\":3, \n",
        "          \"criteria\":\"Measure the linguistic flow of the actual output.\",\n",
        "          \"expected_outcome\": \"The output should have good linguistic structure and readability\"\n",
        "      }\n",
        "]\n",
        "\n",
        "geval_dataset.assign_scores(\n",
        "    metrics = \"validmind.scorer.llm.deepeval.GEval\",\n",
        "    metric_name=\"Coherence\", \n",
        "    criteria = criteria,\n",
        "    input_column=\"context\",\n",
        ")\n",
        "geval_dataset._df.head()"
=======
        "agent_dataset.assign_scores(\n",
        "    metrics = \"validmind.scorer.llm.deepeval.TaskCompletion\",\n",
        "    input_column = \"input\",\n",
        "    actual_output_column = \"actual_output\",\n",
        "    agent_output_column = \"agent_output\",\n",
        "    tools_called_column = \"tools_called\",\n",
        "\n",
        ")\n",
        "agent_dataset._df.head()"
>>>>>>> 34ba898a
      ]
    },
    {
      "cell_type": "markdown",
      "metadata": {
        "vscode": {
          "languageId": "raw"
        }
      },
      "source": [
        "<a id=\"toc10_\"></a>\n",
        "\n",
        "## In summary\n",
        "\n",
        "This notebook demonstrated the comprehensive integration between DeepEval and ValidMind for LLM evaluation:\n",
        "\n",
        "**Key Achievements:**\n",
        "- Successfully created and evaluated different types of LLM test cases (Q&A, RAG, Agents)\n",
        "- Integrated DeepEval metrics with ValidMind's testing infrastructure\n",
        "- Showed how to handle complex agent scenarios with tool usage\n",
        "\n",
        "**Integration Benefits:**\n",
        "- **Comprehensive Coverage**: Evaluate LLMs across 30+ specialized metrics\n",
        "- **Structured Documentation**: Leverage ValidMind's compliance and documentation features\n",
        "- **Flexibility**: Support for custom metrics and domain-specific evaluation criteria\n",
        "- **Production Ready**: Handle real-world LLM evaluation scenarios at scale\n",
        "\n",
        "The `LLMAgentDataset` class provides a seamless bridge between DeepEval's evaluation capabilities and ValidMind's testing infrastructure, enabling robust LLM evaluation within a structured, compliant framework.\n"
      ]
    },
    {
      "cell_type": "markdown",
      "metadata": {
        "vscode": {
          "languageId": "raw"
        }
      },
      "source": [
        "<a id=\"toc11_\"></a>\n",
        "\n",
        "## Next steps\n",
        "\n",
        "**Explore Advanced Features:**\n",
        "- **Continuous Evaluation**: Set up automated LLM evaluation pipelines\n",
        "- **A/B Testing**: Compare different LLM models and configurations\n",
        "- **Metrics Customization**: Create domain-specific evaluation criteria\n",
        "- **Integration Patterns**: Embed evaluation into your LLM development workflow\n",
        "\n",
        "**Additional Resources:**\n",
        "- [ValidMind Library Documentation](https://docs.validmind.ai/developer/validmind-library.html) - Complete API reference and tutorials\n",
        "\n",
        "**Try These Examples:**\n",
        "- Implement custom business-specific evaluation metrics\n",
        "- Create automated evaluation pipelines for model deployment\n",
        "- Integrate with your existing ML infrastructure and workflows\n",
        "- Explore multi-modal evaluation scenarios (text, code, images)\n",
        "\n",
        "Start building comprehensive LLM evaluation workflows that combine the power of DeepEval's specialized metrics with ValidMind's structured testing and documentation framework.\n"
      ]
    }
  ],
  "metadata": {
    "kernelspec": {
      "display_name": "ValidMind Library",
      "language": "python",
      "name": "validmind"
    },
    "language_info": {
      "codemirror_mode": {
        "name": "ipython",
        "version": 3
      },
      "file_extension": ".py",
      "mimetype": "text/x-python",
      "name": "python",
      "nbconvert_exporter": "python",
      "pygments_lexer": "ipython3",
      "version": "3.11.9"
    }
  },
  "nbformat": 4,
  "nbformat_minor": 2
}<|MERGE_RESOLUTION|>--- conflicted
+++ resolved
@@ -51,15 +51,7 @@
         "    - [Faithfulness](#toc6_3_1_)    \n",
         "    - [Hallucination](#toc6_3_2_)    \n",
         "    - [Summarization](#toc6_3_3_)    \n",
-<<<<<<< HEAD
-        "    - [Task Completion](#toc6_3_4_)    \n",
-        "- [Working with Golden Templates](#toc7_)    \n",
-        "  - [Convert to test cases](#toc7_1_)    \n",
-        "  - [Integrate with ValidMind](#toc7_2_)    \n",
-        "- [Custom Metrics with G-Eval](#toc9_)    \n",
-=======
         "    - [Task Completion](#toc6_3_4_)      \n",
->>>>>>> 34ba898a
         "- [In summary](#toc10_)    \n",
         "- [Next steps](#toc11_)    \n",
         "\n"
@@ -228,10 +220,6 @@
         "import pandas as pd\n",
         "import warnings\n",
         "from deepeval.test_case import LLMTestCase, ToolCall\n",
-<<<<<<< HEAD
-        "from deepeval.dataset import Golden\n",
-=======
->>>>>>> 34ba898a
         "from validmind.datasets.llm import LLMAgentDataset\n",
         "\n",
         "warnings.filterwarnings('ignore')"
@@ -339,10 +327,7 @@
       "metadata": {},
       "source": [
         "### Compute metrics using ValidMind scorer interface\n",
-<<<<<<< HEAD
-=======
-        "\n",
->>>>>>> 34ba898a
+        "\n",
         "Now we'll compute metrics on our dataset using ValidMind's scorer interface. This will help us evaluate how well our model is performing by calculating various metrics like answer relevancy. The scorer interface provides a standardized way to assess model outputs against expected results.\n"
       ]
     },
@@ -352,15 +337,11 @@
       "metadata": {},
       "outputs": [],
       "source": [
-<<<<<<< HEAD
-        "simple_dataset.assign_scores(metrics = \"validmind.scorer.llm.deepeval.AnswerRelevancy\")\n",
-=======
         "simple_dataset.assign_scores(\n",
         "    metrics = \"validmind.scorer.llm.deepeval.AnswerRelevancy\",\n",
         "    input_column = \"input\",\n",
         "    actual_output_column = \"actual_output\",\n",
         ")\n",
->>>>>>> 34ba898a
         "simple_dataset._df.head()"
       ]
     },
@@ -370,15 +351,11 @@
       "metadata": {},
       "outputs": [],
       "source": [
-<<<<<<< HEAD
-        "simple_dataset.assign_scores(metrics = \"validmind.scorer.llm.deepeval.Bias\")\n",
-=======
         "simple_dataset.assign_scores(\n",
         "    metrics = \"validmind.scorer.llm.deepeval.Bias\",\n",
         "    input_column = \"input\",\n",
         "    actual_output_column = \"actual_output\",\n",
         ")\n",
->>>>>>> 34ba898a
         "simple_dataset._df.head()"
       ]
     },
@@ -459,12 +436,7 @@
         "    )\n",
         "]\n",
         "\n",
-<<<<<<< HEAD
-        "print(f\"Created {len(rag_test_cases)} RAG test cases\")\n",
-        "\n"
-=======
         "print(f\"Created {len(rag_test_cases)} RAG test cases\")"
->>>>>>> 34ba898a
       ]
     },
     {
@@ -528,81 +500,33 @@
         "The Contextual Relevancy metric evaluates how well the retrieved context aligns with the input query.\n",
         "It measures whether the context contains the necessary information to answer the query accurately.\n",
         "A high relevancy score indicates that the retrieved context is highly relevant and contains the key information needed.\n",
-<<<<<<< HEAD
-        "This helps validate that the RAG system is retrieving appropriate context for the given queries."
-      ]
-    },
-    {
-      "cell_type": "code",
-      "execution_count": null,
-      "metadata": {},
-      "outputs": [],
-      "source": [
-        "rag_dataset.assign_scores(metrics = \"validmind.scorer.llm.deepeval.ContextualRelevancy\")\n",
-        "display(rag_dataset._df.head(2))"
-      ]
-    },
-    {
-      "cell_type": "markdown",
-      "metadata": {},
-      "source": [
-=======
         "This helps validate that the RAG system is retrieving appropriate context for the given queries.\n",
         "\n",
->>>>>>> 34ba898a
         "<a id=\"toc5_3_2_\"></a>\n",
         "\n",
         "#### Contextual Precision\n",
         "The Contextual Precision metric evaluates how well a RAG system ranks retrieved context nodes by relevance to the input query. \n",
         "It checks if the most relevant nodes are ranked at the top of the retrieval results.\n",
         "A high precision score indicates that the retrieved context is highly relevant to the query and properly ranked.\n",
-<<<<<<< HEAD
-        "This is particularly useful for evaluating RAG systems and ensuring they surface the most relevant information first."
-      ]
-    },
-    {
-      "cell_type": "code",
-      "execution_count": null,
-      "metadata": {},
-      "outputs": [],
-      "source": [
-        "rag_dataset.assign_scores(metrics = \"validmind.scorer.llm.deepeval.ContextualPrecision\")\n",
-        "rag_dataset._df.head()"
-      ]
-    },
-    {
-      "cell_type": "markdown",
-      "metadata": {},
-      "source": [
-=======
         "This is particularly useful for evaluating RAG systems and ensuring they surface the most relevant information first.\n",
         "\n",
->>>>>>> 34ba898a
         "<a id=\"toc5_3_3_\"></a>\n",
         "\n",
         "#### Contextual Recall\n",
         "The Contextual Recall metric evaluates how well the retrieved context covers all the information needed to generate the expected output.\n",
         "It extracts statements from the expected output and checks how many of them can be attributed to the retrieved context.\n",
         "A high recall score indicates that the retrieved context contains all the key information needed to generate the expected response.\n",
-<<<<<<< HEAD
-        "This helps ensure the RAG system retrieves comprehensive context that covers all aspects of the expected answer.\n"
-=======
         "This helps ensure the RAG system retrieves comprehensive context that covers all aspects of the expected answer.\n",
         "\n",
         "Now we'll evaluate the RAG system's performance using multiple metrics at once. The `assign_scores()` method accepts a list of metrics to evaluate different aspects of the system's behavior. The metrics will add score and reason columns to the dataset, providing quantitative and qualitative feedback on the system's performance. This multi-metric evaluation gives us comprehensive insights into the strengths and potential areas for improvement.\n"
->>>>>>> 34ba898a
-      ]
-    },
-    {
-      "cell_type": "code",
-      "execution_count": null,
-      "metadata": {},
-      "outputs": [],
-      "source": [
-<<<<<<< HEAD
-        "rag_dataset.assign_scores(metrics = \"validmind.scorer.llm.deepeval.ContextualRecall\")\n",
-        "rag_dataset._df.head()"
-=======
+      ]
+    },
+    {
+      "cell_type": "code",
+      "execution_count": null,
+      "metadata": {},
+      "outputs": [],
+      "source": [
         "rag_dataset.assign_scores(\n",
         "    metrics = [\"validmind.scorer.llm.deepeval.ContextualRelevancy\",\n",
         "               \"validmind.scorer.llm.deepeval.ContextualPrecision\",\n",
@@ -612,7 +536,6 @@
         "    retrieval_context_column = \"retrieval_context\",\n",
         ")\n",
         "display(rag_dataset._df.head(2))"
->>>>>>> 34ba898a
       ]
     },
     {
@@ -636,24 +559,6 @@
       "source": [
         "<a id=\"toc6_1_\"></a>\n",
         "### Create test cases\n"
-      ]
-    },
-    {
-      "cell_type": "markdown",
-      "metadata": {},
-      "source": [
-        "<a id=\"toc6_1_\"></a>\n",
-        "\n",
-        "### Create test cases\n"
-      ]
-    },
-    {
-      "cell_type": "markdown",
-      "metadata": {},
-      "source": [
-        "<a id=\"toc6_2_\"></a>\n",
-        "\n",
-        "### Build dataset\n"
       ]
     },
     {
@@ -772,11 +677,6 @@
       "source": [
         "<a id=\"toc6_2_\"></a>\n",
         "\n",
-<<<<<<< HEAD
-        "print(f\"Created {len(agent_test_cases)} Agent test cases\")\n",
-        "\n",
-        "# Build dataset\n",
-=======
         "### Build dataset\n"
       ]
     },
@@ -786,7 +686,6 @@
       "metadata": {},
       "outputs": [],
       "source": [
->>>>>>> 34ba898a
         "# Create Agent dataset\n",
         "agent_dataset = LLMAgentDataset.from_test_cases(\n",
         "    test_cases=agent_test_cases,\n",
@@ -814,119 +713,14 @@
     {
       "cell_type": "markdown",
       "metadata": {},
-<<<<<<< HEAD
       "source": [
         "<a id=\"toc6_3_\"></a>\n",
         "\n",
-        "### Evaluation metrics"
-      ]
-    },
-    {
-      "cell_type": "markdown",
-      "metadata": {},
-      "source": [
+        "### Evaluation metrics\n",
         "<a id=\"toc6_3_1_\"></a>\n",
         "\n",
         "#### Faithfulness\n",
         "The Faithfulness metric evaluates whether the model's output contains any contradictions or hallucinations compared to the provided context. It ensures that the model's response is grounded in and consistent with the given information, rather than making up facts or contradicting the context. A high faithfulness score indicates that the model's output aligns well with the source material.\n"
-      ]
-    },
-    {
-      "cell_type": "code",
-      "execution_count": null,
-      "metadata": {},
-      "outputs": [],
-      "source": [
-        "agent_dataset.assign_scores(metrics = \"validmind.scorer.llm.deepeval.Faithfulness\")\n",
-        "agent_dataset._df.head()"
-      ]
-    },
-    {
-      "cell_type": "markdown",
-      "metadata": {},
-      "source": [
-        "<a id=\"toc6_3_2_\"></a>\n",
-        "\n",
-        "#### Hallucination\n",
-        "The Hallucination metric evaluates whether the model's output contains information that is not supported by or contradicts the provided context. It helps identify cases where the model makes up facts or includes details that aren't grounded in the source material. A low hallucination score indicates that the model's response stays faithful to the given context without introducing unsupported information.\n"
-      ]
-    },
-    {
-      "cell_type": "code",
-      "execution_count": null,
-      "metadata": {},
-      "outputs": [],
-      "source": [
-        "agent_dataset.assign_scores(metrics = \"validmind.scorer.llm.deepeval.Hallucination\", context_column=\"retrieval_context\")\n",
-        "agent_dataset._df.head()"
-      ]
-    },
-    {
-      "cell_type": "markdown",
-      "metadata": {},
-      "source": [
-        "<a id=\"toc6_3_3_\"></a>\n",
-        "\n",
-        "#### Summarization\n",
-        "The Summarization metric evaluates how well a model's output summarizes the given context by generating assessment questions to check if the summary is factually aligned with and sufficiently covers the source text. It helps ensure that summaries are accurate, complete, and maintain the key information from the original content without introducing unsupported details or omitting critical points. A high summarization score indicates that the model effectively condenses the source material while preserving its essential meaning.\n"
-      ]
-    },
-    {
-      "cell_type": "code",
-      "execution_count": null,
-      "metadata": {},
-      "outputs": [],
-      "source": [
-        "agent_dataset.assign_scores(metrics = \"validmind.scorer.llm.deepeval.Summarization\")\n",
-        "agent_dataset._df.head()"
-      ]
-    },
-    {
-      "cell_type": "markdown",
-      "metadata": {},
-      "source": [
-        "<a id=\"toc6_3_4_\"></a>\n",
-        "\n",
-        "#### Task Completion\n",
-        "The Task Completion metric evaluates whether the model's output successfully accomplishes the intended task or goal specified in the input prompt. It assesses if the model has properly understood the task requirements and provided a complete and appropriate response. A high task completion score indicates that the model has effectively addressed the core objective of the prompt and delivered a satisfactory solution.\n"
-      ]
-    },
-    {
-      "cell_type": "code",
-      "execution_count": null,
-      "metadata": {},
-      "outputs": [],
-      "source": [
-        "agent_dataset.assign_scores(metrics = \"validmind.scorer.llm.deepeval.TaskCompletion\", tools_called_column=\"tools_called\")\n",
-        "agent_dataset._df.head()"
-      ]
-    },
-    {
-      "cell_type": "markdown",
-      "metadata": {
-        "vscode": {
-          "languageId": "raw"
-        }
-      },
-=======
->>>>>>> 34ba898a
-      "source": [
-        "<a id=\"toc6_3_\"></a>\n",
-        "\n",
-        "### Evaluation metrics\n",
-        "<a id=\"toc6_3_1_\"></a>\n",
-        "\n",
-        "#### Faithfulness\n",
-        "The Faithfulness metric evaluates whether the model's output contains any contradictions or hallucinations compared to the provided context. It ensures that the model's response is grounded in and consistent with the given information, rather than making up facts or contradicting the context. A high faithfulness score indicates that the model's output aligns well with the source material.\n"
-      ]
-    },
-    {
-      "cell_type": "markdown",
-      "metadata": {},
-      "source": [
-        "<a id=\"toc7_1_\"></a>\n",
-        "\n",
-        "### Convert to test cases\n"
       ]
     },
     {
@@ -973,13 +767,7 @@
       "cell_type": "markdown",
       "metadata": {},
       "source": [
-<<<<<<< HEAD
-        "<a id=\"toc7_2\"></a>\n",
-        "\n",
-        "### Integrate with ValidMind\n",
-=======
         "<a id=\"toc6_3_3_\"></a>\n",
->>>>>>> 34ba898a
         "\n",
         "#### Summarization\n",
         "The Summarization metric evaluates how well a model's output summarizes the given context by generating assessment questions to check if the summary is factually aligned with and sufficiently covers the source text. It helps ensure that summaries are accurate, complete, and maintain the key information from the original content without introducing unsupported details or omitting critical points. A high summarization score indicates that the model effectively condenses the source material while preserving its essential meaning.\n"
@@ -1015,186 +803,6 @@
       "metadata": {},
       "outputs": [],
       "source": [
-<<<<<<< HEAD
-        "# Create a test dataset for evaluating the custom metrics\n",
-        "test_cases = [\n",
-        "    LLMTestCase(\n",
-        "        input=\"What is machine learning?\",\n",
-        "        actual_output=\"Machine learning is a subset of artificial intelligence that enables systems to learn and improve from experience without being explicitly programmed. It uses statistical techniques to allow computers to find patterns in data.\",\n",
-        "        context=[\"Machine learning is a branch of AI that focuses on building applications that learn from data and improve their accuracy over time without being programmed to do so.\"],\n",
-        "        expected_output=\"Machine learning is a method of data analysis that automates analytical model building. It is a branch of artificial intelligence based on the idea that systems can learn from data, identify patterns and make decisions with minimal human intervention.\"\n",
-        "    ),  \n",
-        "    LLMTestCase(\n",
-        "        input=\"How do I implement a neural network?\",\n",
-        "        actual_output=\"To implement a neural network, you need to: 1) Define the network architecture (layers, neurons), 2) Initialize weights and biases, 3) Implement forward propagation, 4) Calculate loss, 5) Perform backpropagation, and 6) Update weights using gradient descent.\",\n",
-        "        context=[\"Neural networks are computing systems inspired by biological neural networks. They consist of layers of interconnected nodes that process and transmit signals.\"],\n",
-        "        expected_output=\"Neural network implementation involves defining network architecture, initializing parameters, implementing forward and backward propagation, and using optimization algorithms for training.\"\n",
-        "    )\n",
-        "]\n",
-        "\n",
-        "# Create Agent dataset\n",
-        "geval_dataset = LLMAgentDataset.from_test_cases(\n",
-        "    test_cases=test_cases,\n",
-        "    input_id=\"geval_dataset\"\n",
-        ")"
-      ]
-    },
-    {
-      "cell_type": "markdown",
-      "metadata": {},
-      "source": [
-        "### Technical accuracy"
-      ]
-    },
-    {
-      "cell_type": "code",
-      "execution_count": null,
-      "metadata": {},
-      "outputs": [],
-      "source": [
-        "name=\"Technical Accuracy\"\n",
-        "criteria=\"\"\"Evaluate whether the response is technically accurate and uses appropriate \n",
-        "terminology for the domain. Consider if the explanations are scientifically sound \n",
-        "and if technical concepts are explained correctly.\"\"\"\n",
-        "threshold=0.8\n",
-        "geval_dataset.assign_scores(\n",
-        "    metrics = \"validmind.scorer.llm.deepeval.GEval\",\n",
-        "    metric_name=name, \n",
-        "    criteria = criteria,\n",
-        "    threshold=threshold\n",
-        ")\n",
-        "geval_dataset._df.head()"
-      ]
-    },
-    {
-      "cell_type": "markdown",
-      "metadata": {},
-      "source": [
-        "### Clarity and Comprehensiveness"
-      ]
-    },
-    {
-      "cell_type": "code",
-      "execution_count": null,
-      "metadata": {},
-      "outputs": [],
-      "source": [
-        "name=\"Clarity and Comprehensiveness\"\n",
-        "criteria=\"\"\"Assess whether the response is clear, well-structured, and comprehensive. \n",
-        "The response should be easy to understand, logically organized, and address all \n",
-        "aspects of the user's question without being overly verbose.\"\"\"\n",
-        "threshold=0.75\n",
-        "\n",
-        "geval_dataset.assign_scores(\n",
-        "    metrics = \"validmind.scorer.llm.deepeval.GEval\",\n",
-        "    metric_name=name, \n",
-        "    criteria = criteria,\n",
-        "    threshold=threshold\n",
-        ")\n",
-        "geval_dataset._df.head()"
-      ]
-    },
-    {
-      "cell_type": "markdown",
-      "metadata": {},
-      "source": [
-        "### Business Context Appropriateness"
-      ]
-    },
-    {
-      "cell_type": "code",
-      "execution_count": null,
-      "metadata": {},
-      "outputs": [],
-      "source": [
-        "name=\"Business Context Appropriateness\"\n",
-        "criteria=\"\"\"Evaluate whether the response is appropriate for a business context. \n",
-        "Consider if the tone is professional, if the content is relevant to business needs, \n",
-        "and if it provides actionable information that would be valuable to a business user.\"\"\"\n",
-        "threshold=0.7\n",
-        "geval_dataset.assign_scores(\n",
-        "    metrics = \"validmind.scorer.llm.deepeval.GEval\",\n",
-        "    metric_name=name, \n",
-        "    criteria = criteria,\n",
-        "    threshold=threshold\n",
-        ")\n",
-        "geval_dataset._df.head()\n"
-      ]
-    },
-    {
-      "cell_type": "markdown",
-      "metadata": {},
-      "source": [
-        "### Tool Usage Appropriateness"
-      ]
-    },
-    {
-      "cell_type": "code",
-      "execution_count": null,
-      "metadata": {},
-      "outputs": [],
-      "source": [
-        "name=\"Tool Usage Appropriateness\"\n",
-        "criteria=\"\"\"Evaluate whether the agent used appropriate tools for the given task. \n",
-        "Consider if the tools were necessary, if they were used correctly, and if the \n",
-        "agent's reasoning for tool selection was sound.\"\"\"\n",
-        "threshold=0.8\n",
-        "geval_dataset.assign_scores(\n",
-        "    metrics = \"validmind.scorer.llm.deepeval.GEval\",\n",
-        "    metric_name=name, \n",
-        "    criteria = criteria,\n",
-        "    threshold=threshold\n",
-        ")\n",
-        "geval_dataset._df.head()"
-      ]
-    },
-    {
-      "cell_type": "markdown",
-      "metadata": {},
-      "source": []
-    },
-    {
-      "cell_type": "code",
-      "execution_count": null,
-      "metadata": {},
-      "outputs": [],
-      "source": [
-        "criteria = \"\"\"Coherence (1-5) - the collective quality of all sentences. We align this dimension with\n",
-        "the DUC quality question of structure and coherence whereby the summary should be\n",
-        "well-structured and well-organized. The summary should not just be a heap of related information, but should build from sentence to sentence to a coherent body of information about a topic.\"\"\"\n",
-        "\n",
-        "evaluation_steps=[\n",
-        "        \"Read the news article carefully and identify the main topic and key points.\",\n",
-        "        \"Read the summary and compare it to the news article. Check if the summary covers the main topic and key points of the news article, and if it presents them in a clear and logical order.\",\n",
-        "        \"Assign a score for coherence on a scale of 1 to 5, where 1 is the lowest and 5 is the highest based on the Evaluation Criteria.\"\n",
-        "    ]\n",
-        "\n",
-        "rubrics = [\n",
-        "      {\n",
-        "          \"score\":0, \n",
-        "          \"criteria\":\"Measure the fluency of the actual output.\",\n",
-        "          \"expected_outcome\": \"The output should be fluent and natural sounding\"\n",
-        "      },\n",
-        "      {\n",
-        "          \"score\":2, \n",
-        "          \"criteria\":\"Measure the logical flow of the actual output.\",\n",
-        "          \"expected_outcome\": \"The output should flow logically from one point to the next\"\n",
-        "      },\n",
-        "      {\n",
-        "          \"score\":3, \n",
-        "          \"criteria\":\"Measure the linguistic flow of the actual output.\",\n",
-        "          \"expected_outcome\": \"The output should have good linguistic structure and readability\"\n",
-        "      }\n",
-        "]\n",
-        "\n",
-        "geval_dataset.assign_scores(\n",
-        "    metrics = \"validmind.scorer.llm.deepeval.GEval\",\n",
-        "    metric_name=\"Coherence\", \n",
-        "    criteria = criteria,\n",
-        "    input_column=\"context\",\n",
-        ")\n",
-        "geval_dataset._df.head()"
-=======
         "agent_dataset.assign_scores(\n",
         "    metrics = \"validmind.scorer.llm.deepeval.TaskCompletion\",\n",
         "    input_column = \"input\",\n",
@@ -1204,7 +812,6 @@
         "\n",
         ")\n",
         "agent_dataset._df.head()"
->>>>>>> 34ba898a
       ]
     },
     {
