--- conflicted
+++ resolved
@@ -250,138 +250,12 @@
    ]
   },
   {
-<<<<<<< HEAD
-   "cell_type": "code",
-   "execution_count": 14,
-   "metadata": {},
-   "outputs": [
-    {
-     "data": {
-      "text/html": [
-       "<style type=\"text/css\">\n",
-       "#T_e1361 th {\n",
-       "  text-align: left;\n",
-       "}\n",
-       "#T_e1361_row0_col0, #T_e1361_row0_col1, #T_e1361_row0_col2, #T_e1361_row1_col0, #T_e1361_row1_col1, #T_e1361_row1_col2, #T_e1361_row2_col0, #T_e1361_row2_col1, #T_e1361_row2_col2, #T_e1361_row3_col0, #T_e1361_row3_col1, #T_e1361_row3_col2, #T_e1361_row4_col0, #T_e1361_row4_col1, #T_e1361_row4_col2, #T_e1361_row5_col0, #T_e1361_row5_col1, #T_e1361_row5_col2, #T_e1361_row6_col0, #T_e1361_row6_col1, #T_e1361_row6_col2, #T_e1361_row7_col0, #T_e1361_row7_col1, #T_e1361_row7_col2, #T_e1361_row8_col0, #T_e1361_row8_col1, #T_e1361_row8_col2, #T_e1361_row9_col0, #T_e1361_row9_col1, #T_e1361_row9_col2, #T_e1361_row10_col0, #T_e1361_row10_col1, #T_e1361_row10_col2, #T_e1361_row11_col0, #T_e1361_row11_col1, #T_e1361_row11_col2, #T_e1361_row12_col0, #T_e1361_row12_col1, #T_e1361_row12_col2, #T_e1361_row13_col0, #T_e1361_row13_col1, #T_e1361_row13_col2, #T_e1361_row14_col0, #T_e1361_row14_col1, #T_e1361_row14_col2 {\n",
-       "  text-align: left;\n",
-       "}\n",
-       "</style>\n",
-       "<table id=\"T_e1361\">\n",
-       "  <thead>\n",
-       "    <tr>\n",
-       "      <th id=\"T_e1361_level0_col0\" class=\"col_heading level0 col0\" >ID</th>\n",
-       "      <th id=\"T_e1361_level0_col1\" class=\"col_heading level0 col1\" >Name</th>\n",
-       "      <th id=\"T_e1361_level0_col2\" class=\"col_heading level0 col2\" >Description</th>\n",
-       "    </tr>\n",
-       "  </thead>\n",
-       "  <tbody>\n",
-       "    <tr>\n",
-       "      <td id=\"T_e1361_row0_col0\" class=\"data row0 col0\" >classifier_metrics</td>\n",
-       "      <td id=\"T_e1361_row0_col1\" class=\"data row0 col1\" >ClassifierMetrics</td>\n",
-       "      <td id=\"T_e1361_row0_col2\" class=\"data row0 col2\" >Test plan for sklearn classifier metrics</td>\n",
-       "    </tr>\n",
-       "    <tr>\n",
-       "      <td id=\"T_e1361_row1_col0\" class=\"data row1 col0\" >classifier_validation</td>\n",
-       "      <td id=\"T_e1361_row1_col1\" class=\"data row1 col1\" >ClassifierPerformance</td>\n",
-       "      <td id=\"T_e1361_row1_col2\" class=\"data row1 col2\" >Test plan for sklearn classifier models</td>\n",
-       "    </tr>\n",
-       "    <tr>\n",
-       "      <td id=\"T_e1361_row2_col0\" class=\"data row2 col0\" >classifier_model_diagnosis</td>\n",
-       "      <td id=\"T_e1361_row2_col1\" class=\"data row2 col1\" >ClassifierDiagnosis</td>\n",
-       "      <td id=\"T_e1361_row2_col2\" class=\"data row2 col2\" >Test plan for sklearn classifier model diagnosis tests</td>\n",
-       "    </tr>\n",
-       "    <tr>\n",
-       "      <td id=\"T_e1361_row3_col0\" class=\"data row3 col0\" >prompt_validation</td>\n",
-       "      <td id=\"T_e1361_row3_col1\" class=\"data row3 col1\" >PromptValidation</td>\n",
-       "      <td id=\"T_e1361_row3_col2\" class=\"data row3 col2\" >Test plan for prompt validation</td>\n",
-       "    </tr>\n",
-       "    <tr>\n",
-       "      <td id=\"T_e1361_row4_col0\" class=\"data row4 col0\" >tabular_dataset_description</td>\n",
-       "      <td id=\"T_e1361_row4_col1\" class=\"data row4 col1\" >TabularDatasetDescription</td>\n",
-       "      <td id=\"T_e1361_row4_col2\" class=\"data row4 col2\" >Test plan to extract metadata and descriptive\n",
-       "    statistics from a tabular dataset</td>\n",
-       "    </tr>\n",
-       "    <tr>\n",
-       "      <td id=\"T_e1361_row5_col0\" class=\"data row5 col0\" >tabular_data_quality</td>\n",
-       "      <td id=\"T_e1361_row5_col1\" class=\"data row5 col1\" >TabularDataQuality</td>\n",
-       "      <td id=\"T_e1361_row5_col2\" class=\"data row5 col2\" >Test plan for data quality on tabular datasets</td>\n",
-       "    </tr>\n",
-       "    <tr>\n",
-       "      <td id=\"T_e1361_row6_col0\" class=\"data row6 col0\" >time_series_data_quality</td>\n",
-       "      <td id=\"T_e1361_row6_col1\" class=\"data row6 col1\" >TimeSeriesDataQuality</td>\n",
-       "      <td id=\"T_e1361_row6_col2\" class=\"data row6 col2\" >Test plan for data quality on time series datasets</td>\n",
-       "    </tr>\n",
-       "    <tr>\n",
-       "      <td id=\"T_e1361_row7_col0\" class=\"data row7 col0\" >time_series_univariate</td>\n",
-       "      <td id=\"T_e1361_row7_col1\" class=\"data row7 col1\" >TimeSeriesUnivariate</td>\n",
-       "      <td id=\"T_e1361_row7_col2\" class=\"data row7 col2\" >Test plan to perform time series univariate analysis.</td>\n",
-       "    </tr>\n",
-       "    <tr>\n",
-       "      <td id=\"T_e1361_row8_col0\" class=\"data row8 col0\" >time_series_multivariate</td>\n",
-       "      <td id=\"T_e1361_row8_col1\" class=\"data row8 col1\" >TimeSeriesMultivariate</td>\n",
-       "      <td id=\"T_e1361_row8_col2\" class=\"data row8 col2\" >Test plan to perform time series multivariate analysis.</td>\n",
-       "    </tr>\n",
-       "    <tr>\n",
-       "      <td id=\"T_e1361_row9_col0\" class=\"data row9 col0\" >time_series_forecast</td>\n",
-       "      <td id=\"T_e1361_row9_col1\" class=\"data row9 col1\" >TimeSeriesForecast</td>\n",
-       "      <td id=\"T_e1361_row9_col2\" class=\"data row9 col2\" >Test plan to perform time series forecast tests.</td>\n",
-       "    </tr>\n",
-       "    <tr>\n",
-       "      <td id=\"T_e1361_row10_col0\" class=\"data row10 col0\" >time_series_sensitivity</td>\n",
-       "      <td id=\"T_e1361_row10_col1\" class=\"data row10 col1\" >TimeSeriesSensitivity</td>\n",
-       "      <td id=\"T_e1361_row10_col2\" class=\"data row10 col2\" >Test plan to perform time series forecast tests.</td>\n",
-       "    </tr>\n",
-       "    <tr>\n",
-       "      <td id=\"T_e1361_row11_col0\" class=\"data row11 col0\" >regression_model_description</td>\n",
-       "      <td id=\"T_e1361_row11_col1\" class=\"data row11 col1\" >RegressionModelDescription</td>\n",
-       "      <td id=\"T_e1361_row11_col2\" class=\"data row11 col2\" >Test plan for performance metric of regression model of statsmodels library</td>\n",
-       "    </tr>\n",
-       "    <tr>\n",
-       "      <td id=\"T_e1361_row12_col0\" class=\"data row12 col0\" >regression_models_evaluation</td>\n",
-       "      <td id=\"T_e1361_row12_col1\" class=\"data row12 col1\" >RegressionModelsEvaluation</td>\n",
-       "      <td id=\"T_e1361_row12_col2\" class=\"data row12 col2\" >Test plan for metrics comparison of regression model of statsmodels library</td>\n",
-       "    </tr>\n",
-       "    <tr>\n",
-       "      <td id=\"T_e1361_row13_col0\" class=\"data row13 col0\" >text_data_quality</td>\n",
-       "      <td id=\"T_e1361_row13_col1\" class=\"data row13 col1\" >TextDataQuality</td>\n",
-       "      <td id=\"T_e1361_row13_col2\" class=\"data row13 col2\" >Test plan for data quality on text data</td>\n",
-       "    </tr>\n",
-       "    <tr>\n",
-       "      <td id=\"T_e1361_row14_col0\" class=\"data row14 col0\" >summarization_metrics</td>\n",
-       "      <td id=\"T_e1361_row14_col1\" class=\"data row14 col1\" >SummarizationMetrics</td>\n",
-       "      <td id=\"T_e1361_row14_col2\" class=\"data row14 col2\" >Test plan for Summarization metrics</td>\n",
-       "    </tr>\n",
-       "  </tbody>\n",
-       "</table>\n"
-      ],
-      "text/plain": [
-       "<pandas.io.formats.style.Styler at 0x173a8a880>"
-      ]
-     },
-     "execution_count": 14,
-     "metadata": {},
-     "output_type": "execute_result"
-    }
-   ],
-   "source": [
-    "vm.test_suites.list_plans()"
-   ]
-  },
-  {
-   "cell_type": "code",
-   "execution_count": 15,
-=======
-   "cell_type": "markdown",
->>>>>>> 9dd71343
-   "metadata": {},
-   "source": [
-<<<<<<< HEAD
-    "vm.test_suites.describe_plan(\"summarization_metrics\")"
-=======
+   "cell_type": "markdown",
+   "metadata": {},
+   "source": [
     "### Run model validation tests\n",
     "\n",
     "It's possible to run a subset of tests on the documentation template by passing a `section` parameter to `run_documentation_tests()`. Let's run the tests that evaluate the model's overall performance (including summarization metrics), by selecting the \"model development\" section of the template."
->>>>>>> 9dd71343
    ]
   },
   {
@@ -395,18 +269,12 @@
     "        \"rouge_metrics\": [\"rouge-1\",\"rouge-2\", \"rouge-l\"],\n",
     "    },\n",
     "}\n",
-<<<<<<< HEAD
-    "summarization_metrics = vm.run_test_suite(\"summarization_metrics\", \n",
-    "                                             model=vm_model,\n",
-    "                                             config=config)"
-=======
     "\n",
     "summarization_results = vm.run_documentation_tests(\n",
     "    section=\"model_development\", \n",
     "    model=vm_model,\n",
     "    config=config,\n",
     ")"
->>>>>>> 9dd71343
    ]
   }
  ],
