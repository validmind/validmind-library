--- conflicted
+++ resolved
@@ -1,5 +1,4 @@
 {
-<<<<<<< HEAD
     "cells": [
         {
             "attachments": {},
@@ -24,17 +23,9 @@
         },
         {
             "cell_type": "code",
-            "execution_count": 1,
-            "metadata": {},
-            "outputs": [
-                {
-                    "name": "stdout",
-                    "output_type": "stream",
-                    "text": [
-                        "Note: you may need to restart the kernel to use updated packages.\n"
-                    ]
-                }
-            ],
+            "execution_count": null,
+            "metadata": {},
+            "outputs": [],
             "source": [
                 "%pip install -q validmind"
             ]
@@ -59,17 +50,9 @@
         },
         {
             "cell_type": "code",
-            "execution_count": 2,
-            "metadata": {},
-            "outputs": [
-                {
-                    "name": "stderr",
-                    "output_type": "stream",
-                    "text": [
-                        "2023-09-25 22:52:46,439 - INFO(validmind.api_client): Connected to ValidMind. Project: Summarization (Hugging Face) - Initial Validation (clmqvzvql0005v28hl2tjzf4e)\n"
-                    ]
-                }
-            ],
+            "execution_count": null,
+            "metadata": {},
+            "outputs": [],
             "source": [
                 "## Replace the code below with the code snippet from your project ## \n",
                 "\n",
@@ -87,6 +70,26 @@
             "cell_type": "markdown",
             "metadata": {},
             "source": [
+                "### Preview the template\n",
+                "\n",
+                "A template predefines sections for your documentation project and provides a general outline to follow, making the documentation process much easier.\n",
+                "\n",
+                "You will upload documentation and test results into this template later on. For now, take a look at the structure that the template provides with the vm.preview_template() function from the ValidMind library and note the empty sections:"
+            ]
+        },
+        {
+            "cell_type": "code",
+            "execution_count": null,
+            "metadata": {},
+            "outputs": [],
+            "source": [
+                "vm.preview_template()"
+            ]
+        },
+        {
+            "cell_type": "markdown",
+            "metadata": {},
+            "source": [
                 "### Helper functions\n",
                 "\n",
                 "Let's define the following functions to help visualize datasets with long text fields."
@@ -94,7 +97,7 @@
         },
         {
             "cell_type": "code",
-            "execution_count": 3,
+            "execution_count": null,
             "metadata": {},
             "outputs": [],
             "source": [
@@ -143,451 +146,9 @@
         },
         {
             "cell_type": "code",
-            "execution_count": 4,
-            "metadata": {},
-            "outputs": [
-                {
-                    "data": {
-                        "text/html": [
-                            "<table>\n",
-                            "<thead>\n",
-                            "<tr><th>article  </th><th>highlights  </th></tr>\n",
-                            "</thead>\n",
-                            "<tbody>\n",
-                            "<tr><td>LONDON, England (Reuters) -- Harry Potter star\n",
-                            "Daniel Radcliffe gains access to a reported £20\n",
-                            "million ($41.1 million) fortune as he turns 18 on\n",
-                            "Monday, but he insists the money won&#x27;t cast a\n",
-                            "spell on him. Daniel Radcliffe as Harry Potter in\n",
-                            "&quot;Harry Potter and the Order of the Phoenix&quot; To the\n",
-                            "disappointment of gossip columnists around the\n",
-                            "world, the young actor says he has no plans to\n",
-                            "fritter his cash away on fast cars, drink and\n",
-                            "celebrity parties. &quot;I don&#x27;t plan to be one of\n",
-                            "those people who, as soon as they turn 18,\n",
-                            "suddenly buy themselves a massive sports car\n",
-                            "collection or something similar,&quot; he told an\n",
-                            "Australian interviewer earlier this month. &quot;I\n",
-                            "don&#x27;t think I&#x27;ll be particularly extravagant. &quot;The\n",
-                            "things I like buying are things that cost about 10\n",
-                            "pounds -- books and CDs and DVDs.&quot; At 18,\n",
-                            "Radcliffe will be able to gamble in a casino, buy\n",
-                            "a drink in a pub or see the horror film &quot;Hostel:\n",
-                            "Part II,&quot; currently six places below his number\n",
-                            "one movie on the UK box office chart. Details of\n",
-                            "how he&#x27;ll mark his landmark birthday are under\n",
-                            "wraps. His agent and publicist had no comment on\n",
-                            "his plans. &quot;I&#x27;ll definitely have some sort of\n",
-                            "party,&quot; he said in an interview. &quot;Hopefully none\n",
-                            "of you will be reading about it.&quot; Radcliffe&#x27;s\n",
-                            "earnings from the first five Potter films have\n",
-                            "been held in a trust fund which he has not been\n",
-                            "able to touch. Despite his growing fame and\n",
-                            "riches, the actor says he is keeping his feet\n",
-                            "firmly on the ground. &quot;People are always looking\n",
-                            "to say &#x27;kid star goes off the rails,&#x27;&quot; he told\n",
-                            "reporters last month. &quot;But I try very hard not to\n",
-                            "go that way because it would be too easy for\n",
-                            "them.&quot; His latest outing as the boy wizard in\n",
-                            "&quot;Harry Potter and the Order of the Phoenix&quot; is\n",
-                            "breaking records on both sides of the Atlantic and\n",
-                            "he will reprise the role in the last two films.\n",
-                            "Watch I-Reporter give her review of Potter&#x27;s\n",
-                            "latest » . There is life beyond Potter, however.\n",
-                            "The Londoner has filmed a TV movie called &quot;My Boy\n",
-                            "Jack,&quot; about author Rudyard Kipling and his son,\n",
-                            "due for release later this year. He will also\n",
-                            "appear in &quot;December Boys,&quot; an Australian film\n",
-                            "about four boys who escape an orphanage. Earlier\n",
-                            "this year, he made his stage debut playing a\n",
-                            "tortured teenager in Peter Shaffer&#x27;s &quot;Equus.&quot;\n",
-                            "Meanwhile, he is braced for even closer media\n",
-                            "scrutiny now that he&#x27;s legally an adult: &quot;I just\n",
-                            "think I&#x27;m going to be more sort of fair game,&quot; he\n",
-                            "told Reuters. E-mail to a friend . Copyright 2007\n",
-                            "Reuters. All rights reserved.This material may not\n",
-                            "be published, broadcast, rewritten, or\n",
-                            "redistributed.          </td><td>Harry Potter star Daniel Radcliffe gets £20M\n",
-                            "fortune as he turns 18 Monday .\n",
-                            "Young actor says he has no plans to fritter his\n",
-                            "cash away .\n",
-                            "Radcliffe&#x27;s earnings from first five Potter films\n",
-                            "have been held in trust fund .             </td></tr>\n",
-                            "<tr><td>Editor&#x27;s note: In our Behind the Scenes series,\n",
-                            "CNN correspondents share their experiences in\n",
-                            "covering news and analyze the stories behind the\n",
-                            "events. Here, Soledad O&#x27;Brien takes users inside a\n",
-                            "jail where many of the inmates are mentally ill.\n",
-                            "An inmate housed on the &quot;forgotten floor,&quot; where\n",
-                            "many mentally ill inmates are housed in Miami\n",
-                            "before trial. MIAMI, Florida (CNN) -- The ninth\n",
-                            "floor of the Miami-Dade pretrial detention\n",
-                            "facility is dubbed the &quot;forgotten floor.&quot; Here,\n",
-                            "inmates with the most severe mental illnesses are\n",
-                            "incarcerated until they&#x27;re ready to appear in\n",
-                            "court. Most often, they face drug charges or\n",
-                            "charges of assaulting an officer --charges that\n",
-                            "Judge Steven Leifman says are usually &quot;avoidable\n",
-                            "felonies.&quot; He says the arrests often result from\n",
-                            "confrontations with police. Mentally ill people\n",
-                            "often won&#x27;t do what they&#x27;re told when police\n",
-                            "arrive on the scene -- confrontation seems to\n",
-                            "exacerbate their illness and they become more\n",
-                            "paranoid, delusional, and less likely to follow\n",
-                            "directions, according to Leifman. So, they end up\n",
-                            "on the ninth floor severely mentally disturbed,\n",
-                            "but not getting any real help because they&#x27;re in\n",
-                            "jail. We toured the jail with Leifman. He is well\n",
-                            "known in Miami as an advocate for justice and the\n",
-                            "mentally ill. Even though we were not exactly\n",
-                            "welcomed with open arms by the guards, we were\n",
-                            "given permission to shoot videotape and tour the\n",
-                            "floor.  Go inside the &#x27;forgotten floor&#x27; » . At\n",
-                            "first, it&#x27;s hard to determine where the people\n",
-                            "are. The prisoners are wearing sleeveless robes.\n",
-                            "Imagine cutting holes for arms and feet in a heavy\n",
-                            "wool sleeping bag -- that&#x27;s kind of what they look\n",
-                            "like. They&#x27;re designed to keep the mentally ill\n",
-                            "patients from injuring themselves. That&#x27;s also why\n",
-                            "they have no shoes, laces or mattresses. Leifman\n",
-                            "says about one-third of all people in Miami-Dade\n",
-                            "county jails are mentally ill. So, he says, the\n",
-                            "sheer volume is overwhelming the system, and the\n",
-                            "result is what we see on the ninth floor. Of\n",
-                            "course, it is a jail, so it&#x27;s not supposed to be\n",
-                            "warm and comforting, but the lights glare, the\n",
-                            "cells are tiny and it&#x27;s loud. We see two,\n",
-                            "sometimes three men -- sometimes in the robes,\n",
-                            "sometimes naked, lying or sitting in their cells.\n",
-                            "&quot;I am the son of the president. You need to get me\n",
-                            "out of here!&quot; one man shouts at me. He is\n",
-                            "absolutely serious, convinced that help is on the\n",
-                            "way -- if only he could reach the White House.\n",
-                            "Leifman tells me that these prisoner-patients will\n",
-                            "often circulate through the system, occasionally\n",
-                            "stabilizing in a mental hospital, only to return\n",
-                            "to jail to face their charges. It&#x27;s brutally\n",
-                            "unjust, in his mind, and he has become a strong\n",
-                            "advocate for changing things in Miami. Over a meal\n",
-                            "later, we talk about how things got this way for\n",
-                            "mental patients. Leifman says 200 years ago people\n",
-                            "were considered &quot;lunatics&quot; and they were locked up\n",
-                            "in jails even if they had no charges against them.\n",
-                            "They were just considered unfit to be in society.\n",
-                            "Over the years, he says, there was some public\n",
-                            "outcry, and the mentally ill were moved out of\n",
-                            "jails and into hospitals. But Leifman says many of\n",
-                            "these mental hospitals were so horrible they were\n",
-                            "shut down. Where did the patients go? Nowhere. The\n",
-                            "streets. They became, in many cases, the homeless,\n",
-                            "he says. They never got treatment. Leifman says in\n",
-                            "1955 there were more than half a million people in\n",
-                            "state mental hospitals, and today that number has\n",
-                            "been reduced 90 percent, and 40,000 to 50,000\n",
-                            "people are in mental hospitals. The judge says\n",
-                            "he&#x27;s working to change this. Starting in 2008,\n",
-                            "many inmates who would otherwise have been brought\n",
-                            "to the &quot;forgotten floor&quot;  will instead be sent to\n",
-                            "a new mental health facility -- the first step on\n",
-                            "a journey toward long-term treatment, not just\n",
-                            "punishment. Leifman says it&#x27;s not the complete\n",
-                            "answer, but it&#x27;s a start. Leifman says the best\n",
-                            "part is that it&#x27;s a win-win solution. The patients\n",
-                            "win, the families are relieved, and the state\n",
-                            "saves money by simply not cycling these prisoners\n",
-                            "through again and again. And, for Leifman, justice\n",
-                            "is served. E-mail to a friend .          </td><td>Mentally ill inmates in Miami are housed on the\n",
-                            "&quot;forgotten floor&quot;\n",
-                            "Judge Steven Leifman says most are there as a\n",
-                            "result of &quot;avoidable felonies&quot;\n",
-                            "While CNN tours facility, patient shouts: &quot;I am\n",
-                            "the son of the president&quot;\n",
-                            "Leifman says the system is unjust and he&#x27;s\n",
-                            "fighting for change .             </td></tr>\n",
-                            "<tr><td>MINNEAPOLIS, Minnesota (CNN) -- Drivers who were\n",
-                            "on the Minneapolis bridge when it collapsed told\n",
-                            "harrowing tales of survival. &quot;The whole bridge\n",
-                            "from one side of the Mississippi to the other just\n",
-                            "completely gave way, fell all the way down,&quot;\n",
-                            "survivor Gary Babineau told CNN. &quot;I probably had a\n",
-                            "30-, 35-foot free fall. And there&#x27;s cars in the\n",
-                            "water, there&#x27;s cars on fire. The whole bridge is\n",
-                            "down.&quot; He said his back was injured but he\n",
-                            "determined he could move around. &quot;I realized there\n",
-                            "was a school bus right next to me, and me and a\n",
-                            "couple of other guys went over and started lifting\n",
-                            "the kids off the bridge. They were yelling,\n",
-                            "screaming, bleeding. I think there were some\n",
-                            "broken bones.&quot;  Watch a driver describe his narrow\n",
-                            "escape » . At home when he heard about the\n",
-                            "disaster, Dr. John Hink, an emergency room\n",
-                            "physician, jumped into his car and rushed to the\n",
-                            "scene in 15 minutes. He arrived at the south side\n",
-                            "of the bridge, stood on the riverbank and saw\n",
-                            "dozens of people lying dazed on an expansive deck.\n",
-                            "They were in the middle of the Mississippi River,\n",
-                            "which was churning fast, and he had no way of\n",
-                            "getting to them. He went to the north side, where\n",
-                            "there was easier access to people. Ambulances were\n",
-                            "also having a hard time driving down to the river\n",
-                            "to get closer to the scene. Working feverishly,\n",
-                            "volunteers, EMTs and other officials managed to\n",
-                            "get 55 people into ambulances in less than two\n",
-                            "hours. Occasionally, a pickup truck with a medic\n",
-                            "inside would drive to get an injured person and\n",
-                            "bring him back up even ground, Hink told CNN. The\n",
-                            "rescue effort was controlled and organized, he\n",
-                            "said; the opposite of the lightning-quick\n",
-                            "collapse. &quot;I could see the whole bridge as it was\n",
-                            "going down, as it was falling,&quot; Babineau said. &quot;It\n",
-                            "just gave a rumble real quick, and it all just\n",
-                            "gave way, and it just fell completely, all the way\n",
-                            "to the ground. And there was dust everywhere and\n",
-                            "it was just like everyone has been saying: It was\n",
-                            "just like out of the movies.&quot; Babineau said the\n",
-                            "rear of his pickup truck was dangling over the\n",
-                            "edge of a broken-off section of the bridge. He\n",
-                            "said several vehicles slid past him into the\n",
-                            "water. &quot;I stayed in my car for one or two seconds.\n",
-                            "I saw a couple cars fall,&quot; he said. &quot;So I stayed\n",
-                            "in my car until the cars quit falling for a\n",
-                            "second, then I got out real quick, ran in front of\n",
-                            "my truck -- because behind my truck was just a\n",
-                            "hole -- and I helped a woman off of the bridge\n",
-                            "with me. &quot;I just wanted off the bridge, and then I\n",
-                            "ran over to the school bus. I started grabbing\n",
-                            "kids and handing them down. It was just complete\n",
-                            "chaos.&quot; He said most of the children were crying\n",
-                            "or screaming. He and other rescuers set them on\n",
-                            "the ground and told them to run to the river bank,\n",
-                            "but a few needed to be carried because of their\n",
-                            "injuries.  See rescuers clamber over rubble » .\n",
-                            "Babineau said he had no rescue training. &quot;I just\n",
-                            "knew what I had to do at the moment.&quot; Melissa\n",
-                            "Hughes, 32, of Minneapolis, told The Associated\n",
-                            "Press that she was driving home when the western\n",
-                            "edge of the bridge collapsed under her. &quot;You know\n",
-                            "that free-fall feeling? I felt that twice,&quot; Hughes\n",
-                            "said. A pickup landed on top of her car, but she\n",
-                            "was not hurt. &quot;I had no idea there was a vehicle\n",
-                            "on my car,&quot; she told AP. &quot;It&#x27;s really very\n",
-                            "surreal.&quot; Babineau told the Minneapolis Star-\n",
-                            "Tribune: &quot;On the way down, I thought I was dead. I\n",
-                            "literally thought I was dead. &quot;My truck was\n",
-                            "completely face down, pointed toward the ground,\n",
-                            "and my truck got ripped in half. It was folded in\n",
-                            "half, and I can&#x27;t believe I&#x27;m alive.&quot;  See and\n",
-                            "hear eyewitness accounts » . Bernie Toivonen told\n",
-                            "CNN&#x27;s &quot;American Morning&quot; that his vehicle was on a\n",
-                            "part of the bridge that ended up tilted at a\n",
-                            "45-degree angle. &quot;I knew the deck was going down,\n",
-                            "there was no question about it, and I thought I\n",
-                            "was going to die,&quot; he said. After the bridge\n",
-                            "settled and his car remained upright, &quot;I just put\n",
-                            "in park, turned the key off and said, &#x27;Oh, I&#x27;m\n",
-                            "alive,&#x27; &quot; he said. E-mail to a friend .          </td><td>NEW: &quot;I thought I was going to die,&quot; driver says .\n",
-                            "Man says pickup truck was folded in half; he just\n",
-                            "has cut on face .\n",
-                            "Driver: &quot;I probably had a 30-, 35-foot free fall&quot;\n",
-                            "Minnesota bridge collapsed during rush hour\n",
-                            "Wednesday .             </td></tr>\n",
-                            "<tr><td>WASHINGTON (CNN) -- Doctors removed five small\n",
-                            "polyps from President Bush&#x27;s colon on Saturday,\n",
-                            "and &quot;none appeared worrisome,&quot; a White House\n",
-                            "spokesman said. The polyps were removed and sent\n",
-                            "to the National Naval Medical Center in Bethesda,\n",
-                            "Maryland, for routine microscopic examination,\n",
-                            "spokesman Scott Stanzel said. Results are expected\n",
-                            "in two to three days. All were small, less than a\n",
-                            "centimeter [half an inch] in diameter, he said.\n",
-                            "Bush is in good humor, Stanzel said, and will\n",
-                            "resume his activities at Camp David. During the\n",
-                            "procedure Vice President Dick Cheney assumed\n",
-                            "presidential power. Bush reclaimed presidential\n",
-                            "power at 9:21 a.m. after about two hours. Doctors\n",
-                            "used &quot;monitored anesthesia care,&quot; Stanzel said, so\n",
-                            "the president was asleep, but not as deeply\n",
-                            "unconscious as with a true general anesthetic. He\n",
-                            "spoke to first lady Laura Bush -- who is in\n",
-                            "Midland, Texas, celebrating her mother&#x27;s birthday\n",
-                            "-- before and after the procedure, Stanzel said.\n",
-                            "Afterward, the president played with his Scottish\n",
-                            "terriers, Barney and Miss Beazley, Stanzel said.\n",
-                            "He planned to have lunch at Camp David and have\n",
-                            "briefings with National Security Adviser Stephen\n",
-                            "Hadley and White House Chief of Staff Josh Bolten,\n",
-                            "and planned to take a bicycle ride Saturday\n",
-                            "afternoon. Cheney, meanwhile, spent the morning at\n",
-                            "his home on Maryland&#x27;s eastern shore, reading and\n",
-                            "playing with his dogs, Stanzel said. Nothing\n",
-                            "occurred that required him to take official action\n",
-                            "as president before Bush reclaimed presidential\n",
-                            "power. The procedure was supervised by Dr. Richard\n",
-                            "Tubb, Bush&#x27;s physician, and conducted by a\n",
-                            "multidisciplinary team from the National Naval\n",
-                            "Medical Center in Bethesda, Maryland, the White\n",
-                            "House said. Bush&#x27;s last colonoscopy was in June\n",
-                            "2002, and no abnormalities were found, White House\n",
-                            "spokesman Tony Snow said. The president&#x27;s doctor\n",
-                            "had recommended a repeat procedure in about five\n",
-                            "years. A colonoscopy is the most sensitive test\n",
-                            "for colon cancer, rectal cancer and polyps, small\n",
-                            "clumps of cells that can become cancerous,\n",
-                            "according to the Mayo Clinic. Small polyps may be\n",
-                            "removed during the procedure. Snow said on Friday\n",
-                            "that Bush had polyps removed during colonoscopies\n",
-                            "before becoming president. Snow himself is\n",
-                            "undergoing chemotherapy for cancer that began in\n",
-                            "his colon and spread to his liver.  Watch Snow\n",
-                            "talk about Bush&#x27;s procedure and his own colon\n",
-                            "cancer » . &quot;The president wants to encourage\n",
-                            "everybody to use surveillance,&quot; Snow said. The\n",
-                            "American Cancer Society recommends that people\n",
-                            "without high risk factors or symptoms begin\n",
-                            "getting screened for signs of colorectal cancer at\n",
-                            "age 50. E-mail to a friend .          </td><td>Five small polyps found during procedure; &quot;none\n",
-                            "worrisome,&quot; spokesman says .\n",
-                            "President reclaims powers transferred to vice\n",
-                            "president .\n",
-                            "Bush undergoes routine colonoscopy at Camp David .             </td></tr>\n",
-                            "<tr><td>(CNN)  -- The National Football League has\n",
-                            "indefinitely suspended Atlanta Falcons quarterback\n",
-                            "Michael Vick without pay, officials with the\n",
-                            "league said Friday. NFL star Michael Vick is set\n",
-                            "to appear in court Monday. A judge will have the\n",
-                            "final say on a plea deal. Earlier, Vick admitted\n",
-                            "to participating in a dogfighting ring as part of\n",
-                            "a plea agreement with federal prosecutors in\n",
-                            "Virginia. &quot;Your admitted conduct was not only\n",
-                            "illegal, but also cruel and reprehensible. Your\n",
-                            "team, the NFL, and NFL fans have all been hurt by\n",
-                            "your actions,&quot; NFL Commissioner Roger Goodell said\n",
-                            "in a letter to Vick. Goodell said he would review\n",
-                            "the status of the suspension after the legal\n",
-                            "proceedings are over. In papers filed Friday with\n",
-                            "a federal court in Virginia, Vick also admitted\n",
-                            "that he and two co-conspirators killed dogs that\n",
-                            "did not fight well. Falcons owner Arthur Blank\n",
-                            "said Vick&#x27;s admissions describe actions that are\n",
-                            "&quot;incomprehensible and unacceptable.&quot; The\n",
-                            "suspension makes &quot;a strong statement that conduct\n",
-                            "which tarnishes the good reputation of the NFL\n",
-                            "will not be tolerated,&quot; he said in a statement.\n",
-                            "Watch what led to Vick&#x27;s suspension » . Goodell\n",
-                            "said the Falcons could &quot;assert any claims or\n",
-                            "remedies&quot; to recover $22 million of Vick&#x27;s signing\n",
-                            "bonus from the 10-year, $130 million contract he\n",
-                            "signed in 2004, according to The Associated Press.\n",
-                            "Vick said he would plead guilty to one count of\n",
-                            "&quot;Conspiracy to Travel in Interstate Commerce in\n",
-                            "Aid of Unlawful Activities and to Sponsor a Dog in\n",
-                            "an Animal Fighting Venture&quot; in a plea agreement\n",
-                            "filed at U.S. District Court in Richmond,\n",
-                            "Virginia. The charge is punishable by up to five\n",
-                            "years in prison, a $250,000 fine, &quot;full\n",
-                            "restitution, a special assessment and 3 years of\n",
-                            "supervised release,&quot; the plea deal said. Federal\n",
-                            "prosecutors agreed to ask for the low end of the\n",
-                            "sentencing guidelines. &quot;The defendant will plead\n",
-                            "guilty because the defendant is in fact guilty of\n",
-                            "the charged offense,&quot; the plea agreement said. In\n",
-                            "an additional summary of facts, signed by Vick and\n",
-                            "filed with the agreement, Vick admitted buying pit\n",
-                            "bulls and the property used for training and\n",
-                            "fighting the dogs, but the statement said he did\n",
-                            "not bet on the fights or receive any of the money\n",
-                            "won. &quot;Most of the &#x27;Bad Newz Kennels&#x27; operations\n",
-                            "and gambling monies were provided by Vick,&quot; the\n",
-                            "official summary of facts said. Gambling wins were\n",
-                            "generally split among co-conspirators Tony Taylor,\n",
-                            "Quanis Phillips and sometimes Purnell Peace, it\n",
-                            "continued. &quot;Vick did not gamble by placing side\n",
-                            "bets on any of the fights. Vick did not receive\n",
-                            "any of the proceeds from the purses that were won\n",
-                            "by &#x27;Bad Newz Kennels.&#x27; &quot; Vick also agreed that\n",
-                            "&quot;collective efforts&quot; by him and two others caused\n",
-                            "the deaths of at least six dogs. Around April,\n",
-                            "Vick, Peace and Phillips tested some dogs in\n",
-                            "fighting sessions at Vick&#x27;s property in Virginia,\n",
-                            "the statement said. &quot;Peace, Phillips and Vick\n",
-                            "agreed to the killing of approximately 6-8 dogs\n",
-                            "that did not perform well in &#x27;testing&#x27; sessions at\n",
-                            "1915 Moonlight Road and all of those dogs were\n",
-                            "killed by various methods, including hanging and\n",
-                            "drowning. &quot;Vick agrees and stipulates that these\n",
-                            "dogs all died as a result of the collective\n",
-                            "efforts of Peace, Phillips and Vick,&quot; the summary\n",
-                            "said. Peace, 35, of Virginia Beach, Virginia;\n",
-                            "Phillips, 28, of Atlanta, Georgia; and Taylor, 34,\n",
-                            "of Hampton, Virginia, already have accepted\n",
-                            "agreements to plead guilty in exchange for reduced\n",
-                            "sentences. Vick, 27, is scheduled to appear Monday\n",
-                            "in court, where he is expected to plead guilty\n",
-                            "before a judge.  See a timeline of the case\n",
-                            "against Vick » . The judge in the case will have\n",
-                            "the final say over the plea agreement. The federal\n",
-                            "case against Vick focused on the interstate\n",
-                            "conspiracy, but Vick&#x27;s admission that he was\n",
-                            "involved in the killing of dogs could lead to\n",
-                            "local charges, according to CNN legal analyst\n",
-                            "Jeffrey Toobin. &quot;It sometimes happens -- not often\n",
-                            "-- that the state will follow a federal\n",
-                            "prosecution by charging its own crimes for exactly\n",
-                            "the same behavior,&quot; Toobin said Friday. &quot;The risk\n",
-                            "for Vick is, if he makes admissions in his federal\n",
-                            "guilty plea, the state of Virginia could say,\n",
-                            "&#x27;Hey, look, you admitted violating Virginia state\n",
-                            "law as well. We&#x27;re going to introduce that against\n",
-                            "you and charge you in our court.&#x27; &quot; In the plea\n",
-                            "deal, Vick agreed to cooperate with investigators\n",
-                            "and provide all information he may have on any\n",
-                            "criminal activity and to testify if necessary.\n",
-                            "Vick also agreed to turn over any documents he has\n",
-                            "and to submit to polygraph tests. Vick agreed to\n",
-                            "&quot;make restitution for the full amount of the costs\n",
-                            "associated&quot; with the dogs that are being held by\n",
-                            "the government. &quot;Such costs may include, but are\n",
-                            "not limited to, all costs associated with the care\n",
-                            "of the dogs involved in that case, including if\n",
-                            "necessary, the long-term care and/or the humane\n",
-                            "euthanasia of some or all of those animals.&quot;\n",
-                            "Prosecutors, with the support of animal rights\n",
-                            "activists, have asked for permission to euthanize\n",
-                            "the dogs. But the dogs could serve as important\n",
-                            "evidence in the cases against Vick and his\n",
-                            "admitted co-conspirators. Judge Henry E. Hudson\n",
-                            "issued an order Thursday telling the U.S. Marshals\n",
-                            "Service to &quot;arrest and seize the defendant\n",
-                            "property, and use discretion and whatever means\n",
-                            "appropriate to protect and maintain said defendant\n",
-                            "property.&quot; Both the judge&#x27;s order and Vick&#x27;s\n",
-                            "filing refer to &quot;approximately&quot; 53 pit bull dogs.\n",
-                            "After Vick&#x27;s indictment last month, Goodell\n",
-                            "ordered the quarterback not to report to the\n",
-                            "Falcons training camp, and the league is reviewing\n",
-                            "the case. Blank told the NFL Network on Monday he\n",
-                            "could not speculate on Vick&#x27;s future as a Falcon,\n",
-                            "at least not until he had seen &quot;a statement of\n",
-                            "facts&quot; in the case.  E-mail to a friend . CNN&#x27;s\n",
-                            "Mike Phelan contributed to this report.          </td><td>NEW: NFL chief, Atlanta Falcons owner critical of\n",
-                            "Michael Vick&#x27;s conduct .\n",
-                            "NFL suspends Falcons quarterback indefinitely\n",
-                            "without pay .\n",
-                            "Vick admits funding dogfighting operation but says\n",
-                            "he did not gamble .\n",
-                            "Vick due in federal court Monday; future in NFL\n",
-                            "remains uncertain .             </td></tr>\n",
-                            "</tbody>\n",
-                            "</table>"
-                        ],
-                        "text/plain": [
-                            "<IPython.core.display.HTML object>"
-                        ]
-                    },
-                    "metadata": {},
-                    "output_type": "display_data"
-                }
-            ],
+            "execution_count": null,
+            "metadata": {},
+            "outputs": [],
             "source": [
                 "from datasets import load_dataset\n",
                 "\n",
@@ -603,17 +164,9 @@
         },
         {
             "cell_type": "code",
-            "execution_count": 5,
-            "metadata": {},
-            "outputs": [
-                {
-                    "name": "stderr",
-                    "output_type": "stream",
-                    "text": [
-                        "2023-09-25 22:52:48,657 - INFO(validmind.client): Pandas dataset detected. Initializing VM Dataset instance...\n"
-                    ]
-                }
-            ],
+            "execution_count": null,
+            "metadata": {},
+            "outputs": [],
             "source": [
                 "df = train_df.head(100)\n",
                 "# Load a test dataset with 100 rows only\n",
@@ -625,69 +178,28 @@
             ]
         },
         {
-            "cell_type": "code",
-            "execution_count": 6,
-            "metadata": {},
-            "outputs": [
-                {
-                    "data": {
-                        "application/vnd.jupyter.widget-view+json": {
-                            "model_id": "31f5bbf6f2634c69839c9acbf3bddfd3",
-                            "version_major": 2,
-                            "version_minor": 0
-                        },
-                        "text/plain": [
-                            "HBox(children=(Label(value='Running test plan...'), IntProgress(value=0, max=14)))"
-                        ]
-                    },
-                    "metadata": {},
-                    "output_type": "display_data"
-                },
-                {
-                    "name": "stderr",
-                    "output_type": "stream",
-                    "text": [
-                        "[nltk_data] Downloading package stopwords to\n",
-                        "[nltk_data]     /Users/andres/nltk_data...\n",
-                        "[nltk_data]   Package stopwords is already up-to-date!\n",
-                        "[nltk_data] Downloading package stopwords to\n",
-                        "[nltk_data]     /Users/andres/nltk_data...\n",
-                        "[nltk_data]   Package stopwords is already up-to-date!\n"
-                    ]
-                },
-                {
-                    "data": {
-                        "application/vnd.jupyter.widget-view+json": {
-                            "model_id": "26ade7a31acd45458484ebaf27f43232",
-                            "version_major": 2,
-                            "version_minor": 0
-                        },
-                        "text/plain": [
-                            "VBox(children=(HTML(value='<h2>Results for <i>Text Data Quality</i> Test Plan:</h2><hr>'), HTML(value='<div cl…"
-                        ]
-                    },
-                    "metadata": {},
-                    "output_type": "display_data"
-                }
-            ],
-            "source": [
-                "text_data_test_plan = vm.run_test_plan(\"text_data_quality\",\n",
-                "                                       dataset=vm_ds,)"
-            ]
-        },
-        {
-            "cell_type": "code",
-            "execution_count": 7,
-            "metadata": {},
-            "outputs": [
-                {
-                    "name": "stderr",
-                    "output_type": "stream",
-                    "text": [
-                        "You are using the default legacy behaviour of the <class 'transformers.models.t5.tokenization_t5.T5Tokenizer'>. If you see this, DO NOT PANIC! This is expected, and simply means that the `legacy` (previous) behavior will be used so nothing changes for you. If you want to use the new behaviour, set `legacy=False`. This should only be set if you understand what it means, and thouroughly read the reason why this was added as explained in https://github.com/huggingface/transformers/pull/24565\n"
-                    ]
-                }
-            ],
+            "cell_type": "markdown",
+            "metadata": {},
+            "source": [
+                "## NLP data quality tests\n",
+                "\n",
+                "Before we proceed with the analysis, it's crucial to ensure the quality of our NLP data. We can run the \"data preparation\" section of the template to validate the data's integrity and suitability."
+            ]
+        },
+        {
+            "cell_type": "code",
+            "execution_count": null,
+            "metadata": {},
+            "outputs": [],
+            "source": [
+                "text_data_test_plan = vm.run_documentation_tests(section=\"data_preparation\", dataset=vm_ds)"
+            ]
+        },
+        {
+            "cell_type": "code",
+            "execution_count": null,
+            "metadata": {},
+            "outputs": [],
             "source": [
                 "from transformers import pipeline, T5Tokenizer, T5ForConditionalGeneration\n",
                 "\n",
@@ -707,17 +219,9 @@
         },
         {
             "cell_type": "code",
-            "execution_count": 8,
-            "metadata": {},
-            "outputs": [
-                {
-                    "name": "stderr",
-                    "output_type": "stream",
-                    "text": [
-                        "2023-09-25 22:52:56,380 - INFO(validmind.client): Pandas dataset detected. Initializing VM Dataset instance...\n"
-                    ]
-                }
-            ],
+            "execution_count": null,
+            "metadata": {},
+            "outputs": [],
             "source": [
                 "df_test = df.head(10)\n",
                 "\n",
@@ -730,7 +234,7 @@
         },
         {
             "cell_type": "code",
-            "execution_count": 9,
+            "execution_count": null,
             "metadata": {},
             "outputs": [],
             "source": [
@@ -741,229 +245,38 @@
             ]
         },
         {
-            "cell_type": "code",
-            "execution_count": 10,
-            "metadata": {},
-            "outputs": [
-                {
-                    "data": {
-                        "text/html": [
-                            "<style type=\"text/css\">\n",
-                            "#T_ea05b th {\n",
-                            "  text-align: left;\n",
-                            "}\n",
-                            "#T_ea05b_row0_col0, #T_ea05b_row0_col1, #T_ea05b_row0_col2, #T_ea05b_row1_col0, #T_ea05b_row1_col1, #T_ea05b_row1_col2, #T_ea05b_row2_col0, #T_ea05b_row2_col1, #T_ea05b_row2_col2, #T_ea05b_row3_col0, #T_ea05b_row3_col1, #T_ea05b_row3_col2, #T_ea05b_row4_col0, #T_ea05b_row4_col1, #T_ea05b_row4_col2, #T_ea05b_row5_col0, #T_ea05b_row5_col1, #T_ea05b_row5_col2, #T_ea05b_row6_col0, #T_ea05b_row6_col1, #T_ea05b_row6_col2, #T_ea05b_row7_col0, #T_ea05b_row7_col1, #T_ea05b_row7_col2, #T_ea05b_row8_col0, #T_ea05b_row8_col1, #T_ea05b_row8_col2, #T_ea05b_row9_col0, #T_ea05b_row9_col1, #T_ea05b_row9_col2, #T_ea05b_row10_col0, #T_ea05b_row10_col1, #T_ea05b_row10_col2, #T_ea05b_row11_col0, #T_ea05b_row11_col1, #T_ea05b_row11_col2, #T_ea05b_row12_col0, #T_ea05b_row12_col1, #T_ea05b_row12_col2, #T_ea05b_row13_col0, #T_ea05b_row13_col1, #T_ea05b_row13_col2, #T_ea05b_row14_col0, #T_ea05b_row14_col1, #T_ea05b_row14_col2 {\n",
-                            "  text-align: left;\n",
-                            "}\n",
-                            "</style>\n",
-                            "<table id=\"T_ea05b\">\n",
-                            "  <thead>\n",
-                            "    <tr>\n",
-                            "      <th id=\"T_ea05b_level0_col0\" class=\"col_heading level0 col0\" >ID</th>\n",
-                            "      <th id=\"T_ea05b_level0_col1\" class=\"col_heading level0 col1\" >Name</th>\n",
-                            "      <th id=\"T_ea05b_level0_col2\" class=\"col_heading level0 col2\" >Description</th>\n",
-                            "    </tr>\n",
-                            "  </thead>\n",
-                            "  <tbody>\n",
-                            "    <tr>\n",
-                            "      <td id=\"T_ea05b_row0_col0\" class=\"data row0 col0\" >classifier_metrics</td>\n",
-                            "      <td id=\"T_ea05b_row0_col1\" class=\"data row0 col1\" >ClassifierMetrics</td>\n",
-                            "      <td id=\"T_ea05b_row0_col2\" class=\"data row0 col2\" >Test plan for sklearn classifier metrics</td>\n",
-                            "    </tr>\n",
-                            "    <tr>\n",
-                            "      <td id=\"T_ea05b_row1_col0\" class=\"data row1 col0\" >classifier_validation</td>\n",
-                            "      <td id=\"T_ea05b_row1_col1\" class=\"data row1 col1\" >ClassifierPerformance</td>\n",
-                            "      <td id=\"T_ea05b_row1_col2\" class=\"data row1 col2\" >Test plan for sklearn classifier models</td>\n",
-                            "    </tr>\n",
-                            "    <tr>\n",
-                            "      <td id=\"T_ea05b_row2_col0\" class=\"data row2 col0\" >classifier_model_diagnosis</td>\n",
-                            "      <td id=\"T_ea05b_row2_col1\" class=\"data row2 col1\" >ClassifierDiagnosis</td>\n",
-                            "      <td id=\"T_ea05b_row2_col2\" class=\"data row2 col2\" >Test plan for sklearn classifier model diagnosis tests</td>\n",
-                            "    </tr>\n",
-                            "    <tr>\n",
-                            "      <td id=\"T_ea05b_row3_col0\" class=\"data row3 col0\" >prompt_validation</td>\n",
-                            "      <td id=\"T_ea05b_row3_col1\" class=\"data row3 col1\" >PromptValidation</td>\n",
-                            "      <td id=\"T_ea05b_row3_col2\" class=\"data row3 col2\" >Test plan for prompt validation</td>\n",
-                            "    </tr>\n",
-                            "    <tr>\n",
-                            "      <td id=\"T_ea05b_row4_col0\" class=\"data row4 col0\" >tabular_dataset_description</td>\n",
-                            "      <td id=\"T_ea05b_row4_col1\" class=\"data row4 col1\" >TabularDatasetDescription</td>\n",
-                            "      <td id=\"T_ea05b_row4_col2\" class=\"data row4 col2\" >Test plan to extract metadata and descriptive\n",
-                            "    statistics from a tabular dataset</td>\n",
-                            "    </tr>\n",
-                            "    <tr>\n",
-                            "      <td id=\"T_ea05b_row5_col0\" class=\"data row5 col0\" >tabular_data_quality</td>\n",
-                            "      <td id=\"T_ea05b_row5_col1\" class=\"data row5 col1\" >TabularDataQuality</td>\n",
-                            "      <td id=\"T_ea05b_row5_col2\" class=\"data row5 col2\" >Test plan for data quality on tabular datasets</td>\n",
-                            "    </tr>\n",
-                            "    <tr>\n",
-                            "      <td id=\"T_ea05b_row6_col0\" class=\"data row6 col0\" >time_series_data_quality</td>\n",
-                            "      <td id=\"T_ea05b_row6_col1\" class=\"data row6 col1\" >TimeSeriesDataQuality</td>\n",
-                            "      <td id=\"T_ea05b_row6_col2\" class=\"data row6 col2\" >Test plan for data quality on time series datasets</td>\n",
-                            "    </tr>\n",
-                            "    <tr>\n",
-                            "      <td id=\"T_ea05b_row7_col0\" class=\"data row7 col0\" >time_series_univariate</td>\n",
-                            "      <td id=\"T_ea05b_row7_col1\" class=\"data row7 col1\" >TimeSeriesUnivariate</td>\n",
-                            "      <td id=\"T_ea05b_row7_col2\" class=\"data row7 col2\" >Test plan to perform time series univariate analysis.</td>\n",
-                            "    </tr>\n",
-                            "    <tr>\n",
-                            "      <td id=\"T_ea05b_row8_col0\" class=\"data row8 col0\" >time_series_multivariate</td>\n",
-                            "      <td id=\"T_ea05b_row8_col1\" class=\"data row8 col1\" >TimeSeriesMultivariate</td>\n",
-                            "      <td id=\"T_ea05b_row8_col2\" class=\"data row8 col2\" >Test plan to perform time series multivariate analysis.</td>\n",
-                            "    </tr>\n",
-                            "    <tr>\n",
-                            "      <td id=\"T_ea05b_row9_col0\" class=\"data row9 col0\" >time_series_forecast</td>\n",
-                            "      <td id=\"T_ea05b_row9_col1\" class=\"data row9 col1\" >TimeSeriesForecast</td>\n",
-                            "      <td id=\"T_ea05b_row9_col2\" class=\"data row9 col2\" >Test plan to perform time series forecast tests.</td>\n",
-                            "    </tr>\n",
-                            "    <tr>\n",
-                            "      <td id=\"T_ea05b_row10_col0\" class=\"data row10 col0\" >time_series_sensitivity</td>\n",
-                            "      <td id=\"T_ea05b_row10_col1\" class=\"data row10 col1\" >TimeSeriesSensitivity</td>\n",
-                            "      <td id=\"T_ea05b_row10_col2\" class=\"data row10 col2\" >Test plan to perform time series forecast tests.</td>\n",
-                            "    </tr>\n",
-                            "    <tr>\n",
-                            "      <td id=\"T_ea05b_row11_col0\" class=\"data row11 col0\" >regression_model_description</td>\n",
-                            "      <td id=\"T_ea05b_row11_col1\" class=\"data row11 col1\" >RegressionModelDescription</td>\n",
-                            "      <td id=\"T_ea05b_row11_col2\" class=\"data row11 col2\" >Test plan for performance metric of regression model of statsmodels library</td>\n",
-                            "    </tr>\n",
-                            "    <tr>\n",
-                            "      <td id=\"T_ea05b_row12_col0\" class=\"data row12 col0\" >regression_models_evaluation</td>\n",
-                            "      <td id=\"T_ea05b_row12_col1\" class=\"data row12 col1\" >RegressionModelsEvaluation</td>\n",
-                            "      <td id=\"T_ea05b_row12_col2\" class=\"data row12 col2\" >Test plan for metrics comparison of regression model of statsmodels library</td>\n",
-                            "    </tr>\n",
-                            "    <tr>\n",
-                            "      <td id=\"T_ea05b_row13_col0\" class=\"data row13 col0\" >text_data_quality</td>\n",
-                            "      <td id=\"T_ea05b_row13_col1\" class=\"data row13 col1\" >TextDataQuality</td>\n",
-                            "      <td id=\"T_ea05b_row13_col2\" class=\"data row13 col2\" >Test plan for data quality on text data</td>\n",
-                            "    </tr>\n",
-                            "    <tr>\n",
-                            "      <td id=\"T_ea05b_row14_col0\" class=\"data row14 col0\" >summarization_metrics</td>\n",
-                            "      <td id=\"T_ea05b_row14_col1\" class=\"data row14 col1\" >SummarizationMetrics</td>\n",
-                            "      <td id=\"T_ea05b_row14_col2\" class=\"data row14 col2\" >Test plan for Summarization metrics</td>\n",
-                            "    </tr>\n",
-                            "  </tbody>\n",
-                            "</table>\n"
-                        ],
-                        "text/plain": [
-                            "<pandas.io.formats.style.Styler at 0x3657ad970>"
-                        ]
-                    },
-                    "execution_count": 10,
-                    "metadata": {},
-                    "output_type": "execute_result"
-                }
-            ],
-            "source": [
-                "vm.test_plans.list_plans()"
-            ]
-        },
-        {
-            "cell_type": "code",
-            "execution_count": 11,
-            "metadata": {},
-            "outputs": [
-                {
-                    "data": {
-                        "text/html": [
-                            "<style type=\"text/css\">\n",
-                            "#T_ba5e0 th {\n",
-                            "  text-align: left;\n",
-                            "}\n",
-                            "#T_ba5e0_row0_col0, #T_ba5e0_row0_col1, #T_ba5e0_row0_col2, #T_ba5e0_row0_col3 {\n",
-                            "  text-align: left;\n",
-                            "}\n",
-                            "</style>\n",
-                            "<table id=\"T_ba5e0\">\n",
-                            "  <thead>\n",
-                            "    <tr>\n",
-                            "      <th id=\"T_ba5e0_level0_col0\" class=\"col_heading level0 col0\" >ID</th>\n",
-                            "      <th id=\"T_ba5e0_level0_col1\" class=\"col_heading level0 col1\" >Name</th>\n",
-                            "      <th id=\"T_ba5e0_level0_col2\" class=\"col_heading level0 col2\" >Description</th>\n",
-                            "      <th id=\"T_ba5e0_level0_col3\" class=\"col_heading level0 col3\" >Tests</th>\n",
-                            "    </tr>\n",
-                            "  </thead>\n",
-                            "  <tbody>\n",
-                            "    <tr>\n",
-                            "      <td id=\"T_ba5e0_row0_col0\" class=\"data row0 col0\" >summarization_metrics</td>\n",
-                            "      <td id=\"T_ba5e0_row0_col1\" class=\"data row0 col1\" >SummarizationMetrics</td>\n",
-                            "      <td id=\"T_ba5e0_row0_col2\" class=\"data row0 col2\" >Test plan for Summarization metrics</td>\n",
-                            "      <td id=\"T_ba5e0_row0_col3\" class=\"data row0 col3\" >RougeMetrics (Metric)<br>TokenDisparity (Metric)<br>BleuScore (Metric)<br>BertScore (Metric)<br>ContextualRecall (Metric)</td>\n",
-                            "    </tr>\n",
-                            "  </tbody>\n",
-                            "</table>\n"
-                        ],
-                        "text/plain": [
-                            "<pandas.io.formats.style.Styler at 0x365224790>"
-                        ]
-                    },
-                    "execution_count": 11,
-                    "metadata": {},
-                    "output_type": "execute_result"
-                }
-            ],
-            "source": [
-                "vm.test_plans.describe_plan(\"summarization_metrics\")"
-            ]
-        },
-        {
-            "cell_type": "code",
-            "execution_count": 12,
-            "metadata": {},
-            "outputs": [
-                {
-                    "data": {
-                        "application/vnd.jupyter.widget-view+json": {
-                            "model_id": "8978d35bccdd417f9cdc58f988fcd17b",
-                            "version_major": 2,
-                            "version_minor": 0
-                        },
-                        "text/plain": [
-                            "HBox(children=(Label(value='Running test plan...'), IntProgress(value=0, max=10)))"
-                        ]
-                    },
-                    "metadata": {},
-                    "output_type": "display_data"
-                },
-                {
-                    "name": "stderr",
-                    "output_type": "stream",
-                    "text": [
-                        "Some weights of RobertaModel were not initialized from the model checkpoint at roberta-large and are newly initialized: ['roberta.pooler.dense.bias', 'roberta.pooler.dense.weight']\n",
-                        "You should probably TRAIN this model on a down-stream task to be able to use it for predictions and inference.\n"
-                    ]
-                },
-                {
-                    "data": {
-                        "application/vnd.jupyter.widget-view+json": {
-                            "model_id": "f2a47500a9e3409190d6e305f15a670b",
-                            "version_major": 2,
-                            "version_minor": 0
-                        },
-                        "text/plain": [
-                            "VBox(children=(HTML(value='<h2>Results for <i>Summarization Metrics</i> Test Plan:</h2><hr>'), HTML(value='<di…"
-                        ]
-                    },
-                    "metadata": {},
-                    "output_type": "display_data"
-                }
-            ],
+            "cell_type": "markdown",
+            "metadata": {},
+            "source": [
+                "### Run model validation tests\n",
+                "\n",
+                "It's possible to run a subset of tests on the documentation template by passing a `section` parameter to `run_documentation_tests()`. Let's run the tests that evaluate the model's overall performance (including summarization metrics), by selecting the \"model development\" section of the template."
+            ]
+        },
+        {
+            "cell_type": "code",
+            "execution_count": null,
+            "metadata": {},
+            "outputs": [],
             "source": [
                 "config={\n",
                 "    \"rouge_metric\": {\n",
                 "        \"rouge_metrics\": [\"rouge-1\",\"rouge-2\", \"rouge-l\"],\n",
                 "    },\n",
                 "}\n",
-                "summarization_metrics = vm.run_test_plan(\"summarization_metrics\", \n",
-                "                                             model=vm_model,\n",
-                "                                             config=config)"
+                "summarization_results = vm.run_documentation_tests(\n",
+                "    section=\"model_development\", \n",
+                "    model=vm_model,\n",
+                "    config=config,\n",
+                ")"
             ]
         }
     ],
     "metadata": {
         "kernelspec": {
-            "display_name": "dev-framework",
+            "display_name": "Dev Framework 3.9.16",
             "language": "python",
-            "name": "dev-framework"
+            "name": "dev-framework-3.9"
         },
         "language_info": {
             "codemirror_mode": {
@@ -975,307 +288,10 @@
             "name": "python",
             "nbconvert_exporter": "python",
             "pygments_lexer": "ipython3",
-            "version": "3.10.13"
+            "version": "3.9.16"
         },
         "orig_nbformat": 4
     },
     "nbformat": 4,
     "nbformat_minor": 2
-=======
- "cells": [
-  {
-   "attachments": {},
-   "cell_type": "markdown",
-   "metadata": {},
-   "source": [
-    "# Summarization of financial data using Hugging Face NLP models\n",
-    "\n",
-    "This notebook aims to provide an introduction to documenting an NLP model using the ValidMind Developer Framework. The use case presented is a summarization of financial news (https://huggingface.co/datasets/cnn_dailymail).\n",
-    "\n",
-    "- Initializing the ValidMind Developer Framework\n",
-    "- Running a test various tests to quickly generate document about the data and model\n",
-    "\n",
-    "## Before you begin\n",
-    "\n",
-    "To use the ValidMind Developer Framework with a Jupyter notebook, you need to install and initialize the client library first, along with getting your Python environment ready.\n",
-    "\n",
-    "If you don't already have one, you should also [create a documentation project](https://docs.validmind.ai/guide/create-your-first-documentation-project.html) on the ValidMind platform. You will use this project to upload your documentation and test results.\n",
-    "\n",
-    "## Install the client library"
-   ]
-  },
-  {
-   "cell_type": "code",
-   "execution_count": null,
-   "metadata": {},
-   "outputs": [],
-   "source": [
-    "%pip install -q validmind"
-   ]
-  },
-  {
-   "attachments": {},
-   "cell_type": "markdown",
-   "metadata": {},
-   "source": [
-    "## Initialize the client library\n",
-    "\n",
-    "In a browser, go to the **Client Integration** page of your documentation project and click **Copy to clipboard** next to the code snippet. This code snippet gives you the API key, API secret, and project identifier to link your notebook to your documentation project.\n",
-    "\n",
-    "::: {.column-margin}\n",
-    "::: {.callout-tip}\n",
-    "This step requires a documentation project. [Learn how you can create one](https://docs.validmind.ai/guide/create-your-first-documentation-project.html).\n",
-    ":::\n",
-    ":::\n",
-    "\n",
-    "Next, replace this placeholder with your own code snippet:"
-   ]
-  },
-  {
-   "cell_type": "code",
-   "execution_count": null,
-   "metadata": {},
-   "outputs": [],
-   "source": [
-    "## Replace the code below with the code snippet from your project ## \n",
-    "\n",
-    "import validmind as vm\n",
-    "\n",
-    "vm.init(\n",
-    "  api_host = \"....\",\n",
-    "  api_key = \"...\",\n",
-    "  api_secret = \"...\",\n",
-    "  project = \"...\"\n",
-    ")"
-   ]
-  },
-  {
-   "cell_type": "markdown",
-   "metadata": {},
-   "source": [
-    "### Preview the template\n",
-    "\n",
-    "A template predefines sections for your documentation project and provides a general outline to follow, making the documentation process much easier.\n",
-    "\n",
-    "You will upload documentation and test results into this template later on. For now, take a look at the structure that the template provides with the vm.preview_template() function from the ValidMind library and note the empty sections:"
-   ]
-  },
-  {
-   "cell_type": "code",
-   "execution_count": null,
-   "metadata": {},
-   "outputs": [],
-   "source": [
-    "vm.preview_template()"
-   ]
-  },
-  {
-   "cell_type": "markdown",
-   "metadata": {},
-   "source": [
-    "### Helper functions\n",
-    "\n",
-    "Let's define the following functions to help visualize datasets with long text fields."
-   ]
-  },
-  {
-   "cell_type": "code",
-   "execution_count": null,
-   "metadata": {},
-   "outputs": [],
-   "source": [
-    "import textwrap\n",
-    "\n",
-    "from IPython.display import display, HTML\n",
-    "from tabulate import tabulate\n",
-    "\n",
-    "def _format_cell_text(text, width=50):  \n",
-    "    \"\"\"Private function to format a cell's text.\"\"\"\n",
-    "    return '\\n'.join([textwrap.fill(line, width=width) for line in text.split('\\n')])\n",
-    "\n",
-    "def _format_dataframe_for_tabulate(df):\n",
-    "    \"\"\"Private function to format the entire DataFrame for tabulation.\"\"\"\n",
-    "    df_out = df.copy()\n",
-    "    \n",
-    "    # Format all string columns\n",
-    "    for column in df_out.columns:\n",
-    "        if df_out[column].dtype == object:  # Check if column is of type object (likely strings)\n",
-    "            df_out[column] = df_out[column].apply(_format_cell_text)\n",
-    "    return df_out\n",
-    "\n",
-    "def _dataframe_to_html_table(df):\n",
-    "    \"\"\"Private function to convert a DataFrame to an HTML table.\"\"\"\n",
-    "    headers = df.columns.tolist()\n",
-    "    table_data = df.values.tolist()\n",
-    "    return tabulate(table_data, headers=headers, tablefmt=\"html\")\n",
-    "\n",
-    "def display_formatted_dataframe(df, num_rows=None):\n",
-    "    \"\"\"Primary function to format and display a DataFrame.\"\"\"\n",
-    "    if num_rows is not None:\n",
-    "        df = df.head(num_rows)\n",
-    "    formatted_df = _format_dataframe_for_tabulate(df)\n",
-    "    html_table = _dataframe_to_html_table(formatted_df)\n",
-    "    display(HTML(html_table))"
-   ]
-  },
-  {
-   "cell_type": "markdown",
-   "metadata": {},
-   "source": [
-    "### CNN dataset\n",
-    "\n",
-    "The CNN / DailyMail Dataset is an English-language dataset containing just over 300k unique news articles as written by journalists at CNN and the Daily Mail. The current version supports both extractive and abstractive summarization, though the original version was created for machine reading and comprehension and abstractive question answering."
-   ]
-  },
-  {
-   "cell_type": "code",
-   "execution_count": null,
-   "metadata": {},
-   "outputs": [],
-   "source": [
-    "from datasets import load_dataset\n",
-    "\n",
-    "cnn_dataset = load_dataset('cnn_dailymail', '3.0.0')\n",
-    "train_df = cnn_dataset.data['train'].to_pandas()\n",
-    "val_df = cnn_dataset.data['validation'].to_pandas()\n",
-    "test_df = cnn_dataset.data['test'].to_pandas()\n",
-    "train_df = train_df[['article','highlights']]\n",
-    "train_df = train_df.head(20)\n",
-    "\n",
-    "display_formatted_dataframe(train_df, num_rows=5)"
-   ]
-  },
-  {
-   "cell_type": "code",
-   "execution_count": null,
-   "metadata": {},
-   "outputs": [],
-   "source": [
-    "df = train_df.head(100)\n",
-    "# Load a test dataset with 100 rows only\n",
-    "vm_ds = vm.init_dataset(\n",
-    "    dataset=df,\n",
-    "    text_column=\"article\",\n",
-    "    target_column=\"highlights\",\n",
-    ")"
-   ]
-  },
-  {
-   "cell_type": "markdown",
-   "metadata": {},
-   "source": [
-    "## NLP data quality tests\n",
-    "\n",
-    "Before we proceed with the analysis, it's crucial to ensure the quality of our NLP data. We can run the \"data preparation\" section of the template to validate the data's integrity and suitability."
-   ]
-  },
-  {
-   "cell_type": "code",
-   "execution_count": null,
-   "metadata": {},
-   "outputs": [],
-   "source": [
-    "text_data_test_plan = vm.run_documentation_tests(section=\"data_preparation\", dataset=vm_ds)"
-   ]
-  },
-  {
-   "cell_type": "code",
-   "execution_count": null,
-   "metadata": {},
-   "outputs": [],
-   "source": [
-    "from transformers import pipeline, T5Tokenizer, T5ForConditionalGeneration\n",
-    "\n",
-    "tokenizer = T5Tokenizer.from_pretrained(\"t5-small\")\n",
-    "model = T5ForConditionalGeneration.from_pretrained(\"t5-small\")\n",
-    "\n",
-    "summarizer_model = pipeline(\n",
-    "    task=\"summarization\",\n",
-    "    model=model,\n",
-    "    tokenizer = tokenizer,\n",
-    "    min_length=0,\n",
-    "    max_length=60,\n",
-    "    truncation=True,\n",
-    "    model_kwargs={\"cache_dir\": '/Documents/Huggin_Face/'},\n",
-    ")  # Note: We specify cache_dir to use predownloaded models."
-   ]
-  },
-  {
-   "cell_type": "code",
-   "execution_count": null,
-   "metadata": {},
-   "outputs": [],
-   "source": [
-    "df_test = df.head(10)\n",
-    "\n",
-    "vm_test_ds = vm.init_dataset(\n",
-    "    dataset=train_df,\n",
-    "    text_column=\"article\",\n",
-    "    target_column=\"highlights\",\n",
-    ")"
-   ]
-  },
-  {
-   "cell_type": "code",
-   "execution_count": null,
-   "metadata": {},
-   "outputs": [],
-   "source": [
-    "vm_model = vm.init_model(\n",
-    "    summarizer_model,\n",
-    "    test_ds=vm_test_ds,\n",
-    ")"
-   ]
-  },
-  {
-   "cell_type": "markdown",
-   "metadata": {},
-   "source": [
-    "### Run model validation tests\n",
-    "\n",
-    "It's possible to run a subset of tests on the documentation template by passing a `section` parameter to `run_documentation_tests()`. Let's run the tests that evaluate the model's overall performance (including summarization metrics), by selecting the \"model development\" section of the template."
-   ]
-  },
-  {
-   "cell_type": "code",
-   "execution_count": null,
-   "metadata": {},
-   "outputs": [],
-   "source": [
-    "config={\n",
-    "    \"rouge_metric\": {\n",
-    "        \"rouge_metrics\": [\"rouge-1\",\"rouge-2\", \"rouge-l\"],\n",
-    "    },\n",
-    "}\n",
-    "summarization_results = vm.run_documentation_tests(\n",
-    "    section=\"model_development\", \n",
-    "    model=vm_model,\n",
-    "    config=config,\n",
-    ")"
-   ]
-  }
- ],
- "metadata": {
-  "kernelspec": {
-   "display_name": "Dev Framework 3.9.16",
-   "language": "python",
-   "name": "dev-framework-3.9"
-  },
-  "language_info": {
-   "codemirror_mode": {
-    "name": "ipython",
-    "version": 3
-   },
-   "file_extension": ".py",
-   "mimetype": "text/x-python",
-   "name": "python",
-   "nbconvert_exporter": "python",
-   "pygments_lexer": "ipython3",
-   "version": "3.9.16"
-  },
-  "orig_nbformat": 4
- },
- "nbformat": 4,
- "nbformat_minor": 2
->>>>>>> 9dd71343
 }