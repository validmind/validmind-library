{
 "cells": [
  {
   "cell_type": "markdown",
   "metadata": {},
   "source": [
    "# Sensitivity analysis of financial data using Hugging face LLM models\n",
    "This notebook aims to provide an introduction to documenting an LLM model using the ValidMind Developer Framework. The use case presented is a sentiment analysis of financial pharse data (https://huggingface.co/datasets/financial_phrasebank).\n",
    "\n",
    "- Initializing the ValidMind Developer Framework\n",
    "- Running a test various tests to quickly generate document about the data and model\n",
    "\n",
    "## Before you begin\n",
    "\n",
    "To use the ValidMind Developer Framework with a Jupyter notebook, you need to install and initialize the client library first, along with getting your Python environment ready.\n",
    "\n",
    "If you don't already have one, you should also [create a documentation project](https://docs.validmind.ai/guide/create-your-first-documentation-project.html) on the ValidMind platform. You will use this project to upload your documentation and test results.\n",
    "\n",
    "## Install the client library\n"
   ]
  },
  {
   "cell_type": "code",
   "execution_count": 1,
   "metadata": {},
   "outputs": [],
   "source": [
    "%pip install --upgrade validmind"
   ]
  },
  {
   "cell_type": "markdown",
   "metadata": {},
   "source": [
    "## Initialize the client library\n",
    "\n",
    "In a browser, go to the **Client Integration** page of your documentation project and click **Copy to clipboard** next to the code snippet. This code snippet gives you the API key, API secret, and project identifier to link your notebook to your documentation project.\n",
    "\n",
    "::: {.column-margin}\n",
    "::: {.callout-tip}\n",
    "This step requires a documentation project. [Learn how you can create one](https://docs.validmind.ai/guide/create-your-first-documentation-project.html).\n",
    ":::\n",
    ":::\n",
    "\n",
    "Next, replace this placeholder with your own code snippet:"
   ]
  },
  {
   "cell_type": "code",
   "execution_count": 2,
   "metadata": {},
   "outputs": [
    {
     "name": "stderr",
     "output_type": "stream",
     "text": [
<<<<<<< HEAD
      "/Users/anilsorathiya/Library/Caches/pypoetry/virtualenvs/validmind-pPj8dHa5-py3.9/lib/python3.9/site-packages/urllib3/__init__.py:34: NotOpenSSLWarning: urllib3 v2.0 only supports OpenSSL 1.1.1+, currently the 'ssl' module is compiled with 'LibreSSL 2.8.3'. See: https://github.com/urllib3/urllib3/issues/3020\n",
      "  warnings.warn(\n",
      "2023-09-05 15:14:54,334 - INFO(validmind.api_client): Connected to ValidMind. Project: nlp model sensitivity analysis - Initial Validation (cliop8llc003x32rlklophmdl)\n"
=======
      "2023-08-31 22:38:39,645 - INFO(validmind.api_client): Connected to ValidMind. Project: Sentiment Analysis Hugging Face - Initial Validation (cllll3q9k005aue8hqg76ncnn)\n"
>>>>>>> 2a155956
     ]
    }
   ],
   "source": [
    "## Replace the code below with the code snippet from your project ## \n",
    "\n",
    "import validmind as vm\n",
    "\n",
    "vm.init(\n",
    "    api_host = \"https://api.prod.validmind.ai/api/v1/tracking\",\n",
    "    api_key = \"...\",\n",
    "    api_secret = \"...\",\n",
    "    project = \"...\"\n",
    ")"
   ]
  },
  {
   "cell_type": "markdown",
   "metadata": {},
   "source": [
    "### Load Dataset\n",
    "\n",
    "In this section, we'll load the financial phrasebank dataset, which will be the foundation for our sentiment analysis tasks."
   ]
  },
  {
   "cell_type": "code",
   "execution_count": 3,
   "metadata": {},
   "outputs": [
    {
     "data": {
      "text/html": [
       "<div>\n",
       "<style scoped>\n",
       "    .dataframe tbody tr th:only-of-type {\n",
       "        vertical-align: middle;\n",
       "    }\n",
       "\n",
       "    .dataframe tbody tr th {\n",
       "        vertical-align: top;\n",
       "    }\n",
       "\n",
       "    .dataframe thead th {\n",
       "        text-align: right;\n",
       "    }\n",
       "</style>\n",
       "<table border=\"1\" class=\"dataframe\">\n",
       "  <thead>\n",
       "    <tr style=\"text-align: right;\">\n",
       "      <th></th>\n",
       "      <th>Sentiment</th>\n",
       "      <th>Sentence</th>\n",
       "    </tr>\n",
       "  </thead>\n",
       "  <tbody>\n",
       "    <tr>\n",
<<<<<<< HEAD
       "      <th>4123</th>\n",
       "      <td>neutral</td>\n",
       "      <td>Olli-Pekka Kallasvuo was elected as vice chair...</td>\n",
       "    </tr>\n",
       "    <tr>\n",
       "      <th>4041</th>\n",
       "      <td>negative</td>\n",
       "      <td>Pretax loss totaled EUR 117mn compared to a lo...</td>\n",
       "    </tr>\n",
       "    <tr>\n",
       "      <th>2002</th>\n",
       "      <td>positive</td>\n",
       "      <td>In China , Finnish Kone that provides elevator...</td>\n",
       "    </tr>\n",
       "    <tr>\n",
       "      <th>1961</th>\n",
       "      <td>neutral</td>\n",
       "      <td>Our purchase to pay solutions enable companies...</td>\n",
       "    </tr>\n",
       "    <tr>\n",
       "      <th>3901</th>\n",
       "      <td>neutral</td>\n",
       "      <td>The second company acquired is Sweden 's Refte...</td>\n",
       "    </tr>\n",
       "    <tr>\n",
       "      <th>509</th>\n",
       "      <td>neutral</td>\n",
       "      <td>The company generates net sales of about 600 m...</td>\n",
       "    </tr>\n",
       "    <tr>\n",
       "      <th>2467</th>\n",
       "      <td>neutral</td>\n",
       "      <td>Glaston 's share GLA1V is listed on the NASDAQ...</td>\n",
       "    </tr>\n",
       "    <tr>\n",
       "      <th>4572</th>\n",
       "      <td>neutral</td>\n",
       "      <td>One of the headboxes will be equipped with a m...</td>\n",
       "    </tr>\n",
       "    <tr>\n",
       "      <th>2074</th>\n",
       "      <td>neutral</td>\n",
       "      <td>The order for plywood mill machinery and equip...</td>\n",
       "    </tr>\n",
       "    <tr>\n",
       "      <th>37</th>\n",
       "      <td>positive</td>\n",
       "      <td>Aspo Plc STOCK EXCHANGE RELEASE February 11 , ...</td>\n",
=======
       "      <th>1897</th>\n",
       "      <td>neutral</td>\n",
       "      <td>Enclosed is Affecto 's call for Extraordinary ...</td>\n",
       "    </tr>\n",
       "    <tr>\n",
       "      <th>2259</th>\n",
       "      <td>neutral</td>\n",
       "      <td>- Moody 's said it gave P A1 long-term senior ...</td>\n",
       "    </tr>\n",
       "    <tr>\n",
       "      <th>2015</th>\n",
       "      <td>positive</td>\n",
       "      <td>Full-year net sales are expected to increase b...</td>\n",
       "    </tr>\n",
       "    <tr>\n",
       "      <th>249</th>\n",
       "      <td>positive</td>\n",
       "      <td>Operating profit rose to EUR 3.2 mn from EUR 1...</td>\n",
       "    </tr>\n",
       "    <tr>\n",
       "      <th>4209</th>\n",
       "      <td>negative</td>\n",
       "      <td>Jul. 18 -- Police are looking for a man who th...</td>\n",
       "    </tr>\n",
       "    <tr>\n",
       "      <th>1093</th>\n",
       "      <td>neutral</td>\n",
       "      <td>The guidance has been set at 90 basis points o...</td>\n",
       "    </tr>\n",
       "    <tr>\n",
       "      <th>3205</th>\n",
       "      <td>neutral</td>\n",
       "      <td>The company serves customers in various indust...</td>\n",
       "    </tr>\n",
       "    <tr>\n",
       "      <th>1304</th>\n",
       "      <td>neutral</td>\n",
       "      <td>Other shareholder entitlements became effectiv...</td>\n",
       "    </tr>\n",
       "    <tr>\n",
       "      <th>683</th>\n",
       "      <td>negative</td>\n",
       "      <td>Profit before taxes was EUR 4.0 mn , down from...</td>\n",
       "    </tr>\n",
       "    <tr>\n",
       "      <th>2354</th>\n",
       "      <td>neutral</td>\n",
       "      <td>`` Fixed Mobile Convergence solutions represen...</td>\n",
>>>>>>> 2a155956
       "    </tr>\n",
       "  </tbody>\n",
       "</table>\n",
       "</div>"
      ],
      "text/plain": [
       "     Sentiment                                           Sentence\n",
<<<<<<< HEAD
       "4123   neutral  Olli-Pekka Kallasvuo was elected as vice chair...\n",
       "4041  negative  Pretax loss totaled EUR 117mn compared to a lo...\n",
       "2002  positive  In China , Finnish Kone that provides elevator...\n",
       "1961   neutral  Our purchase to pay solutions enable companies...\n",
       "3901   neutral  The second company acquired is Sweden 's Refte...\n",
       "509    neutral  The company generates net sales of about 600 m...\n",
       "2467   neutral  Glaston 's share GLA1V is listed on the NASDAQ...\n",
       "4572   neutral  One of the headboxes will be equipped with a m...\n",
       "2074   neutral  The order for plywood mill machinery and equip...\n",
       "37    positive  Aspo Plc STOCK EXCHANGE RELEASE February 11 , ..."
=======
       "1897   neutral  Enclosed is Affecto 's call for Extraordinary ...\n",
       "2259   neutral  - Moody 's said it gave P A1 long-term senior ...\n",
       "2015  positive  Full-year net sales are expected to increase b...\n",
       "249   positive  Operating profit rose to EUR 3.2 mn from EUR 1...\n",
       "4209  negative  Jul. 18 -- Police are looking for a man who th...\n",
       "1093   neutral  The guidance has been set at 90 basis points o...\n",
       "3205   neutral  The company serves customers in various indust...\n",
       "1304   neutral  Other shareholder entitlements became effectiv...\n",
       "683   negative  Profit before taxes was EUR 4.0 mn , down from...\n",
       "2354   neutral  `` Fixed Mobile Convergence solutions represen..."
>>>>>>> 2a155956
      ]
     },
     "execution_count": 3,
     "metadata": {},
     "output_type": "execute_result"
    }
   ],
   "source": [
    "import pandas as pd\n",
    "\n",
    "df = pd.read_csv('./datasets/sentiments.csv')\n",
    "sample = df.sample(10)\n",
    "sample"
   ]
  },
  {
   "cell_type": "markdown",
   "metadata": {},
   "source": [
    "## NLP data quality tests\n",
    "\n",
    "Before we proceed with the analysis, it's crucial to ensure the quality of our NLP data. This section runs a data quality test plan to validate the data's integrity and suitability."
   ]
  },
  {
   "cell_type": "code",
   "execution_count": 4,
   "metadata": {},
   "outputs": [
    {
     "name": "stderr",
     "output_type": "stream",
     "text": [
<<<<<<< HEAD
      "2023-09-05 15:14:54,364 - INFO(validmind.client): The 'type' argument to init_dataset() argument is deprecated and no longer required.\n",
      "2023-09-05 15:14:54,365 - INFO(validmind.client): Pandas dataset detected. Initializing VM Dataset instance...\n"
=======
      "2023-08-31 22:38:39,711 - INFO(validmind.client): The 'type' argument to init_dataset() argument is deprecated and no longer required.\n",
      "2023-08-31 22:38:39,712 - INFO(validmind.client): Pandas dataset detected. Initializing VM Dataset instance...\n"
>>>>>>> 2a155956
     ]
    },
    {
     "data": {
      "application/vnd.jupyter.widget-view+json": {
<<<<<<< HEAD
       "model_id": "f814eaa40ce54737b43bc23f4230b778",
=======
       "model_id": "124faafb87d2408a84f804dfabcd7af8",
>>>>>>> 2a155956
       "version_major": 2,
       "version_minor": 0
      },
      "text/plain": [
       "HBox(children=(Label(value='Running test plan...'), IntProgress(value=0, max=14)))"
      ]
     },
     "metadata": {},
     "output_type": "display_data"
    },
    {
     "name": "stderr",
     "output_type": "stream",
     "text": [
      "[nltk_data] Downloading package stopwords to\n",
      "[nltk_data]     /Users/anilsorathiya/nltk_data...\n",
      "[nltk_data]   Package stopwords is already up-to-date!\n",
      "[nltk_data] Downloading package stopwords to\n",
      "[nltk_data]     /Users/anilsorathiya/nltk_data...\n",
      "[nltk_data]   Package stopwords is already up-to-date!\n"
     ]
    },
    {
     "data": {
      "application/vnd.jupyter.widget-view+json": {
<<<<<<< HEAD
       "model_id": "8554438dd7784a9eb00168746638bc6f",
=======
       "model_id": "1872b1eab0bf49d5a1dea4bd498955f6",
>>>>>>> 2a155956
       "version_major": 2,
       "version_minor": 0
      },
      "text/plain": [
       "VBox(children=(HTML(value='<h2>Results for <i>Text Data Quality</i> Test Plan:</h2><hr>'), HTML(value='<div cl…"
      ]
     },
     "metadata": {},
     "output_type": "display_data"
    }
   ],
   "source": [
    "vm_ds = vm.init_dataset(dataset=df, type=\"generic\", text_column='Sentence', target_column=\"Sentiment\")\n",
    "text_data_test_plan = vm.run_test_plan(\"text_data_quality\", dataset=vm_ds)"
   ]
  },
  {
   "cell_type": "markdown",
   "metadata": {},
   "source": [
    "## Hugging face transformers"
   ]
  },
  {
   "cell_type": "markdown",
   "metadata": {},
   "source": [
    "### Example model wrapper\n",
    "\n",
    "The following code template showcases how to wrap a Hugging Face model for compatibility with the ValidMind Developer Framework. We will load an example model using the transformers API and then run some predictions on our test dataset.\n",
    "\n",
    "The ValidMind developer framework provides support for Hugging Face transformers out of the box, so in the following section we will show how to initialize multiple transformers models with the `init_model` function, removing the need for a custom wrapper. In cases where you need extra pre-processing or post-processing steps, you can use the following code template as a starting point to wrap your model."
   ]
  },
  {
   "cell_type": "code",
   "execution_count": 5,
   "metadata": {},
   "outputs": [],
   "source": [
    "from transformers import pipeline\n",
    "from dataclasses import dataclass\n",
    "@dataclass\n",
    "\n",
    "class Sentiment_HuggingFace:\n",
    "    \"\"\"\n",
    "    A VM Model instance wrapper only requires a predict and predict_proba method.\n",
    "    \"\"\"\n",
    "\n",
    "    predicted_prob_values = None\n",
    "\n",
    "    def __init__(self, pipeline_task, model_name=None, model=None, tokenizer=None):\n",
    "        self.model_name = model_name\n",
    "        self.pipeline_task = pipeline_task\n",
    "        self.model = pipeline(pipeline_task, model=model, tokenizer=tokenizer)\n",
    "\n",
    "    def predict(self, data):\n",
    "        data = [str(datapoint) for datapoint in data]\n",
    "        results = []\n",
    "        results = self.model(data)\n",
    "        results_df = pd.DataFrame(results)\n",
    "        self.predicted_prob_values = results_df.score.values\n",
    "        return results_df.label.values\n",
    "\n",
    "    def predict_proba(self):\n",
    "        if self.predicted_prob_values is None:\n",
    "            raise ValueError(\"First run predict method to retrieve predicted probabilities\")\n",
    "        return self.predicted_prob_values\n"
   ]
  },
  {
   "cell_type": "code",
   "execution_count": 6,
   "metadata": {},
   "outputs": [
    {
     "data": {
      "text/html": [
       "<div>\n",
       "<style scoped>\n",
       "    .dataframe tbody tr th:only-of-type {\n",
       "        vertical-align: middle;\n",
       "    }\n",
       "\n",
       "    .dataframe tbody tr th {\n",
       "        vertical-align: top;\n",
       "    }\n",
       "\n",
       "    .dataframe thead th {\n",
       "        text-align: right;\n",
       "    }\n",
       "</style>\n",
       "<table border=\"1\" class=\"dataframe\">\n",
       "  <thead>\n",
       "    <tr style=\"text-align: right;\">\n",
       "      <th></th>\n",
       "      <th>Sentiment</th>\n",
       "      <th>Sentence</th>\n",
       "      <th>y_pred</th>\n",
       "      <th>y_pred_prob</th>\n",
       "    </tr>\n",
       "  </thead>\n",
       "  <tbody>\n",
       "    <tr>\n",
       "      <th>0</th>\n",
       "      <td>neutral</td>\n",
       "      <td>According to Gran , the company has no plans t...</td>\n",
       "      <td>neutral</td>\n",
       "      <td>0.988819</td>\n",
       "    </tr>\n",
       "    <tr>\n",
       "      <th>1</th>\n",
       "      <td>neutral</td>\n",
       "      <td>Technopolis plans to develop in stages an area...</td>\n",
       "      <td>neutral</td>\n",
       "      <td>0.999853</td>\n",
       "    </tr>\n",
       "    <tr>\n",
       "      <th>2</th>\n",
       "      <td>negative</td>\n",
       "      <td>The international electronic industry company ...</td>\n",
       "      <td>negative</td>\n",
       "      <td>0.999682</td>\n",
       "    </tr>\n",
       "    <tr>\n",
       "      <th>3</th>\n",
       "      <td>positive</td>\n",
       "      <td>With the new production plant the company woul...</td>\n",
       "      <td>positive</td>\n",
       "      <td>0.999855</td>\n",
       "    </tr>\n",
       "    <tr>\n",
       "      <th>4</th>\n",
       "      <td>positive</td>\n",
       "      <td>According to the company 's updated strategy f...</td>\n",
       "      <td>positive</td>\n",
       "      <td>0.999766</td>\n",
       "    </tr>\n",
       "    <tr>\n",
       "      <th>5</th>\n",
       "      <td>positive</td>\n",
       "      <td>FINANCING OF ASPOCOMP 'S GROWTH Aspocomp is ag...</td>\n",
       "      <td>positive</td>\n",
       "      <td>0.999806</td>\n",
       "    </tr>\n",
       "    <tr>\n",
       "      <th>6</th>\n",
       "      <td>positive</td>\n",
       "      <td>For the last quarter of 2010 , Componenta 's n...</td>\n",
       "      <td>positive</td>\n",
       "      <td>0.999853</td>\n",
       "    </tr>\n",
       "    <tr>\n",
       "      <th>7</th>\n",
       "      <td>positive</td>\n",
       "      <td>In the third quarter of 2010 , net sales incre...</td>\n",
       "      <td>positive</td>\n",
       "      <td>0.999842</td>\n",
       "    </tr>\n",
       "    <tr>\n",
       "      <th>8</th>\n",
       "      <td>positive</td>\n",
       "      <td>Operating profit rose to EUR 13.1 mn from EUR ...</td>\n",
       "      <td>positive</td>\n",
       "      <td>0.999813</td>\n",
       "    </tr>\n",
       "    <tr>\n",
       "      <th>9</th>\n",
       "      <td>positive</td>\n",
       "      <td>Operating profit totalled EUR 21.1 mn , up fro...</td>\n",
       "      <td>positive</td>\n",
       "      <td>0.999816</td>\n",
       "    </tr>\n",
       "  </tbody>\n",
       "</table>\n",
       "</div>"
      ],
      "text/plain": [
       "  Sentiment                                           Sentence    y_pred  \\\n",
       "0   neutral  According to Gran , the company has no plans t...   neutral   \n",
       "1   neutral  Technopolis plans to develop in stages an area...   neutral   \n",
       "2  negative  The international electronic industry company ...  negative   \n",
       "3  positive  With the new production plant the company woul...  positive   \n",
       "4  positive  According to the company 's updated strategy f...  positive   \n",
       "5  positive  FINANCING OF ASPOCOMP 'S GROWTH Aspocomp is ag...  positive   \n",
       "6  positive  For the last quarter of 2010 , Componenta 's n...  positive   \n",
       "7  positive  In the third quarter of 2010 , net sales incre...  positive   \n",
       "8  positive  Operating profit rose to EUR 13.1 mn from EUR ...  positive   \n",
       "9  positive  Operating profit totalled EUR 21.1 mn , up fro...  positive   \n",
       "\n",
       "   y_pred_prob  \n",
       "0     0.988819  \n",
       "1     0.999853  \n",
       "2     0.999682  \n",
       "3     0.999855  \n",
       "4     0.999766  \n",
       "5     0.999806  \n",
       "6     0.999853  \n",
       "7     0.999842  \n",
       "8     0.999813  \n",
       "9     0.999816  "
      ]
     },
     "execution_count": 6,
     "metadata": {},
     "output_type": "execute_result"
    }
   ],
   "source": [
    "from transformers import BertTokenizer, BertForSequenceClassification\n",
    "\n",
    "model = BertForSequenceClassification.from_pretrained(\"ahmedrachid/FinancialBERT-Sentiment-Analysis\",num_labels=3)\n",
    "tokenizer = BertTokenizer.from_pretrained(\"ahmedrachid/FinancialBERT-Sentiment-Analysis\")\n",
    "sentiment_model_hf = Sentiment_HuggingFace(\"sentiment-analysis\", model=model, tokenizer=tokenizer)\n",
    "\n",
    "df_test = df.head(15)\n",
    "\n",
    "y_pred = sentiment_model_hf.predict(df_test.Sentence.values.tolist())\n",
    "y_pred_prob = sentiment_model_hf.predict_proba()\n",
    "df_results = df_test.copy()\n",
    "df_results['y_pred'] = y_pred\n",
    "df_results['y_pred_prob'] = y_pred_prob\n",
    "df_results.head(10)"
   ]
  },
  {
   "cell_type": "markdown",
   "metadata": {},
   "source": [
    "## 1. Hugging Face: FinancialBERT-Sentiment-Analysis\n",
    "\n",
    "https://huggingface.co/ahmedrachid/FinancialBERT-Sentiment-Analysis\n",
    "\n",
    "Let's now explore integrating and testing FinancialBERT, a model designed specifically for sentiment analysis in the financial domain."
   ]
  },
  {
   "cell_type": "code",
   "execution_count": 7,
   "metadata": {},
   "outputs": [],
   "source": [
    "from transformers import BertTokenizer, BertForSequenceClassification\n",
    "from transformers import pipeline\n",
    "\n",
    "model = BertForSequenceClassification.from_pretrained(\"ahmedrachid/FinancialBERT-Sentiment-Analysis\",num_labels=3)\n",
    "tokenizer = BertTokenizer.from_pretrained(\"ahmedrachid/FinancialBERT-Sentiment-Analysis\")\n",
    "hfmodel = pipeline(\"sentiment-analysis\", model=model, tokenizer=tokenizer)\n"
   ]
  },
  {
   "cell_type": "markdown",
   "metadata": {},
   "source": [
    "### Initialize VM dataset"
   ]
  },
  {
   "cell_type": "code",
<<<<<<< HEAD
   "execution_count": 9,
=======
   "execution_count": 8,
>>>>>>> 2a155956
   "metadata": {},
   "outputs": [
    {
     "name": "stderr",
     "output_type": "stream",
     "text": [
<<<<<<< HEAD
      "2023-09-05 15:15:39,999 - INFO(validmind.client): Pandas dataset detected. Initializing VM Dataset instance...\n"
=======
      "2023-08-31 22:38:47,814 - INFO(validmind.client): Pandas dataset detected. Initializing VM Dataset instance...\n"
>>>>>>> 2a155956
     ]
    }
   ],
   "source": [
    "# Load a test dataset with 100 rows only\n",
    "vm_test_ds = vm.init_dataset(\n",
    "    dataset=df.head(100),\n",
    "    text_column=\"Sentence\",\n",
    "    target_column=\"Sentiment\",\n",
    ")"
   ]
  },
  {
   "cell_type": "markdown",
   "metadata": {},
   "source": [
    "### Initialize VM model\n",
    "\n",
    "When initializing a VM model, we pre-calculate predictions on the test dataset. This operation can take a long time for large datasets."
   ]
  },
  {
   "cell_type": "code",
<<<<<<< HEAD
   "execution_count": 10,
=======
   "execution_count": 9,
>>>>>>> 2a155956
   "metadata": {},
   "outputs": [],
   "source": [
    "vm_model_1 = vm.init_model(\n",
    "    hfmodel,\n",
    "    test_ds=vm_test_ds,\n",
    ")"
   ]
  },
  {
   "cell_type": "code",
<<<<<<< HEAD
   "execution_count": 11,
=======
   "execution_count": 10,
>>>>>>> 2a155956
   "metadata": {},
   "outputs": [
    {
     "name": "stderr",
     "output_type": "stream",
     "text": [
      "/Users/anilsorathiya/Library/Caches/pypoetry/virtualenvs/validmind-pPj8dHa5-py3.9/lib/python3.9/site-packages/sklearn/metrics/_classification.py:1521: UserWarning:\n",
      "\n",
      "Note that pos_label (set to 'negative') is ignored when average != 'binary' (got 'micro'). You may use labels=[pos_label] to specify a single positive class.\n",
      "\n",
      "/Users/anilsorathiya/Library/Caches/pypoetry/virtualenvs/validmind-pPj8dHa5-py3.9/lib/python3.9/site-packages/sklearn/metrics/_classification.py:1521: UserWarning:\n",
      "\n",
      "Note that pos_label (set to 'negative') is ignored when average != 'binary' (got 'micro'). You may use labels=[pos_label] to specify a single positive class.\n",
      "\n",
      "/Users/anilsorathiya/Library/Caches/pypoetry/virtualenvs/validmind-pPj8dHa5-py3.9/lib/python3.9/site-packages/sklearn/metrics/_classification.py:1521: UserWarning:\n",
      "\n",
      "Note that pos_label (set to 'negative') is ignored when average != 'binary' (got 'micro'). You may use labels=[pos_label] to specify a single positive class.\n",
      "\n",
      "/Users/anilsorathiya/Library/Caches/pypoetry/virtualenvs/validmind-pPj8dHa5-py3.9/lib/python3.9/site-packages/sklearn/metrics/_classification.py:1521: UserWarning:\n",
      "\n",
      "Note that pos_label (set to 'negative') is ignored when average != 'binary' (got 'micro'). You may use labels=[pos_label] to specify a single positive class.\n",
      "\n",
      "/Users/anilsorathiya/Library/Caches/pypoetry/virtualenvs/validmind-pPj8dHa5-py3.9/lib/python3.9/site-packages/sklearn/metrics/_classification.py:1521: UserWarning:\n",
      "\n",
      "Note that pos_label (set to 'negative') is ignored when average != 'binary' (got 'micro'). You may use labels=[pos_label] to specify a single positive class.\n",
      "\n",
      "/Users/anilsorathiya/Library/Caches/pypoetry/virtualenvs/validmind-pPj8dHa5-py3.9/lib/python3.9/site-packages/sklearn/metrics/_classification.py:1521: UserWarning:\n",
      "\n",
      "Note that pos_label (set to 'negative') is ignored when average != 'binary' (got 'micro'). You may use labels=[pos_label] to specify a single positive class.\n",
      "\n"
     ]
    },
    {
     "data": {
      "application/vnd.jupyter.widget-view+json": {
<<<<<<< HEAD
       "model_id": "c5dc5dec6f4f4912b3e8e5da094198fd",
=======
       "model_id": "1788f5d325f34b119ee8136390649f27",
>>>>>>> 2a155956
       "version_major": 2,
       "version_minor": 0
      },
      "text/plain": [
       "VBox(children=(HTML(value='<p>This section shows the models performance comparison on the training data. Popul…"
      ]
     },
     "metadata": {},
     "output_type": "display_data"
<<<<<<< HEAD
    }
   ],
   "source": [
    "from validmind.vm_models.test_context import TestContext\n",
    "from validmind.tests.model_validation.sklearn.ModelsPerformanceComparison import ModelsPerformanceComparison\n",
    "test_context = TestContext(model=vm_model_1, models=[vm_model_1], dataset=vm_test_ds)\n",
    "ws_diagnostic = ModelsPerformanceComparison(test_context, params=None)\n",
    "ws_diagnostic.run()\n",
    "ws_diagnostic.result.show()"
   ]
  },
  {
   "cell_type": "code",
   "execution_count": 12,
   "metadata": {},
   "outputs": [
    {
     "data": {
      "application/vnd.jupyter.widget-view+json": {
       "model_id": "e2114266ed5c4ddca14dfa64a6728b33",
=======
    },
    {
     "name": "stderr",
     "output_type": "stream",
     "text": [
      "2023-08-31 22:38:52,271 - ERROR(validmind.vm_models.test_plan): Failed to run test 'classifier_in_sample_performance': (MissingRequiredTestContextError) Model Training Dataset 'model.train_ds' is a required input and must be passed as a keyword argument to the test plan\n",
      "2023-08-31 22:38:52,278 - ERROR(validmind.vm_models.test_plan): Failed to run test 'pfi': (MissingRequiredTestContextError) Model Training Dataset 'model.train_ds' is a required input and must be passed as a keyword argument to the test plan\n",
      "2023-08-31 22:38:56,636 - ERROR(validmind.vm_models.test_plan): Failed to run test 'pr_curve': (SkipTestError) Precision Recall Curve is only supported for binary classification models\n",
      "2023-08-31 22:39:00,998 - ERROR(validmind.vm_models.test_plan): Failed to run test 'roc_curve': (SkipTestError) ROC Curve is only supported for binary classification models\n",
      "2023-08-31 22:39:00,999 - ERROR(validmind.vm_models.test_plan): Failed to run test 'psi': (MissingRequiredTestContextError) Model Training Dataset 'model.train_ds' is a required input and must be passed as a keyword argument to the test plan\n",
      "2023-08-31 22:39:00,999 - INFO(validmind.tests.model_validation.sklearn.SHAPGlobalImportance): Skiping SHAP for transformers models\n",
      "2023-08-31 22:39:00,999 - INFO(validmind.tests.model_validation.sklearn.SHAPGlobalImportance): Skiping SHAP for transformers models\n",
      "2023-08-31 22:39:01,960 - ERROR(validmind.vm_models.test_plan): Failed to run test 'training_test_degradation': (MissingRequiredTestContextError) Model Training Dataset 'model.train_ds' is a required input and must be passed as a keyword argument to the test plan\n",
      "2023-08-31 22:39:02,166 - ERROR(validmind.vm_models.test_plan): Failed to run test 'overfit_regions': (MissingRequiredTestContextError) Model Training Dataset 'model.train_ds' is a required input and must be passed as a keyword argument to the test plan\n",
      "2023-08-31 22:39:02,168 - ERROR(validmind.vm_models.test_plan): Failed to run test 'weak_spots': (MissingRequiredTestContextError) Model Training Dataset 'model.train_ds' is a required input and must be passed as a keyword argument to the test plan\n",
      "2023-08-31 22:39:02,168 - ERROR(validmind.vm_models.test_plan): Failed to run test 'robustness': (MissingRequiredTestContextError) Model Training Dataset 'model.train_ds' is a required input and must be passed as a keyword argument to the test plan\n"
     ]
    },
    {
     "data": {
      "application/vnd.jupyter.widget-view+json": {
       "model_id": "6b78bb60fbc34efca64ba37ff5e79b0f",
>>>>>>> 2a155956
       "version_major": 2,
       "version_minor": 0
      },
      "text/plain": [
<<<<<<< HEAD
       "HBox(children=(Label(value='Running test suite...'), IntProgress(value=0, max=2)))"
=======
       "VBox(children=(HTML(value='<h2>Test Suite Results: <i style=\"color: #DE257E\">Classifier Model Validation</i></…"
>>>>>>> 2a155956
      ]
     },
     "metadata": {},
     "output_type": "display_data"
    },
    {
     "name": "stderr",
     "output_type": "stream",
     "text": [
      "/Users/anilsorathiya/Library/Caches/pypoetry/virtualenvs/validmind-pPj8dHa5-py3.9/lib/python3.9/site-packages/sklearn/metrics/_classification.py:1521: UserWarning:\n",
      "\n",
      "Note that pos_label (set to 'negative') is ignored when average != 'binary' (got 'micro'). You may use labels=[pos_label] to specify a single positive class.\n",
      "\n",
      "/Users/anilsorathiya/Library/Caches/pypoetry/virtualenvs/validmind-pPj8dHa5-py3.9/lib/python3.9/site-packages/sklearn/metrics/_classification.py:1521: UserWarning:\n",
      "\n",
      "Note that pos_label (set to 'negative') is ignored when average != 'binary' (got 'micro'). You may use labels=[pos_label] to specify a single positive class.\n",
      "\n",
      "/Users/anilsorathiya/Library/Caches/pypoetry/virtualenvs/validmind-pPj8dHa5-py3.9/lib/python3.9/site-packages/sklearn/metrics/_classification.py:1521: UserWarning:\n",
      "\n",
      "Note that pos_label (set to 'negative') is ignored when average != 'binary' (got 'micro'). You may use labels=[pos_label] to specify a single positive class.\n",
      "\n",
      "/Users/anilsorathiya/Library/Caches/pypoetry/virtualenvs/validmind-pPj8dHa5-py3.9/lib/python3.9/site-packages/sklearn/metrics/_classification.py:1521: UserWarning:\n",
      "\n",
      "Note that pos_label (set to 'negative') is ignored when average != 'binary' (got 'micro'). You may use labels=[pos_label] to specify a single positive class.\n",
      "\n",
      "/Users/anilsorathiya/Library/Caches/pypoetry/virtualenvs/validmind-pPj8dHa5-py3.9/lib/python3.9/site-packages/sklearn/metrics/_classification.py:1521: UserWarning:\n",
      "\n",
      "Note that pos_label (set to 'negative') is ignored when average != 'binary' (got 'micro'). You may use labels=[pos_label] to specify a single positive class.\n",
      "\n",
      "/Users/anilsorathiya/Library/Caches/pypoetry/virtualenvs/validmind-pPj8dHa5-py3.9/lib/python3.9/site-packages/sklearn/metrics/_classification.py:1521: UserWarning:\n",
      "\n",
      "Note that pos_label (set to 'negative') is ignored when average != 'binary' (got 'micro'). You may use labels=[pos_label] to specify a single positive class.\n",
      "\n",
      "2023-09-05 15:16:25,738 - ERROR(validmind.api_client): Error logging metrics to ValidMind API\n",
      "2023-09-05 15:16:25,740 - ERROR(validmind.vm_models.test_plan): Failed to log result: TestPlanMetricResult(result_id=\"models_performance_comparison\", metric, figures) for test plan result 'TestPlanMetricResult(result_id=\"models_performance_comparison\", metric, figures)'\n"
     ]
    },
    {
     "ename": "InvalidValueFormatterError",
     "evalue": "A DataFrame value was provided but no value_formatter was specified.",
     "output_type": "error",
     "traceback": [
      "\u001b[0;31m---------------------------------------------------------------------------\u001b[0m",
      "\u001b[0;31mInvalidValueFormatterError\u001b[0m                Traceback (most recent call last)",
      "\u001b[0;32m/var/folders/sc/lgv7gk896jz_3892tx_99d680000gn/T/ipykernel_57514/1216595528.py\u001b[0m in \u001b[0;36m<cell line: 2>\u001b[0;34m()\u001b[0m\n\u001b[1;32m      1\u001b[0m \u001b[0;31m# Some errors are expected since some binary classifier metrics are not applicable to all models\u001b[0m\u001b[0;34m\u001b[0m\u001b[0;34m\u001b[0m\u001b[0;34m\u001b[0m\u001b[0m\n\u001b[0;32m----> 2\u001b[0;31m full_suite = vm.run_test_suite(\n\u001b[0m\u001b[1;32m      3\u001b[0m     \u001b[0;34m\"binary_classifier_model_validation\"\u001b[0m\u001b[0;34m,\u001b[0m\u001b[0;34m\u001b[0m\u001b[0;34m\u001b[0m\u001b[0m\n\u001b[1;32m      4\u001b[0m     \u001b[0mdataset\u001b[0m\u001b[0;34m=\u001b[0m\u001b[0mvm_test_ds\u001b[0m\u001b[0;34m,\u001b[0m\u001b[0;34m\u001b[0m\u001b[0;34m\u001b[0m\u001b[0m\n\u001b[1;32m      5\u001b[0m     \u001b[0mmodel\u001b[0m\u001b[0;34m=\u001b[0m\u001b[0mvm_model_1\u001b[0m\u001b[0;34m,\u001b[0m\u001b[0;34m\u001b[0m\u001b[0;34m\u001b[0m\u001b[0m\n",
      "\u001b[0;32m~/work/validmind/repos/validmind-python/validmind/client.py\u001b[0m in \u001b[0;36mrun_test_suite\u001b[0;34m(test_suite_name, send, **kwargs)\u001b[0m\n\u001b[1;32m    346\u001b[0m         )\n\u001b[1;32m    347\u001b[0m \u001b[0;34m\u001b[0m\u001b[0m\n\u001b[0;32m--> 348\u001b[0;31m     \u001b[0msuite\u001b[0m\u001b[0;34m.\u001b[0m\u001b[0mrun\u001b[0m\u001b[0;34m(\u001b[0m\u001b[0msend\u001b[0m\u001b[0;34m=\u001b[0m\u001b[0msend\u001b[0m\u001b[0;34m)\u001b[0m\u001b[0;34m\u001b[0m\u001b[0;34m\u001b[0m\u001b[0m\n\u001b[0m\u001b[1;32m    349\u001b[0m \u001b[0;34m\u001b[0m\u001b[0m\n\u001b[1;32m    350\u001b[0m     \u001b[0;32mreturn\u001b[0m \u001b[0msuite\u001b[0m\u001b[0;34m\u001b[0m\u001b[0;34m\u001b[0m\u001b[0m\n",
      "\u001b[0;32m~/work/validmind/repos/validmind-python/validmind/vm_models/test_suite.py\u001b[0m in \u001b[0;36mrun\u001b[0;34m(self, send, **kwargs)\u001b[0m\n\u001b[1;32m    131\u001b[0m \u001b[0;34m\u001b[0m\u001b[0m\n\u001b[1;32m    132\u001b[0m         \u001b[0;32mfor\u001b[0m \u001b[0mtest_plan\u001b[0m \u001b[0;32min\u001b[0m \u001b[0mself\u001b[0m\u001b[0;34m.\u001b[0m\u001b[0m_test_plan_instances\u001b[0m\u001b[0;34m:\u001b[0m\u001b[0;34m\u001b[0m\u001b[0;34m\u001b[0m\u001b[0m\n\u001b[0;32m--> 133\u001b[0;31m             \u001b[0mtest_plan\u001b[0m\u001b[0;34m.\u001b[0m\u001b[0mrun\u001b[0m\u001b[0;34m(\u001b[0m\u001b[0mrender_summary\u001b[0m\u001b[0;34m=\u001b[0m\u001b[0;32mFalse\u001b[0m\u001b[0;34m,\u001b[0m \u001b[0msend\u001b[0m\u001b[0;34m=\u001b[0m\u001b[0msend\u001b[0m\u001b[0;34m)\u001b[0m\u001b[0;34m\u001b[0m\u001b[0;34m\u001b[0m\u001b[0m\n\u001b[0m\u001b[1;32m    134\u001b[0m \u001b[0;34m\u001b[0m\u001b[0m\n\u001b[1;32m    135\u001b[0m         \u001b[0mself\u001b[0m\u001b[0;34m.\u001b[0m\u001b[0msummarize\u001b[0m\u001b[0;34m(\u001b[0m\u001b[0;34m)\u001b[0m\u001b[0;34m\u001b[0m\u001b[0;34m\u001b[0m\u001b[0m\n",
      "\u001b[0;32m~/work/validmind/repos/validmind-python/validmind/vm_models/test_plan.py\u001b[0m in \u001b[0;36mrun\u001b[0;34m(self, render_summary, send)\u001b[0m\n\u001b[1;32m    345\u001b[0m \u001b[0;34m\u001b[0m\u001b[0m\n\u001b[1;32m    346\u001b[0m         \u001b[0;32mif\u001b[0m \u001b[0msend\u001b[0m\u001b[0;34m:\u001b[0m\u001b[0;34m\u001b[0m\u001b[0;34m\u001b[0m\u001b[0m\n\u001b[0;32m--> 347\u001b[0;31m             \u001b[0mrun_async\u001b[0m\u001b[0;34m(\u001b[0m\u001b[0mself\u001b[0m\u001b[0;34m.\u001b[0m\u001b[0mlog_results\u001b[0m\u001b[0;34m)\u001b[0m\u001b[0;34m\u001b[0m\u001b[0;34m\u001b[0m\u001b[0m\n\u001b[0m\u001b[1;32m    348\u001b[0m             \u001b[0mrun_async_check\u001b[0m\u001b[0;34m(\u001b[0m\u001b[0mself\u001b[0m\u001b[0;34m.\u001b[0m\u001b[0m_check_progress\u001b[0m\u001b[0;34m)\u001b[0m\u001b[0;34m\u001b[0m\u001b[0;34m\u001b[0m\u001b[0m\n\u001b[1;32m    349\u001b[0m \u001b[0;34m\u001b[0m\u001b[0m\n",
      "\u001b[0;32m~/work/validmind/repos/validmind-python/validmind/utils.py\u001b[0m in \u001b[0;36mrun_async\u001b[0;34m(func, name, *args, **kwargs)\u001b[0m\n\u001b[1;32m    267\u001b[0m                 \u001b[0mfuture\u001b[0m \u001b[0;34m=\u001b[0m \u001b[0m__loop\u001b[0m\u001b[0;34m.\u001b[0m\u001b[0mcreate_task\u001b[0m\u001b[0;34m(\u001b[0m\u001b[0mfunc\u001b[0m\u001b[0;34m(\u001b[0m\u001b[0;34m*\u001b[0m\u001b[0margs\u001b[0m\u001b[0;34m,\u001b[0m \u001b[0;34m**\u001b[0m\u001b[0mkwargs\u001b[0m\u001b[0;34m)\u001b[0m\u001b[0;34m,\u001b[0m \u001b[0mname\u001b[0m\u001b[0;34m=\u001b[0m\u001b[0mname\u001b[0m\u001b[0;34m)\u001b[0m\u001b[0;34m\u001b[0m\u001b[0;34m\u001b[0m\u001b[0m\n\u001b[1;32m    268\u001b[0m                 \u001b[0;31m# wait for the future result\u001b[0m\u001b[0;34m\u001b[0m\u001b[0;34m\u001b[0m\u001b[0;34m\u001b[0m\u001b[0m\n\u001b[0;32m--> 269\u001b[0;31m                 \u001b[0;32mreturn\u001b[0m \u001b[0m__loop\u001b[0m\u001b[0;34m.\u001b[0m\u001b[0mrun_until_complete\u001b[0m\u001b[0;34m(\u001b[0m\u001b[0mfuture\u001b[0m\u001b[0;34m)\u001b[0m\u001b[0;34m\u001b[0m\u001b[0;34m\u001b[0m\u001b[0m\n\u001b[0m\u001b[1;32m    270\u001b[0m \u001b[0;34m\u001b[0m\u001b[0m\n\u001b[1;32m    271\u001b[0m             return asyncio.get_event_loop().create_task(\n",
      "\u001b[0;32m~/Library/Caches/pypoetry/virtualenvs/validmind-pPj8dHa5-py3.9/lib/python3.9/site-packages/nest_asyncio.py\u001b[0m in \u001b[0;36mrun_until_complete\u001b[0;34m(self, future)\u001b[0m\n\u001b[1;32m     88\u001b[0m                 raise RuntimeError(\n\u001b[1;32m     89\u001b[0m                     'Event loop stopped before Future completed.')\n\u001b[0;32m---> 90\u001b[0;31m             \u001b[0;32mreturn\u001b[0m \u001b[0mf\u001b[0m\u001b[0;34m.\u001b[0m\u001b[0mresult\u001b[0m\u001b[0;34m(\u001b[0m\u001b[0;34m)\u001b[0m\u001b[0;34m\u001b[0m\u001b[0;34m\u001b[0m\u001b[0m\n\u001b[0m\u001b[1;32m     91\u001b[0m \u001b[0;34m\u001b[0m\u001b[0m\n\u001b[1;32m     92\u001b[0m     \u001b[0;32mdef\u001b[0m \u001b[0m_run_once\u001b[0m\u001b[0;34m(\u001b[0m\u001b[0mself\u001b[0m\u001b[0;34m)\u001b[0m\u001b[0;34m:\u001b[0m\u001b[0;34m\u001b[0m\u001b[0;34m\u001b[0m\u001b[0m\n",
      "\u001b[0;32m/Library/Developer/CommandLineTools/Library/Frameworks/Python3.framework/Versions/3.9/lib/python3.9/asyncio/futures.py\u001b[0m in \u001b[0;36mresult\u001b[0;34m(self)\u001b[0m\n\u001b[1;32m    199\u001b[0m         \u001b[0mself\u001b[0m\u001b[0;34m.\u001b[0m\u001b[0m__log_traceback\u001b[0m \u001b[0;34m=\u001b[0m \u001b[0;32mFalse\u001b[0m\u001b[0;34m\u001b[0m\u001b[0;34m\u001b[0m\u001b[0m\n\u001b[1;32m    200\u001b[0m         \u001b[0;32mif\u001b[0m \u001b[0mself\u001b[0m\u001b[0;34m.\u001b[0m\u001b[0m_exception\u001b[0m \u001b[0;32mis\u001b[0m \u001b[0;32mnot\u001b[0m \u001b[0;32mNone\u001b[0m\u001b[0;34m:\u001b[0m\u001b[0;34m\u001b[0m\u001b[0;34m\u001b[0m\u001b[0m\n\u001b[0;32m--> 201\u001b[0;31m             \u001b[0;32mraise\u001b[0m \u001b[0mself\u001b[0m\u001b[0;34m.\u001b[0m\u001b[0m_exception\u001b[0m\u001b[0;34m\u001b[0m\u001b[0;34m\u001b[0m\u001b[0m\n\u001b[0m\u001b[1;32m    202\u001b[0m         \u001b[0;32mreturn\u001b[0m \u001b[0mself\u001b[0m\u001b[0;34m.\u001b[0m\u001b[0m_result\u001b[0m\u001b[0;34m\u001b[0m\u001b[0;34m\u001b[0m\u001b[0m\n\u001b[1;32m    203\u001b[0m \u001b[0;34m\u001b[0m\u001b[0m\n",
      "\u001b[0;32m/Library/Developer/CommandLineTools/Library/Frameworks/Python3.framework/Versions/3.9/lib/python3.9/asyncio/tasks.py\u001b[0m in \u001b[0;36m__step\u001b[0;34m(***failed resolving arguments***)\u001b[0m\n\u001b[1;32m    256\u001b[0m                 \u001b[0mresult\u001b[0m \u001b[0;34m=\u001b[0m \u001b[0mcoro\u001b[0m\u001b[0;34m.\u001b[0m\u001b[0msend\u001b[0m\u001b[0;34m(\u001b[0m\u001b[0;32mNone\u001b[0m\u001b[0;34m)\u001b[0m\u001b[0;34m\u001b[0m\u001b[0;34m\u001b[0m\u001b[0m\n\u001b[1;32m    257\u001b[0m             \u001b[0;32melse\u001b[0m\u001b[0;34m:\u001b[0m\u001b[0;34m\u001b[0m\u001b[0;34m\u001b[0m\u001b[0m\n\u001b[0;32m--> 258\u001b[0;31m                 \u001b[0mresult\u001b[0m \u001b[0;34m=\u001b[0m \u001b[0mcoro\u001b[0m\u001b[0;34m.\u001b[0m\u001b[0mthrow\u001b[0m\u001b[0;34m(\u001b[0m\u001b[0mexc\u001b[0m\u001b[0;34m)\u001b[0m\u001b[0;34m\u001b[0m\u001b[0;34m\u001b[0m\u001b[0m\n\u001b[0m\u001b[1;32m    259\u001b[0m         \u001b[0;32mexcept\u001b[0m \u001b[0mStopIteration\u001b[0m \u001b[0;32mas\u001b[0m \u001b[0mexc\u001b[0m\u001b[0;34m:\u001b[0m\u001b[0;34m\u001b[0m\u001b[0;34m\u001b[0m\u001b[0m\n\u001b[1;32m    260\u001b[0m             \u001b[0;32mif\u001b[0m \u001b[0mself\u001b[0m\u001b[0;34m.\u001b[0m\u001b[0m_must_cancel\u001b[0m\u001b[0;34m:\u001b[0m\u001b[0;34m\u001b[0m\u001b[0;34m\u001b[0m\u001b[0m\n",
      "\u001b[0;32m~/work/validmind/repos/validmind-python/validmind/vm_models/test_plan.py\u001b[0m in \u001b[0;36mlog_results\u001b[0;34m(self)\u001b[0m\n\u001b[1;32m    379\u001b[0m                 \u001b[0mself\u001b[0m\u001b[0;34m.\u001b[0m\u001b[0mpbar_description\u001b[0m\u001b[0;34m.\u001b[0m\u001b[0mvalue\u001b[0m \u001b[0;34m=\u001b[0m \u001b[0mlog\u001b[0m\u001b[0;34m\u001b[0m\u001b[0;34m\u001b[0m\u001b[0m\n\u001b[1;32m    380\u001b[0m                 \u001b[0mlogger\u001b[0m\u001b[0;34m.\u001b[0m\u001b[0merror\u001b[0m\u001b[0;34m(\u001b[0m\u001b[0mlog\u001b[0m\u001b[0;34m)\u001b[0m\u001b[0;34m\u001b[0m\u001b[0;34m\u001b[0m\u001b[0m\n\u001b[0;32m--> 381\u001b[0;31m                 \u001b[0;32mraise\u001b[0m \u001b[0me\u001b[0m\u001b[0;34m\u001b[0m\u001b[0;34m\u001b[0m\u001b[0m\n\u001b[0m\u001b[1;32m    382\u001b[0m \u001b[0;34m\u001b[0m\u001b[0m\n\u001b[1;32m    383\u001b[0m             \u001b[0mself\u001b[0m\u001b[0;34m.\u001b[0m\u001b[0mpbar\u001b[0m\u001b[0;34m.\u001b[0m\u001b[0mvalue\u001b[0m \u001b[0;34m+=\u001b[0m \u001b[0;36m1\u001b[0m\u001b[0;34m\u001b[0m\u001b[0;34m\u001b[0m\u001b[0m\n",
      "\u001b[0;32m~/work/validmind/repos/validmind-python/validmind/vm_models/test_plan.py\u001b[0m in \u001b[0;36mlog_results\u001b[0;34m(self)\u001b[0m\n\u001b[1;32m    374\u001b[0m \u001b[0;34m\u001b[0m\u001b[0m\n\u001b[1;32m    375\u001b[0m             \u001b[0;32mtry\u001b[0m\u001b[0;34m:\u001b[0m\u001b[0;34m\u001b[0m\u001b[0;34m\u001b[0m\u001b[0m\n\u001b[0;32m--> 376\u001b[0;31m                 \u001b[0;32mawait\u001b[0m \u001b[0mresult\u001b[0m\u001b[0;34m.\u001b[0m\u001b[0mlog\u001b[0m\u001b[0;34m(\u001b[0m\u001b[0;34m)\u001b[0m\u001b[0;34m\u001b[0m\u001b[0;34m\u001b[0m\u001b[0m\n\u001b[0m\u001b[1;32m    377\u001b[0m             \u001b[0;32mexcept\u001b[0m \u001b[0mException\u001b[0m \u001b[0;32mas\u001b[0m \u001b[0me\u001b[0m\u001b[0;34m:\u001b[0m\u001b[0;34m\u001b[0m\u001b[0;34m\u001b[0m\u001b[0m\n\u001b[1;32m    378\u001b[0m                 \u001b[0mlog\u001b[0m \u001b[0;34m=\u001b[0m \u001b[0;34mf\"Failed to log result: {result} for test plan result '{str(result)}'\"\u001b[0m\u001b[0;34m\u001b[0m\u001b[0;34m\u001b[0m\u001b[0m\n",
      "\u001b[0;32m~/work/validmind/repos/validmind-python/validmind/vm_models/test_plan_result.py\u001b[0m in \u001b[0;36mlog\u001b[0;34m(self)\u001b[0m\n\u001b[1;32m    294\u001b[0m                 \u001b[0mtasks\u001b[0m\u001b[0;34m.\u001b[0m\u001b[0mappend\u001b[0m\u001b[0;34m(\u001b[0m\u001b[0mupdate_metadata\u001b[0m\u001b[0;34m(\u001b[0m\u001b[0mmetadata\u001b[0m\u001b[0;34m[\u001b[0m\u001b[0;34m\"content_id\"\u001b[0m\u001b[0;34m]\u001b[0m\u001b[0;34m,\u001b[0m \u001b[0mmetadata\u001b[0m\u001b[0;34m[\u001b[0m\u001b[0;34m\"text\"\u001b[0m\u001b[0;34m]\u001b[0m\u001b[0;34m)\u001b[0m\u001b[0;34m)\u001b[0m\u001b[0;34m\u001b[0m\u001b[0;34m\u001b[0m\u001b[0m\n\u001b[1;32m    295\u001b[0m \u001b[0;34m\u001b[0m\u001b[0m\n\u001b[0;32m--> 296\u001b[0;31m         \u001b[0;32mawait\u001b[0m \u001b[0masyncio\u001b[0m\u001b[0;34m.\u001b[0m\u001b[0mgather\u001b[0m\u001b[0;34m(\u001b[0m\u001b[0;34m*\u001b[0m\u001b[0mtasks\u001b[0m\u001b[0;34m)\u001b[0m\u001b[0;34m\u001b[0m\u001b[0;34m\u001b[0m\u001b[0m\n\u001b[0m\u001b[1;32m    297\u001b[0m \u001b[0;34m\u001b[0m\u001b[0m\n\u001b[1;32m    298\u001b[0m \u001b[0;34m\u001b[0m\u001b[0m\n",
      "\u001b[0;32m/Library/Developer/CommandLineTools/Library/Frameworks/Python3.framework/Versions/3.9/lib/python3.9/asyncio/tasks.py\u001b[0m in \u001b[0;36m__wakeup\u001b[0;34m(self, future)\u001b[0m\n\u001b[1;32m    326\u001b[0m     \u001b[0;32mdef\u001b[0m \u001b[0m__wakeup\u001b[0m\u001b[0;34m(\u001b[0m\u001b[0mself\u001b[0m\u001b[0;34m,\u001b[0m \u001b[0mfuture\u001b[0m\u001b[0;34m)\u001b[0m\u001b[0;34m:\u001b[0m\u001b[0;34m\u001b[0m\u001b[0;34m\u001b[0m\u001b[0m\n\u001b[1;32m    327\u001b[0m         \u001b[0;32mtry\u001b[0m\u001b[0;34m:\u001b[0m\u001b[0;34m\u001b[0m\u001b[0;34m\u001b[0m\u001b[0m\n\u001b[0;32m--> 328\u001b[0;31m             \u001b[0mfuture\u001b[0m\u001b[0;34m.\u001b[0m\u001b[0mresult\u001b[0m\u001b[0;34m(\u001b[0m\u001b[0;34m)\u001b[0m\u001b[0;34m\u001b[0m\u001b[0;34m\u001b[0m\u001b[0m\n\u001b[0m\u001b[1;32m    329\u001b[0m         \u001b[0;32mexcept\u001b[0m \u001b[0mBaseException\u001b[0m \u001b[0;32mas\u001b[0m \u001b[0mexc\u001b[0m\u001b[0;34m:\u001b[0m\u001b[0;34m\u001b[0m\u001b[0;34m\u001b[0m\u001b[0m\n\u001b[1;32m    330\u001b[0m             \u001b[0;31m# This may also be a cancellation.\u001b[0m\u001b[0;34m\u001b[0m\u001b[0;34m\u001b[0m\u001b[0;34m\u001b[0m\u001b[0m\n",
      "\u001b[0;32m/Library/Developer/CommandLineTools/Library/Frameworks/Python3.framework/Versions/3.9/lib/python3.9/asyncio/tasks.py\u001b[0m in \u001b[0;36m__step\u001b[0;34m(***failed resolving arguments***)\u001b[0m\n\u001b[1;32m    254\u001b[0m                 \u001b[0;31m# We use the `send` method directly, because coroutines\u001b[0m\u001b[0;34m\u001b[0m\u001b[0;34m\u001b[0m\u001b[0;34m\u001b[0m\u001b[0m\n\u001b[1;32m    255\u001b[0m                 \u001b[0;31m# don't have `__iter__` and `__next__` methods.\u001b[0m\u001b[0;34m\u001b[0m\u001b[0;34m\u001b[0m\u001b[0;34m\u001b[0m\u001b[0m\n\u001b[0;32m--> 256\u001b[0;31m                 \u001b[0mresult\u001b[0m \u001b[0;34m=\u001b[0m \u001b[0mcoro\u001b[0m\u001b[0;34m.\u001b[0m\u001b[0msend\u001b[0m\u001b[0;34m(\u001b[0m\u001b[0;32mNone\u001b[0m\u001b[0;34m)\u001b[0m\u001b[0;34m\u001b[0m\u001b[0;34m\u001b[0m\u001b[0m\n\u001b[0m\u001b[1;32m    257\u001b[0m             \u001b[0;32melse\u001b[0m\u001b[0;34m:\u001b[0m\u001b[0;34m\u001b[0m\u001b[0;34m\u001b[0m\u001b[0m\n\u001b[1;32m    258\u001b[0m                 \u001b[0mresult\u001b[0m \u001b[0;34m=\u001b[0m \u001b[0mcoro\u001b[0m\u001b[0;34m.\u001b[0m\u001b[0mthrow\u001b[0m\u001b[0;34m(\u001b[0m\u001b[0mexc\u001b[0m\u001b[0;34m)\u001b[0m\u001b[0;34m\u001b[0m\u001b[0;34m\u001b[0m\u001b[0m\n",
      "\u001b[0;32m~/work/validmind/repos/validmind-python/validmind/api_client.py\u001b[0m in \u001b[0;36mlog_metrics\u001b[0;34m(metrics)\u001b[0m\n\u001b[1;32m    378\u001b[0m     \u001b[0;32mexcept\u001b[0m \u001b[0mException\u001b[0m \u001b[0;32mas\u001b[0m \u001b[0me\u001b[0m\u001b[0;34m:\u001b[0m\u001b[0;34m\u001b[0m\u001b[0;34m\u001b[0m\u001b[0m\n\u001b[1;32m    379\u001b[0m         \u001b[0mlogger\u001b[0m\u001b[0;34m.\u001b[0m\u001b[0merror\u001b[0m\u001b[0;34m(\u001b[0m\u001b[0;34m\"Error logging metrics to ValidMind API\"\u001b[0m\u001b[0;34m)\u001b[0m\u001b[0;34m\u001b[0m\u001b[0;34m\u001b[0m\u001b[0m\n\u001b[0;32m--> 380\u001b[0;31m         \u001b[0;32mraise\u001b[0m \u001b[0me\u001b[0m\u001b[0;34m\u001b[0m\u001b[0;34m\u001b[0m\u001b[0m\n\u001b[0m\u001b[1;32m    381\u001b[0m \u001b[0;34m\u001b[0m\u001b[0m\n\u001b[1;32m    382\u001b[0m \u001b[0;34m\u001b[0m\u001b[0m\n",
      "\u001b[0;32m~/work/validmind/repos/validmind-python/validmind/api_client.py\u001b[0m in \u001b[0;36mlog_metrics\u001b[0;34m(metrics)\u001b[0m\n\u001b[1;32m    373\u001b[0m             \u001b[0;34m\"log_metrics\"\u001b[0m\u001b[0;34m,\u001b[0m\u001b[0;34m\u001b[0m\u001b[0;34m\u001b[0m\u001b[0m\n\u001b[1;32m    374\u001b[0m             data=json.dumps(\n\u001b[0;32m--> 375\u001b[0;31m                 \u001b[0;34m[\u001b[0m\u001b[0mm\u001b[0m\u001b[0;34m.\u001b[0m\u001b[0mserialize\u001b[0m\u001b[0;34m(\u001b[0m\u001b[0;34m)\u001b[0m \u001b[0;32mfor\u001b[0m \u001b[0mm\u001b[0m \u001b[0;32min\u001b[0m \u001b[0mmetrics\u001b[0m\u001b[0;34m]\u001b[0m\u001b[0;34m,\u001b[0m \u001b[0mcls\u001b[0m\u001b[0;34m=\u001b[0m\u001b[0mNumpyEncoder\u001b[0m\u001b[0;34m,\u001b[0m \u001b[0mallow_nan\u001b[0m\u001b[0;34m=\u001b[0m\u001b[0;32mFalse\u001b[0m\u001b[0;34m\u001b[0m\u001b[0;34m\u001b[0m\u001b[0m\n\u001b[0m\u001b[1;32m    376\u001b[0m             ),\n\u001b[1;32m    377\u001b[0m         )\n",
      "\u001b[0;32m~/work/validmind/repos/validmind-python/validmind/api_client.py\u001b[0m in \u001b[0;36m<listcomp>\u001b[0;34m(.0)\u001b[0m\n\u001b[1;32m    373\u001b[0m             \u001b[0;34m\"log_metrics\"\u001b[0m\u001b[0;34m,\u001b[0m\u001b[0;34m\u001b[0m\u001b[0;34m\u001b[0m\u001b[0m\n\u001b[1;32m    374\u001b[0m             data=json.dumps(\n\u001b[0;32m--> 375\u001b[0;31m                 \u001b[0;34m[\u001b[0m\u001b[0mm\u001b[0m\u001b[0;34m.\u001b[0m\u001b[0mserialize\u001b[0m\u001b[0;34m(\u001b[0m\u001b[0;34m)\u001b[0m \u001b[0;32mfor\u001b[0m \u001b[0mm\u001b[0m \u001b[0;32min\u001b[0m \u001b[0mmetrics\u001b[0m\u001b[0;34m]\u001b[0m\u001b[0;34m,\u001b[0m \u001b[0mcls\u001b[0m\u001b[0;34m=\u001b[0m\u001b[0mNumpyEncoder\u001b[0m\u001b[0;34m,\u001b[0m \u001b[0mallow_nan\u001b[0m\u001b[0;34m=\u001b[0m\u001b[0;32mFalse\u001b[0m\u001b[0;34m\u001b[0m\u001b[0;34m\u001b[0m\u001b[0m\n\u001b[0m\u001b[1;32m    376\u001b[0m             ),\n\u001b[1;32m    377\u001b[0m         )\n",
      "\u001b[0;32m~/work/validmind/repos/validmind-python/validmind/vm_models/metric_result.py\u001b[0m in \u001b[0;36mserialize\u001b[0;34m(self)\u001b[0m\n\u001b[1;32m     50\u001b[0m \u001b[0;34m\u001b[0m\u001b[0m\n\u001b[1;32m     51\u001b[0m         \u001b[0;32mif\u001b[0m \u001b[0misinstance\u001b[0m\u001b[0;34m(\u001b[0m\u001b[0mvalue\u001b[0m\u001b[0;34m,\u001b[0m \u001b[0mpd\u001b[0m\u001b[0;34m.\u001b[0m\u001b[0mDataFrame\u001b[0m\u001b[0;34m)\u001b[0m\u001b[0;34m:\u001b[0m\u001b[0;34m\u001b[0m\u001b[0;34m\u001b[0m\u001b[0m\n\u001b[0;32m---> 52\u001b[0;31m             raise InvalidValueFormatterError(\n\u001b[0m\u001b[1;32m     53\u001b[0m                 \u001b[0;34m\"A DataFrame value was provided but no value_formatter was specified.\"\u001b[0m\u001b[0;34m\u001b[0m\u001b[0;34m\u001b[0m\u001b[0m\n\u001b[1;32m     54\u001b[0m             )\n",
      "\u001b[0;31mInvalidValueFormatterError\u001b[0m: A DataFrame value was provided but no value_formatter was specified."
     ]
    }
   ],
   "source": [
    "# Some errors are expected since some binary classifier metrics are not applicable to all models\n",
    "full_suite = vm.run_test_suite(\n",
<<<<<<< HEAD
    "    \"binary_classifier_model_validation\",\n",
    "    dataset=vm_test_ds,\n",
    "    model=vm_model_1,\n",
    "    models=[vm_model_1]\n",
=======
    "    \"classifier_model_validation\",\n",
    "    model=vm_model,\n",
>>>>>>> 2a155956
    ")"
   ]
  },
  {
   "cell_type": "markdown",
   "metadata": {},
   "source": [
    "## 2. Hugging Face: distilroberta-finetuned-financial-news-sentiment-analysis\n",
    "\n",
    "https://huggingface.co/mrm8488/distilroberta-finetuned-financial-news-sentiment-analysis\n",
    "\n",
    "The distilroberta model was fine-tuned on the phrasebank dataset: https://huggingface.co/datasets/financial_phrasebank."
   ]
  },
  {
   "cell_type": "code",
<<<<<<< HEAD
   "execution_count": 13,
=======
   "execution_count": 11,
>>>>>>> 2a155956
   "metadata": {},
   "outputs": [],
   "source": [
    "from transformers import AutoTokenizer, AutoModelForSequenceClassification\n",
    "\n",
    "tokenizer = AutoTokenizer.from_pretrained(\"mrm8488/distilroberta-finetuned-financial-news-sentiment-analysis\")\n",
    "model = AutoModelForSequenceClassification.from_pretrained(\"mrm8488/distilroberta-finetuned-financial-news-sentiment-analysis\")\n",
    "hfmodel = pipeline(\"sentiment-analysis\", model=model, tokenizer=tokenizer)\n"
   ]
  },
  {
   "cell_type": "markdown",
   "metadata": {},
   "source": [
    "### Initialize VM model"
   ]
  },
  {
   "cell_type": "code",
<<<<<<< HEAD
   "execution_count": 14,
=======
   "execution_count": 12,
>>>>>>> 2a155956
   "metadata": {},
   "outputs": [],
   "source": [
    "vm_model_2 = vm.init_model(\n",
    "    hfmodel,\n",
    "    test_ds=vm_test_ds,\n",
    ")"
   ]
  },
  {
   "cell_type": "code",
<<<<<<< HEAD
   "execution_count": 15,
=======
   "execution_count": 13,
>>>>>>> 2a155956
   "metadata": {},
   "outputs": [
    {
     "data": {
      "application/vnd.jupyter.widget-view+json": {
<<<<<<< HEAD
       "model_id": "6b4b78587ca144bea48fccb7f24fe535",
=======
       "model_id": "e26132b0f8ed44b0afb8d0f125fa7f31",
>>>>>>> 2a155956
       "version_major": 2,
       "version_minor": 0
      },
      "text/plain": [
       "HBox(children=(Label(value='Running test suite...'), IntProgress(value=0, max=2)))"
      ]
     },
     "metadata": {},
     "output_type": "display_data"
    },
    {
<<<<<<< HEAD
     "ename": "MissingRequiredTestContextError",
     "evalue": "models' is a required input and must be passed as a keyword argument to the test plan",
     "output_type": "error",
     "traceback": [
      "\u001b[0;31m---------------------------------------------------------------------------\u001b[0m",
      "\u001b[0;31mMissingRequiredTestContextError\u001b[0m           Traceback (most recent call last)",
      "\u001b[0;32m/var/folders/sc/lgv7gk896jz_3892tx_99d680000gn/T/ipykernel_57514/3746693899.py\u001b[0m in \u001b[0;36m<cell line: 1>\u001b[0;34m()\u001b[0m\n\u001b[0;32m----> 1\u001b[0;31m full_suite = vm.run_test_suite(\n\u001b[0m\u001b[1;32m      2\u001b[0m     \u001b[0;34m\"binary_classifier_model_validation\"\u001b[0m\u001b[0;34m,\u001b[0m\u001b[0;34m\u001b[0m\u001b[0;34m\u001b[0m\u001b[0m\n\u001b[1;32m      3\u001b[0m     \u001b[0mdataset\u001b[0m\u001b[0;34m=\u001b[0m\u001b[0mvm_test_ds\u001b[0m\u001b[0;34m,\u001b[0m\u001b[0;34m\u001b[0m\u001b[0;34m\u001b[0m\u001b[0m\n\u001b[1;32m      4\u001b[0m     \u001b[0mmodel\u001b[0m\u001b[0;34m=\u001b[0m\u001b[0mvm_model_2\u001b[0m\u001b[0;34m\u001b[0m\u001b[0;34m\u001b[0m\u001b[0m\n\u001b[1;32m      5\u001b[0m )\n",
      "\u001b[0;32m~/work/validmind/repos/validmind-python/validmind/client.py\u001b[0m in \u001b[0;36mrun_test_suite\u001b[0;34m(test_suite_name, send, **kwargs)\u001b[0m\n\u001b[1;32m    346\u001b[0m         )\n\u001b[1;32m    347\u001b[0m \u001b[0;34m\u001b[0m\u001b[0m\n\u001b[0;32m--> 348\u001b[0;31m     \u001b[0msuite\u001b[0m\u001b[0;34m.\u001b[0m\u001b[0mrun\u001b[0m\u001b[0;34m(\u001b[0m\u001b[0msend\u001b[0m\u001b[0;34m=\u001b[0m\u001b[0msend\u001b[0m\u001b[0;34m)\u001b[0m\u001b[0;34m\u001b[0m\u001b[0;34m\u001b[0m\u001b[0m\n\u001b[0m\u001b[1;32m    349\u001b[0m \u001b[0;34m\u001b[0m\u001b[0m\n\u001b[1;32m    350\u001b[0m     \u001b[0;32mreturn\u001b[0m \u001b[0msuite\u001b[0m\u001b[0;34m\u001b[0m\u001b[0;34m\u001b[0m\u001b[0m\n",
      "\u001b[0;32m~/work/validmind/repos/validmind-python/validmind/vm_models/test_suite.py\u001b[0m in \u001b[0;36mrun\u001b[0;34m(self, send, **kwargs)\u001b[0m\n\u001b[1;32m    131\u001b[0m \u001b[0;34m\u001b[0m\u001b[0m\n\u001b[1;32m    132\u001b[0m         \u001b[0;32mfor\u001b[0m \u001b[0mtest_plan\u001b[0m \u001b[0;32min\u001b[0m \u001b[0mself\u001b[0m\u001b[0;34m.\u001b[0m\u001b[0m_test_plan_instances\u001b[0m\u001b[0;34m:\u001b[0m\u001b[0;34m\u001b[0m\u001b[0;34m\u001b[0m\u001b[0m\n\u001b[0;32m--> 133\u001b[0;31m             \u001b[0mtest_plan\u001b[0m\u001b[0;34m.\u001b[0m\u001b[0mrun\u001b[0m\u001b[0;34m(\u001b[0m\u001b[0mrender_summary\u001b[0m\u001b[0;34m=\u001b[0m\u001b[0;32mFalse\u001b[0m\u001b[0;34m,\u001b[0m \u001b[0msend\u001b[0m\u001b[0;34m=\u001b[0m\u001b[0msend\u001b[0m\u001b[0;34m)\u001b[0m\u001b[0;34m\u001b[0m\u001b[0;34m\u001b[0m\u001b[0m\n\u001b[0m\u001b[1;32m    134\u001b[0m \u001b[0;34m\u001b[0m\u001b[0m\n\u001b[1;32m    135\u001b[0m         \u001b[0mself\u001b[0m\u001b[0;34m.\u001b[0m\u001b[0msummarize\u001b[0m\u001b[0;34m(\u001b[0m\u001b[0;34m)\u001b[0m\u001b[0;34m\u001b[0m\u001b[0;34m\u001b[0m\u001b[0m\n",
      "\u001b[0;32m~/work/validmind/repos/validmind-python/validmind/vm_models/test_plan.py\u001b[0m in \u001b[0;36mrun\u001b[0;34m(self, render_summary, send)\u001b[0m\n\u001b[1;32m    327\u001b[0m             )\n\u001b[1;32m    328\u001b[0m \u001b[0;34m\u001b[0m\u001b[0m\n\u001b[0;32m--> 329\u001b[0;31m         \u001b[0mself\u001b[0m\u001b[0;34m.\u001b[0m\u001b[0mvalidate_context\u001b[0m\u001b[0;34m(\u001b[0m\u001b[0;34m)\u001b[0m\u001b[0;34m\u001b[0m\u001b[0;34m\u001b[0m\u001b[0m\n\u001b[0m\u001b[1;32m    330\u001b[0m \u001b[0;34m\u001b[0m\u001b[0m\n\u001b[1;32m    331\u001b[0m         \u001b[0;32mif\u001b[0m \u001b[0mself\u001b[0m\u001b[0;34m.\u001b[0m\u001b[0mpbar\u001b[0m \u001b[0;32mis\u001b[0m \u001b[0;32mNone\u001b[0m\u001b[0;34m:\u001b[0m\u001b[0;34m\u001b[0m\u001b[0;34m\u001b[0m\u001b[0m\n",
      "\u001b[0;32m~/work/validmind/repos/validmind-python/validmind/vm_models/test_plan.py\u001b[0m in \u001b[0;36mvalidate_context\u001b[0;34m(self)\u001b[0m\n\u001b[1;32m    218\u001b[0m             \u001b[0mlogger\u001b[0m\u001b[0;34m.\u001b[0m\u001b[0mdebug\u001b[0m\u001b[0;34m(\u001b[0m\u001b[0;34mf\"Checking if required input '{element}' is present\"\u001b[0m\u001b[0;34m)\u001b[0m\u001b[0;34m\u001b[0m\u001b[0;34m\u001b[0m\u001b[0m\n\u001b[1;32m    219\u001b[0m             \u001b[0;32mif\u001b[0m \u001b[0;32mnot\u001b[0m \u001b[0mrecursive_attr_check\u001b[0m\u001b[0;34m(\u001b[0m\u001b[0mself\u001b[0m\u001b[0;34m,\u001b[0m \u001b[0melement\u001b[0m\u001b[0;34m)\u001b[0m\u001b[0;34m:\u001b[0m\u001b[0;34m\u001b[0m\u001b[0;34m\u001b[0m\u001b[0m\n\u001b[0;32m--> 220\u001b[0;31m                 raise MissingRequiredTestContextError(\n\u001b[0m\u001b[1;32m    221\u001b[0m                     \u001b[0;34mf\"{element}' is a required input and must be passed \"\u001b[0m\u001b[0;34m\u001b[0m\u001b[0;34m\u001b[0m\u001b[0m\n\u001b[1;32m    222\u001b[0m                     \u001b[0;34m\"as a keyword argument to the test plan\"\u001b[0m\u001b[0;34m\u001b[0m\u001b[0;34m\u001b[0m\u001b[0m\n",
      "\u001b[0;31mMissingRequiredTestContextError\u001b[0m: models' is a required input and must be passed as a keyword argument to the test plan"
     ]
=======
     "name": "stderr",
     "output_type": "stream",
     "text": [
      "2023-08-31 22:39:05,449 - ERROR(validmind.vm_models.test_plan): Failed to run test 'classifier_in_sample_performance': (MissingRequiredTestContextError) Model Training Dataset 'model.train_ds' is a required input and must be passed as a keyword argument to the test plan\n",
      "2023-08-31 22:39:05,456 - ERROR(validmind.vm_models.test_plan): Failed to run test 'pfi': (MissingRequiredTestContextError) Model Training Dataset 'model.train_ds' is a required input and must be passed as a keyword argument to the test plan\n",
      "2023-08-31 22:39:07,622 - ERROR(validmind.vm_models.test_plan): Failed to run test 'pr_curve': (SkipTestError) Precision Recall Curve is only supported for binary classification models\n",
      "2023-08-31 22:39:09,794 - ERROR(validmind.vm_models.test_plan): Failed to run test 'roc_curve': (SkipTestError) ROC Curve is only supported for binary classification models\n",
      "2023-08-31 22:39:09,795 - ERROR(validmind.vm_models.test_plan): Failed to run test 'psi': (MissingRequiredTestContextError) Model Training Dataset 'model.train_ds' is a required input and must be passed as a keyword argument to the test plan\n",
      "2023-08-31 22:39:09,795 - INFO(validmind.tests.model_validation.sklearn.SHAPGlobalImportance): Skiping SHAP for transformers models\n",
      "2023-08-31 22:39:09,795 - INFO(validmind.tests.model_validation.sklearn.SHAPGlobalImportance): Skiping SHAP for transformers models\n",
      "2023-08-31 22:39:10,854 - ERROR(validmind.vm_models.test_plan): Failed to run test 'training_test_degradation': (MissingRequiredTestContextError) Model Training Dataset 'model.train_ds' is a required input and must be passed as a keyword argument to the test plan\n",
      "2023-08-31 22:39:11,109 - ERROR(validmind.vm_models.test_plan): Failed to run test 'overfit_regions': (MissingRequiredTestContextError) Model Training Dataset 'model.train_ds' is a required input and must be passed as a keyword argument to the test plan\n",
      "2023-08-31 22:39:11,111 - ERROR(validmind.vm_models.test_plan): Failed to run test 'weak_spots': (MissingRequiredTestContextError) Model Training Dataset 'model.train_ds' is a required input and must be passed as a keyword argument to the test plan\n",
      "2023-08-31 22:39:11,112 - ERROR(validmind.vm_models.test_plan): Failed to run test 'robustness': (MissingRequiredTestContextError) Model Training Dataset 'model.train_ds' is a required input and must be passed as a keyword argument to the test plan\n"
     ]
    },
    {
     "data": {
      "application/vnd.jupyter.widget-view+json": {
       "model_id": "88260765e01b498389737f2a69cfb4ec",
       "version_major": 2,
       "version_minor": 0
      },
      "text/plain": [
       "VBox(children=(HTML(value='<h2>Test Suite Results: <i style=\"color: #DE257E\">Classifier Model Validation</i></…"
      ]
     },
     "metadata": {},
     "output_type": "display_data"
>>>>>>> 2a155956
    }
   ],
   "source": [
    "full_suite = vm.run_test_suite(\n",
    "    \"classifier_model_validation\",\n",
    "    dataset=vm_test_ds,\n",
    "    model=vm_model_2,\n",
    "    models=[vm_model_1]\n",
    "\n",
    ")"
   ]
  },
  {
   "cell_type": "markdown",
   "metadata": {},
   "source": [
    "## 3. Hugging Face: financial-roberta-large-sentiment\n",
    "\n",
    "https://huggingface.co/soleimanian/financial-roberta-large-sentiment\n",
    "\n",
    "The financial-roberta-large model is another financial sentiment analysis model trained on large amounts of data including:\n",
    "\n",
    "- Financial Statements\n",
    "- Earnings Announcements\n",
    "- Earnings Call Transcripts\n",
    "- Corporate Social Responsibility (CSR) Reports\n",
    "- Environmental, Social, and Governance (ESG) News\n",
    "- Financial News\n",
    "- Etc."
   ]
  },
  {
   "cell_type": "code",
<<<<<<< HEAD
   "execution_count": 16,
=======
   "execution_count": 14,
>>>>>>> 2a155956
   "metadata": {},
   "outputs": [],
   "source": [
    "# Load model directly\n",
    "from transformers import AutoTokenizer, AutoModelForSequenceClassification\n",
    "\n",
    "tokenizer = AutoTokenizer.from_pretrained(\"soleimanian/financial-roberta-large-sentiment\")\n",
    "model = AutoModelForSequenceClassification.from_pretrained(\"soleimanian/financial-roberta-large-sentiment\")\n",
    "hfmodel = pipeline(\"sentiment-analysis\", model=model, tokenizer=tokenizer)\n"
   ]
  },
  {
   "cell_type": "code",
<<<<<<< HEAD
   "execution_count": 17,
=======
   "execution_count": 15,
>>>>>>> 2a155956
   "metadata": {},
   "outputs": [],
   "source": [
    "# This model is larger so predictions will take longer. Feel free to adjust the dataset size to make it faster.\n",
    "vm_model_3 = vm.init_model(\n",
    "    hfmodel,\n",
    "    test_ds=vm_test_ds,\n",
    ")"
   ]
  },
  {
   "cell_type": "code",
<<<<<<< HEAD
   "execution_count": 18,
=======
   "execution_count": 16,
>>>>>>> 2a155956
   "metadata": {},
   "outputs": [
    {
     "data": {
      "application/vnd.jupyter.widget-view+json": {
<<<<<<< HEAD
       "model_id": "2449314882514bc9b99f385e86a56535",
=======
       "model_id": "a61feb6560a84f9b9e3a23a945949ae3",
>>>>>>> 2a155956
       "version_major": 2,
       "version_minor": 0
      },
      "text/plain": [
       "HBox(children=(Label(value='Running test suite...'), IntProgress(value=0, max=2)))"
      ]
     },
     "metadata": {},
     "output_type": "display_data"
    },
    {
<<<<<<< HEAD
     "ename": "MissingRequiredTestContextError",
     "evalue": "models' is a required input and must be passed as a keyword argument to the test plan",
     "output_type": "error",
     "traceback": [
      "\u001b[0;31m---------------------------------------------------------------------------\u001b[0m",
      "\u001b[0;31mMissingRequiredTestContextError\u001b[0m           Traceback (most recent call last)",
      "\u001b[0;32m/var/folders/sc/lgv7gk896jz_3892tx_99d680000gn/T/ipykernel_57514/4147548470.py\u001b[0m in \u001b[0;36m<cell line: 1>\u001b[0;34m()\u001b[0m\n\u001b[0;32m----> 1\u001b[0;31m full_suite = vm.run_test_suite(\n\u001b[0m\u001b[1;32m      2\u001b[0m     \u001b[0;34m\"binary_classifier_model_validation\"\u001b[0m\u001b[0;34m,\u001b[0m\u001b[0;34m\u001b[0m\u001b[0;34m\u001b[0m\u001b[0m\n\u001b[1;32m      3\u001b[0m     \u001b[0mdataset\u001b[0m\u001b[0;34m=\u001b[0m\u001b[0mvm_test_ds\u001b[0m\u001b[0;34m,\u001b[0m\u001b[0;34m\u001b[0m\u001b[0;34m\u001b[0m\u001b[0m\n\u001b[1;32m      4\u001b[0m     \u001b[0mmodel\u001b[0m\u001b[0;34m=\u001b[0m\u001b[0mvm_model_3\u001b[0m\u001b[0;34m\u001b[0m\u001b[0;34m\u001b[0m\u001b[0m\n\u001b[1;32m      5\u001b[0m )\n",
      "\u001b[0;32m~/work/validmind/repos/validmind-python/validmind/client.py\u001b[0m in \u001b[0;36mrun_test_suite\u001b[0;34m(test_suite_name, send, **kwargs)\u001b[0m\n\u001b[1;32m    346\u001b[0m         )\n\u001b[1;32m    347\u001b[0m \u001b[0;34m\u001b[0m\u001b[0m\n\u001b[0;32m--> 348\u001b[0;31m     \u001b[0msuite\u001b[0m\u001b[0;34m.\u001b[0m\u001b[0mrun\u001b[0m\u001b[0;34m(\u001b[0m\u001b[0msend\u001b[0m\u001b[0;34m=\u001b[0m\u001b[0msend\u001b[0m\u001b[0;34m)\u001b[0m\u001b[0;34m\u001b[0m\u001b[0;34m\u001b[0m\u001b[0m\n\u001b[0m\u001b[1;32m    349\u001b[0m \u001b[0;34m\u001b[0m\u001b[0m\n\u001b[1;32m    350\u001b[0m     \u001b[0;32mreturn\u001b[0m \u001b[0msuite\u001b[0m\u001b[0;34m\u001b[0m\u001b[0;34m\u001b[0m\u001b[0m\n",
      "\u001b[0;32m~/work/validmind/repos/validmind-python/validmind/vm_models/test_suite.py\u001b[0m in \u001b[0;36mrun\u001b[0;34m(self, send, **kwargs)\u001b[0m\n\u001b[1;32m    131\u001b[0m \u001b[0;34m\u001b[0m\u001b[0m\n\u001b[1;32m    132\u001b[0m         \u001b[0;32mfor\u001b[0m \u001b[0mtest_plan\u001b[0m \u001b[0;32min\u001b[0m \u001b[0mself\u001b[0m\u001b[0;34m.\u001b[0m\u001b[0m_test_plan_instances\u001b[0m\u001b[0;34m:\u001b[0m\u001b[0;34m\u001b[0m\u001b[0;34m\u001b[0m\u001b[0m\n\u001b[0;32m--> 133\u001b[0;31m             \u001b[0mtest_plan\u001b[0m\u001b[0;34m.\u001b[0m\u001b[0mrun\u001b[0m\u001b[0;34m(\u001b[0m\u001b[0mrender_summary\u001b[0m\u001b[0;34m=\u001b[0m\u001b[0;32mFalse\u001b[0m\u001b[0;34m,\u001b[0m \u001b[0msend\u001b[0m\u001b[0;34m=\u001b[0m\u001b[0msend\u001b[0m\u001b[0;34m)\u001b[0m\u001b[0;34m\u001b[0m\u001b[0;34m\u001b[0m\u001b[0m\n\u001b[0m\u001b[1;32m    134\u001b[0m \u001b[0;34m\u001b[0m\u001b[0m\n\u001b[1;32m    135\u001b[0m         \u001b[0mself\u001b[0m\u001b[0;34m.\u001b[0m\u001b[0msummarize\u001b[0m\u001b[0;34m(\u001b[0m\u001b[0;34m)\u001b[0m\u001b[0;34m\u001b[0m\u001b[0;34m\u001b[0m\u001b[0m\n",
      "\u001b[0;32m~/work/validmind/repos/validmind-python/validmind/vm_models/test_plan.py\u001b[0m in \u001b[0;36mrun\u001b[0;34m(self, render_summary, send)\u001b[0m\n\u001b[1;32m    327\u001b[0m             )\n\u001b[1;32m    328\u001b[0m \u001b[0;34m\u001b[0m\u001b[0m\n\u001b[0;32m--> 329\u001b[0;31m         \u001b[0mself\u001b[0m\u001b[0;34m.\u001b[0m\u001b[0mvalidate_context\u001b[0m\u001b[0;34m(\u001b[0m\u001b[0;34m)\u001b[0m\u001b[0;34m\u001b[0m\u001b[0;34m\u001b[0m\u001b[0m\n\u001b[0m\u001b[1;32m    330\u001b[0m \u001b[0;34m\u001b[0m\u001b[0m\n\u001b[1;32m    331\u001b[0m         \u001b[0;32mif\u001b[0m \u001b[0mself\u001b[0m\u001b[0;34m.\u001b[0m\u001b[0mpbar\u001b[0m \u001b[0;32mis\u001b[0m \u001b[0;32mNone\u001b[0m\u001b[0;34m:\u001b[0m\u001b[0;34m\u001b[0m\u001b[0;34m\u001b[0m\u001b[0m\n",
      "\u001b[0;32m~/work/validmind/repos/validmind-python/validmind/vm_models/test_plan.py\u001b[0m in \u001b[0;36mvalidate_context\u001b[0;34m(self)\u001b[0m\n\u001b[1;32m    218\u001b[0m             \u001b[0mlogger\u001b[0m\u001b[0;34m.\u001b[0m\u001b[0mdebug\u001b[0m\u001b[0;34m(\u001b[0m\u001b[0;34mf\"Checking if required input '{element}' is present\"\u001b[0m\u001b[0;34m)\u001b[0m\u001b[0;34m\u001b[0m\u001b[0;34m\u001b[0m\u001b[0m\n\u001b[1;32m    219\u001b[0m             \u001b[0;32mif\u001b[0m \u001b[0;32mnot\u001b[0m \u001b[0mrecursive_attr_check\u001b[0m\u001b[0;34m(\u001b[0m\u001b[0mself\u001b[0m\u001b[0;34m,\u001b[0m \u001b[0melement\u001b[0m\u001b[0;34m)\u001b[0m\u001b[0;34m:\u001b[0m\u001b[0;34m\u001b[0m\u001b[0;34m\u001b[0m\u001b[0m\n\u001b[0;32m--> 220\u001b[0;31m                 raise MissingRequiredTestContextError(\n\u001b[0m\u001b[1;32m    221\u001b[0m                     \u001b[0;34mf\"{element}' is a required input and must be passed \"\u001b[0m\u001b[0;34m\u001b[0m\u001b[0;34m\u001b[0m\u001b[0m\n\u001b[1;32m    222\u001b[0m                     \u001b[0;34m\"as a keyword argument to the test plan\"\u001b[0m\u001b[0;34m\u001b[0m\u001b[0;34m\u001b[0m\u001b[0m\n",
      "\u001b[0;31mMissingRequiredTestContextError\u001b[0m: models' is a required input and must be passed as a keyword argument to the test plan"
     ]
=======
     "name": "stderr",
     "output_type": "stream",
     "text": [
      "2023-08-31 22:39:27,665 - ERROR(validmind.vm_models.test_plan): Failed to run test 'classifier_in_sample_performance': (MissingRequiredTestContextError) Model Training Dataset 'model.train_ds' is a required input and must be passed as a keyword argument to the test plan\n",
      "2023-08-31 22:39:27,673 - ERROR(validmind.vm_models.test_plan): Failed to run test 'pfi': (MissingRequiredTestContextError) Model Training Dataset 'model.train_ds' is a required input and must be passed as a keyword argument to the test plan\n",
      "2023-08-31 22:39:40,802 - ERROR(validmind.vm_models.test_plan): Failed to run test 'pr_curve': (SkipTestError) Precision Recall Curve is only supported for binary classification models\n",
      "2023-08-31 22:39:53,904 - ERROR(validmind.vm_models.test_plan): Failed to run test 'roc_curve': (SkipTestError) ROC Curve is only supported for binary classification models\n",
      "2023-08-31 22:39:53,905 - ERROR(validmind.vm_models.test_plan): Failed to run test 'psi': (MissingRequiredTestContextError) Model Training Dataset 'model.train_ds' is a required input and must be passed as a keyword argument to the test plan\n",
      "2023-08-31 22:39:53,905 - INFO(validmind.tests.model_validation.sklearn.SHAPGlobalImportance): Skiping SHAP for transformers models\n",
      "2023-08-31 22:39:53,905 - INFO(validmind.tests.model_validation.sklearn.SHAPGlobalImportance): Skiping SHAP for transformers models\n",
      "2023-08-31 22:39:54,931 - ERROR(validmind.vm_models.test_plan): Failed to run test 'training_test_degradation': (MissingRequiredTestContextError) Model Training Dataset 'model.train_ds' is a required input and must be passed as a keyword argument to the test plan\n",
      "2023-08-31 22:39:55,153 - ERROR(validmind.vm_models.test_plan): Failed to run test 'overfit_regions': (MissingRequiredTestContextError) Model Training Dataset 'model.train_ds' is a required input and must be passed as a keyword argument to the test plan\n",
      "2023-08-31 22:39:55,155 - ERROR(validmind.vm_models.test_plan): Failed to run test 'weak_spots': (MissingRequiredTestContextError) Model Training Dataset 'model.train_ds' is a required input and must be passed as a keyword argument to the test plan\n",
      "2023-08-31 22:39:55,156 - ERROR(validmind.vm_models.test_plan): Failed to run test 'robustness': (MissingRequiredTestContextError) Model Training Dataset 'model.train_ds' is a required input and must be passed as a keyword argument to the test plan\n"
     ]
    },
    {
     "data": {
      "application/vnd.jupyter.widget-view+json": {
       "model_id": "b3da114ba82542ed8a52faf742e6b56c",
       "version_major": 2,
       "version_minor": 0
      },
      "text/plain": [
       "VBox(children=(HTML(value='<h2>Test Suite Results: <i style=\"color: #DE257E\">Classifier Model Validation</i></…"
      ]
     },
     "metadata": {},
     "output_type": "display_data"
>>>>>>> 2a155956
    }
   ],
   "source": [
    "full_suite = vm.run_test_suite(\n",
    "    \"classifier_model_validation\",\n",
    "    dataset=vm_test_ds,\n",
    "    model=vm_model_3,\n",
    "    models=[vm_model_1]\n",
    "\n",
    ")"
   ]
  },
  {
   "cell_type": "code",
   "execution_count": null,
   "metadata": {},
   "outputs": [],
   "source": []
  }
 ],
 "metadata": {
  "kernelspec": {
   "display_name": "dev-framework",
   "language": "python",
   "name": "dev-framework"
  },
  "language_info": {
   "codemirror_mode": {
    "name": "ipython",
    "version": 3
   },
   "file_extension": ".py",
   "mimetype": "text/x-python",
   "name": "python",
   "nbconvert_exporter": "python",
   "pygments_lexer": "ipython3",
   "version": "3.9.6"
  },
  "orig_nbformat": 4
 },
 "nbformat": 4,
 "nbformat_minor": 2
}<|MERGE_RESOLUTION|>--- conflicted
+++ resolved
@@ -1,1137 +1,910 @@
 {
- "cells": [
-  {
-   "cell_type": "markdown",
-   "metadata": {},
-   "source": [
-    "# Sensitivity analysis of financial data using Hugging face LLM models\n",
-    "This notebook aims to provide an introduction to documenting an LLM model using the ValidMind Developer Framework. The use case presented is a sentiment analysis of financial pharse data (https://huggingface.co/datasets/financial_phrasebank).\n",
-    "\n",
-    "- Initializing the ValidMind Developer Framework\n",
-    "- Running a test various tests to quickly generate document about the data and model\n",
-    "\n",
-    "## Before you begin\n",
-    "\n",
-    "To use the ValidMind Developer Framework with a Jupyter notebook, you need to install and initialize the client library first, along with getting your Python environment ready.\n",
-    "\n",
-    "If you don't already have one, you should also [create a documentation project](https://docs.validmind.ai/guide/create-your-first-documentation-project.html) on the ValidMind platform. You will use this project to upload your documentation and test results.\n",
-    "\n",
-    "## Install the client library\n"
-   ]
-  },
-  {
-   "cell_type": "code",
-   "execution_count": 1,
-   "metadata": {},
-   "outputs": [],
-   "source": [
-    "%pip install --upgrade validmind"
-   ]
-  },
-  {
-   "cell_type": "markdown",
-   "metadata": {},
-   "source": [
-    "## Initialize the client library\n",
-    "\n",
-    "In a browser, go to the **Client Integration** page of your documentation project and click **Copy to clipboard** next to the code snippet. This code snippet gives you the API key, API secret, and project identifier to link your notebook to your documentation project.\n",
-    "\n",
-    "::: {.column-margin}\n",
-    "::: {.callout-tip}\n",
-    "This step requires a documentation project. [Learn how you can create one](https://docs.validmind.ai/guide/create-your-first-documentation-project.html).\n",
-    ":::\n",
-    ":::\n",
-    "\n",
-    "Next, replace this placeholder with your own code snippet:"
-   ]
-  },
-  {
-   "cell_type": "code",
-   "execution_count": 2,
-   "metadata": {},
-   "outputs": [
-    {
-     "name": "stderr",
-     "output_type": "stream",
-     "text": [
-<<<<<<< HEAD
-      "/Users/anilsorathiya/Library/Caches/pypoetry/virtualenvs/validmind-pPj8dHa5-py3.9/lib/python3.9/site-packages/urllib3/__init__.py:34: NotOpenSSLWarning: urllib3 v2.0 only supports OpenSSL 1.1.1+, currently the 'ssl' module is compiled with 'LibreSSL 2.8.3'. See: https://github.com/urllib3/urllib3/issues/3020\n",
-      "  warnings.warn(\n",
-      "2023-09-05 15:14:54,334 - INFO(validmind.api_client): Connected to ValidMind. Project: nlp model sensitivity analysis - Initial Validation (cliop8llc003x32rlklophmdl)\n"
-=======
-      "2023-08-31 22:38:39,645 - INFO(validmind.api_client): Connected to ValidMind. Project: Sentiment Analysis Hugging Face - Initial Validation (cllll3q9k005aue8hqg76ncnn)\n"
->>>>>>> 2a155956
-     ]
+   "cells": [
+    {
+     "cell_type": "markdown",
+     "metadata": {},
+     "source": [
+      "# Sensitivity analysis of financial data using Hugging face LLM models\n",
+      "This notebook aims to provide an introduction to documenting an LLM model using the ValidMind Developer Framework. The use case presented is a sentiment analysis of financial pharse data (https://huggingface.co/datasets/financial_phrasebank).\n",
+      "\n",
+      "- Initializing the ValidMind Developer Framework\n",
+      "- Running a test various tests to quickly generate document about the data and model\n",
+      "\n",
+      "## Before you begin\n",
+      "\n",
+      "To use the ValidMind Developer Framework with a Jupyter notebook, you need to install and initialize the client library first, along with getting your Python environment ready.\n",
+      "\n",
+      "If you don't already have one, you should also [create a documentation project](https://docs.validmind.ai/guide/create-your-first-documentation-project.html) on the ValidMind platform. You will use this project to upload your documentation and test results.\n",
+      "\n",
+      "## Install the client library\n"
+     ]
+    },
+    {
+     "cell_type": "code",
+     "execution_count": 1,
+     "metadata": {},
+     "outputs": [],
+     "source": [
+      "%pip install --upgrade validmind"
+     ]
+    },
+    {
+     "cell_type": "markdown",
+     "metadata": {},
+     "source": [
+      "## Initialize the client library\n",
+      "\n",
+      "In a browser, go to the **Client Integration** page of your documentation project and click **Copy to clipboard** next to the code snippet. This code snippet gives you the API key, API secret, and project identifier to link your notebook to your documentation project.\n",
+      "\n",
+      "::: {.column-margin}\n",
+      "::: {.callout-tip}\n",
+      "This step requires a documentation project. [Learn how you can create one](https://docs.validmind.ai/guide/create-your-first-documentation-project.html).\n",
+      ":::\n",
+      ":::\n",
+      "\n",
+      "Next, replace this placeholder with your own code snippet:"
+     ]
+    },
+    {
+     "cell_type": "code",
+     "execution_count": 2,
+     "metadata": {},
+     "outputs": [
+      {
+       "name": "stderr",
+       "output_type": "stream",
+       "text": [
+        "/Users/anilsorathiya/Library/Caches/pypoetry/virtualenvs/validmind-pPj8dHa5-py3.9/lib/python3.9/site-packages/urllib3/__init__.py:34: NotOpenSSLWarning: urllib3 v2.0 only supports OpenSSL 1.1.1+, currently the 'ssl' module is compiled with 'LibreSSL 2.8.3'. See: https://github.com/urllib3/urllib3/issues/3020\n",
+        "  warnings.warn(\n",
+        "2023-09-05 15:14:54,334 - INFO(validmind.api_client): Connected to ValidMind. Project: nlp model sensitivity analysis - Initial Validation (cliop8llc003x32rlklophmdl)\n"
+       ]
+      }
+     ],
+     "source": [
+      "## Replace the code below with the code snippet from your project ## \n",
+      "\n",
+      "import validmind as vm\n",
+      "\n",
+      "vm.init(\n",
+      "    api_host = \"https://api.prod.validmind.ai/api/v1/tracking\",\n",
+      "    api_key = \"...\",\n",
+      "    api_secret = \"...\",\n",
+      "    project = \"...\"\n",
+      ")"
+     ]
+    },
+    {
+     "cell_type": "markdown",
+     "metadata": {},
+     "source": [
+      "### Load Dataset\n",
+      "\n",
+      "In this section, we'll load the financial phrasebank dataset, which will be the foundation for our sentiment analysis tasks."
+     ]
+    },
+    {
+     "cell_type": "code",
+     "execution_count": 3,
+     "metadata": {},
+     "outputs": [
+      {
+       "data": {
+        "text/html": [
+         "<div>\n",
+         "<style scoped>\n",
+         "    .dataframe tbody tr th:only-of-type {\n",
+         "        vertical-align: middle;\n",
+         "    }\n",
+         "\n",
+         "    .dataframe tbody tr th {\n",
+         "        vertical-align: top;\n",
+         "    }\n",
+         "\n",
+         "    .dataframe thead th {\n",
+         "        text-align: right;\n",
+         "    }\n",
+         "</style>\n",
+         "<table border=\"1\" class=\"dataframe\">\n",
+         "  <thead>\n",
+         "    <tr style=\"text-align: right;\">\n",
+         "      <th></th>\n",
+         "      <th>Sentiment</th>\n",
+         "      <th>Sentence</th>\n",
+         "    </tr>\n",
+         "  </thead>\n",
+         "  <tbody>\n",
+         "    <tr>\n",
+         "      <th>4123</th>\n",
+         "      <td>neutral</td>\n",
+         "      <td>Olli-Pekka Kallasvuo was elected as vice chair...</td>\n",
+         "    </tr>\n",
+         "    <tr>\n",
+         "      <th>4041</th>\n",
+         "      <td>negative</td>\n",
+         "      <td>Pretax loss totaled EUR 117mn compared to a lo...</td>\n",
+         "    </tr>\n",
+         "    <tr>\n",
+         "      <th>2002</th>\n",
+         "      <td>positive</td>\n",
+         "      <td>In China , Finnish Kone that provides elevator...</td>\n",
+         "    </tr>\n",
+         "    <tr>\n",
+         "      <th>1961</th>\n",
+         "      <td>neutral</td>\n",
+         "      <td>Our purchase to pay solutions enable companies...</td>\n",
+         "    </tr>\n",
+         "    <tr>\n",
+         "      <th>3901</th>\n",
+         "      <td>neutral</td>\n",
+         "      <td>The second company acquired is Sweden 's Refte...</td>\n",
+         "    </tr>\n",
+         "    <tr>\n",
+         "      <th>509</th>\n",
+         "      <td>neutral</td>\n",
+         "      <td>The company generates net sales of about 600 m...</td>\n",
+         "    </tr>\n",
+         "    <tr>\n",
+         "      <th>2467</th>\n",
+         "      <td>neutral</td>\n",
+         "      <td>Glaston 's share GLA1V is listed on the NASDAQ...</td>\n",
+         "    </tr>\n",
+         "    <tr>\n",
+         "      <th>4572</th>\n",
+         "      <td>neutral</td>\n",
+         "      <td>One of the headboxes will be equipped with a m...</td>\n",
+         "    </tr>\n",
+         "    <tr>\n",
+         "      <th>2074</th>\n",
+         "      <td>neutral</td>\n",
+         "      <td>The order for plywood mill machinery and equip...</td>\n",
+         "    </tr>\n",
+         "    <tr>\n",
+         "      <th>37</th>\n",
+         "      <td>positive</td>\n",
+         "      <td>Aspo Plc STOCK EXCHANGE RELEASE February 11 , ...</td>\n",
+         "    </tr>\n",
+         "  </tbody>\n",
+         "</table>\n",
+         "</div>"
+        ],
+        "text/plain": [
+         "     Sentiment                                           Sentence\n",
+         "4123   neutral  Olli-Pekka Kallasvuo was elected as vice chair...\n",
+         "4041  negative  Pretax loss totaled EUR 117mn compared to a lo...\n",
+         "2002  positive  In China , Finnish Kone that provides elevator...\n",
+         "1961   neutral  Our purchase to pay solutions enable companies...\n",
+         "3901   neutral  The second company acquired is Sweden 's Refte...\n",
+         "509    neutral  The company generates net sales of about 600 m...\n",
+         "2467   neutral  Glaston 's share GLA1V is listed on the NASDAQ...\n",
+         "4572   neutral  One of the headboxes will be equipped with a m...\n",
+         "2074   neutral  The order for plywood mill machinery and equip...\n",
+         "37    positive  Aspo Plc STOCK EXCHANGE RELEASE February 11 , ..."
+        ]
+       },
+       "execution_count": 3,
+       "metadata": {},
+       "output_type": "execute_result"
+      }
+     ],
+     "source": [
+      "import pandas as pd\n",
+      "\n",
+      "df = pd.read_csv('./datasets/sentiments.csv')\n",
+      "sample = df.sample(10)\n",
+      "sample"
+     ]
+    },
+    {
+     "cell_type": "markdown",
+     "metadata": {},
+     "source": [
+      "## NLP data quality tests\n",
+      "\n",
+      "Before we proceed with the analysis, it's crucial to ensure the quality of our NLP data. This section runs a data quality test plan to validate the data's integrity and suitability."
+     ]
+    },
+    {
+     "cell_type": "code",
+     "execution_count": 4,
+     "metadata": {},
+     "outputs": [
+      {
+       "name": "stderr",
+       "output_type": "stream",
+       "text": [
+        "2023-09-05 15:14:54,364 - INFO(validmind.client): The 'type' argument to init_dataset() argument is deprecated and no longer required.\n",
+        "2023-09-05 15:14:54,365 - INFO(validmind.client): Pandas dataset detected. Initializing VM Dataset instance...\n"
+       ]
+      },
+      {
+       "data": {
+        "application/vnd.jupyter.widget-view+json": {
+         "model_id": "f814eaa40ce54737b43bc23f4230b778",
+         "version_major": 2,
+         "version_minor": 0
+        },
+        "text/plain": [
+         "HBox(children=(Label(value='Running test plan...'), IntProgress(value=0, max=14)))"
+        ]
+       },
+       "metadata": {},
+       "output_type": "display_data"
+      },
+      {
+       "name": "stderr",
+       "output_type": "stream",
+       "text": [
+        "[nltk_data] Downloading package stopwords to\n",
+        "[nltk_data]     /Users/anilsorathiya/nltk_data...\n",
+        "[nltk_data]   Package stopwords is already up-to-date!\n",
+        "[nltk_data] Downloading package stopwords to\n",
+        "[nltk_data]     /Users/anilsorathiya/nltk_data...\n",
+        "[nltk_data]   Package stopwords is already up-to-date!\n"
+       ]
+      },
+      {
+       "data": {
+        "application/vnd.jupyter.widget-view+json": {
+         "model_id": "8554438dd7784a9eb00168746638bc6f",
+         "version_major": 2,
+         "version_minor": 0
+        },
+        "text/plain": [
+         "VBox(children=(HTML(value='<h2>Results for <i>Text Data Quality</i> Test Plan:</h2><hr>'), HTML(value='<div cl…"
+        ]
+       },
+       "metadata": {},
+       "output_type": "display_data"
+      }
+     ],
+     "source": [
+      "vm_ds = vm.init_dataset(dataset=df, type=\"generic\", text_column='Sentence', target_column=\"Sentiment\")\n",
+      "text_data_test_plan = vm.run_test_plan(\"text_data_quality\",\n",
+      "                                       dataset=vm_ds)"
+     ]
+    },
+    {
+     "cell_type": "markdown",
+     "metadata": {},
+     "source": [
+      "## Hugging face transformers"
+     ]
+    },
+    {
+     "cell_type": "markdown",
+     "metadata": {},
+     "source": [
+      "### Example model wrapper\n",
+      "\n",
+      "The following code template showcases how to wrap a Hugging Face model for compatibility with the ValidMind Developer Framework. We will load an example model using the transformers API and then run some predictions on our test dataset.\n",
+      "\n",
+      "The ValidMind developer framework provides support for Hugging Face transformers out of the box, so in the following section we will show how to initialize multiple transformers models with the `init_model` function, removing the need for a custom wrapper. In cases where you need extra pre-processing or post-processing steps, you can use the following code template as a starting point to wrap your model."
+     ]
+    },
+    {
+     "cell_type": "code",
+     "execution_count": 5,
+     "metadata": {},
+     "outputs": [],
+     "source": [
+      "from transformers import pipeline\n",
+      "from dataclasses import dataclass\n",
+      "@dataclass\n",
+      "\n",
+      "class Sentiment_HuggingFace:\n",
+      "    \"\"\"\n",
+      "    A VM Model instance wrapper only requires a predict and predict_proba method.\n",
+      "    \"\"\"\n",
+      "\n",
+      "    predicted_prob_values = None\n",
+      "\n",
+      "    def __init__(self, pipeline_task, model_name=None, model=None, tokenizer=None):\n",
+      "        self.model_name = model_name\n",
+      "        self.pipeline_task = pipeline_task\n",
+      "        self.model = pipeline(pipeline_task, model=model, tokenizer=tokenizer)\n",
+      "\n",
+      "    def predict(self, data):\n",
+      "        data = [str(datapoint) for datapoint in data]\n",
+      "        results = []\n",
+      "        results = self.model(data)\n",
+      "        results_df = pd.DataFrame(results)\n",
+      "        self.predicted_prob_values = results_df.score.values\n",
+      "        return results_df.label.values\n",
+      "\n",
+      "    def predict_proba(self):\n",
+      "        if self.predicted_prob_values is None:\n",
+      "            raise ValueError(\"First run predict method to retrieve predicted probabilities\")\n",
+      "        return self.predicted_prob_values\n"
+     ]
+    },
+    {
+     "cell_type": "code",
+     "execution_count": 7,
+     "metadata": {},
+     "outputs": [
+      {
+       "data": {
+        "text/html": [
+         "<div>\n",
+         "<style scoped>\n",
+         "    .dataframe tbody tr th:only-of-type {\n",
+         "        vertical-align: middle;\n",
+         "    }\n",
+         "\n",
+         "    .dataframe tbody tr th {\n",
+         "        vertical-align: top;\n",
+         "    }\n",
+         "\n",
+         "    .dataframe thead th {\n",
+         "        text-align: right;\n",
+         "    }\n",
+         "</style>\n",
+         "<table border=\"1\" class=\"dataframe\">\n",
+         "  <thead>\n",
+         "    <tr style=\"text-align: right;\">\n",
+         "      <th></th>\n",
+         "      <th>Sentiment</th>\n",
+         "      <th>Sentence</th>\n",
+         "      <th>y_pred</th>\n",
+         "      <th>y_pred_prob</th>\n",
+         "    </tr>\n",
+         "  </thead>\n",
+         "  <tbody>\n",
+         "    <tr>\n",
+         "      <th>0</th>\n",
+         "      <td>neutral</td>\n",
+         "      <td>According to Gran , the company has no plans t...</td>\n",
+         "      <td>neutral</td>\n",
+         "      <td>0.988819</td>\n",
+         "    </tr>\n",
+         "    <tr>\n",
+         "      <th>1</th>\n",
+         "      <td>neutral</td>\n",
+         "      <td>Technopolis plans to develop in stages an area...</td>\n",
+         "      <td>neutral</td>\n",
+         "      <td>0.999853</td>\n",
+         "    </tr>\n",
+         "    <tr>\n",
+         "      <th>2</th>\n",
+         "      <td>negative</td>\n",
+         "      <td>The international electronic industry company ...</td>\n",
+         "      <td>negative</td>\n",
+         "      <td>0.999682</td>\n",
+         "    </tr>\n",
+         "    <tr>\n",
+         "      <th>3</th>\n",
+         "      <td>positive</td>\n",
+         "      <td>With the new production plant the company woul...</td>\n",
+         "      <td>positive</td>\n",
+         "      <td>0.999855</td>\n",
+         "    </tr>\n",
+         "    <tr>\n",
+         "      <th>4</th>\n",
+         "      <td>positive</td>\n",
+         "      <td>According to the company 's updated strategy f...</td>\n",
+         "      <td>positive</td>\n",
+         "      <td>0.999766</td>\n",
+         "    </tr>\n",
+         "    <tr>\n",
+         "      <th>5</th>\n",
+         "      <td>positive</td>\n",
+         "      <td>FINANCING OF ASPOCOMP 'S GROWTH Aspocomp is ag...</td>\n",
+         "      <td>positive</td>\n",
+         "      <td>0.999806</td>\n",
+         "    </tr>\n",
+         "    <tr>\n",
+         "      <th>6</th>\n",
+         "      <td>positive</td>\n",
+         "      <td>For the last quarter of 2010 , Componenta 's n...</td>\n",
+         "      <td>positive</td>\n",
+         "      <td>0.999853</td>\n",
+         "    </tr>\n",
+         "    <tr>\n",
+         "      <th>7</th>\n",
+         "      <td>positive</td>\n",
+         "      <td>In the third quarter of 2010 , net sales incre...</td>\n",
+         "      <td>positive</td>\n",
+         "      <td>0.999842</td>\n",
+         "    </tr>\n",
+         "    <tr>\n",
+         "      <th>8</th>\n",
+         "      <td>positive</td>\n",
+         "      <td>Operating profit rose to EUR 13.1 mn from EUR ...</td>\n",
+         "      <td>positive</td>\n",
+         "      <td>0.999813</td>\n",
+         "    </tr>\n",
+         "    <tr>\n",
+         "      <th>9</th>\n",
+         "      <td>positive</td>\n",
+         "      <td>Operating profit totalled EUR 21.1 mn , up fro...</td>\n",
+         "      <td>positive</td>\n",
+         "      <td>0.999816</td>\n",
+         "    </tr>\n",
+         "  </tbody>\n",
+         "</table>\n",
+         "</div>"
+        ],
+        "text/plain": [
+         "  Sentiment                                           Sentence    y_pred  \\\n",
+         "0   neutral  According to Gran , the company has no plans t...   neutral   \n",
+         "1   neutral  Technopolis plans to develop in stages an area...   neutral   \n",
+         "2  negative  The international electronic industry company ...  negative   \n",
+         "3  positive  With the new production plant the company woul...  positive   \n",
+         "4  positive  According to the company 's updated strategy f...  positive   \n",
+         "5  positive  FINANCING OF ASPOCOMP 'S GROWTH Aspocomp is ag...  positive   \n",
+         "6  positive  For the last quarter of 2010 , Componenta 's n...  positive   \n",
+         "7  positive  In the third quarter of 2010 , net sales incre...  positive   \n",
+         "8  positive  Operating profit rose to EUR 13.1 mn from EUR ...  positive   \n",
+         "9  positive  Operating profit totalled EUR 21.1 mn , up fro...  positive   \n",
+         "\n",
+         "   y_pred_prob  \n",
+         "0     0.988819  \n",
+         "1     0.999853  \n",
+         "2     0.999682  \n",
+         "3     0.999855  \n",
+         "4     0.999766  \n",
+         "5     0.999806  \n",
+         "6     0.999853  \n",
+         "7     0.999842  \n",
+         "8     0.999813  \n",
+         "9     0.999816  "
+        ]
+       },
+       "execution_count": 7,
+       "metadata": {},
+       "output_type": "execute_result"
+      }
+     ],
+     "source": [
+      "from transformers import BertTokenizer, BertForSequenceClassification\n",
+      "\n",
+      "model = BertForSequenceClassification.from_pretrained(\"ahmedrachid/FinancialBERT-Sentiment-Analysis\",num_labels=3)\n",
+      "tokenizer = BertTokenizer.from_pretrained(\"ahmedrachid/FinancialBERT-Sentiment-Analysis\")\n",
+      "sentiment_model_hf = Sentiment_HuggingFace(\"sentiment-analysis\", model=model, tokenizer=tokenizer)\n",
+      "\n",
+      "df_test = df.head(15)\n",
+      "\n",
+      "y_pred = sentiment_model_hf.predict(df_test.Sentence.values.tolist())\n",
+      "y_pred_prob = sentiment_model_hf.predict_proba()\n",
+      "df_results = df_test.copy()\n",
+      "df_results['y_pred'] = y_pred\n",
+      "df_results['y_pred_prob'] = y_pred_prob\n",
+      "df_results.head(10)"
+     ]
+    },
+    {
+     "cell_type": "markdown",
+     "metadata": {},
+     "source": [
+      "## 1. Hugging Face: FinancialBERT-Sentiment-Analysis\n",
+      "\n",
+      "https://huggingface.co/ahmedrachid/FinancialBERT-Sentiment-Analysis\n",
+      "\n",
+      "Let's now explore integrating and testing FinancialBERT, a model designed specifically for sentiment analysis in the financial domain."
+     ]
+    },
+    {
+     "cell_type": "code",
+     "execution_count": 8,
+     "metadata": {},
+     "outputs": [],
+     "source": [
+      "from transformers import BertTokenizer, BertForSequenceClassification\n",
+      "from transformers import pipeline\n",
+      "\n",
+      "model = BertForSequenceClassification.from_pretrained(\"ahmedrachid/FinancialBERT-Sentiment-Analysis\",num_labels=3)\n",
+      "tokenizer = BertTokenizer.from_pretrained(\"ahmedrachid/FinancialBERT-Sentiment-Analysis\")\n",
+      "hfmodel = pipeline(\"sentiment-analysis\", model=model, tokenizer=tokenizer)\n"
+     ]
+    },
+    {
+     "cell_type": "markdown",
+     "metadata": {},
+     "source": [
+      "### Initialize VM dataset"
+     ]
+    },
+    {
+     "cell_type": "code",
+     "execution_count": 9,
+     "metadata": {},
+     "outputs": [
+      {
+       "name": "stderr",
+       "output_type": "stream",
+       "text": [
+        "2023-09-05 15:15:39,999 - INFO(validmind.client): Pandas dataset detected. Initializing VM Dataset instance...\n"
+       ]
+      }
+     ],
+     "source": [
+      "# Load a test dataset with 100 rows only\n",
+      "vm_test_ds = vm.init_dataset(\n",
+      "    dataset=df.head(100),\n",
+      "    text_column=\"Sentence\",\n",
+      "    target_column=\"Sentiment\",\n",
+      ")"
+     ]
+    },
+    {
+     "cell_type": "markdown",
+     "metadata": {},
+     "source": [
+      "### Initialize VM model\n",
+      "\n",
+      "When initializing a VM model, we pre-calculate predictions on the test dataset. This operation can take a long time for large datasets."
+     ]
+    },
+    {
+     "cell_type": "code",
+     "execution_count": 10,
+     "metadata": {},
+     "outputs": [],
+     "source": [
+      "vm_model_1 = vm.init_model(\n",
+      "    hfmodel,\n",
+      "    train_ds=vm_test_ds,\n",
+      "    test_ds=vm_test_ds,\n",
+      ")"
+     ]
+    },
+    {
+     "cell_type": "code",
+     "execution_count": 11,
+     "metadata": {},
+     "outputs": [
+      {
+       "name": "stderr",
+       "output_type": "stream",
+       "text": [
+        "/Users/anilsorathiya/Library/Caches/pypoetry/virtualenvs/validmind-pPj8dHa5-py3.9/lib/python3.9/site-packages/sklearn/metrics/_classification.py:1521: UserWarning:\n",
+        "\n",
+        "Note that pos_label (set to 'negative') is ignored when average != 'binary' (got 'micro'). You may use labels=[pos_label] to specify a single positive class.\n",
+        "\n",
+        "/Users/anilsorathiya/Library/Caches/pypoetry/virtualenvs/validmind-pPj8dHa5-py3.9/lib/python3.9/site-packages/sklearn/metrics/_classification.py:1521: UserWarning:\n",
+        "\n",
+        "Note that pos_label (set to 'negative') is ignored when average != 'binary' (got 'micro'). You may use labels=[pos_label] to specify a single positive class.\n",
+        "\n",
+        "/Users/anilsorathiya/Library/Caches/pypoetry/virtualenvs/validmind-pPj8dHa5-py3.9/lib/python3.9/site-packages/sklearn/metrics/_classification.py:1521: UserWarning:\n",
+        "\n",
+        "Note that pos_label (set to 'negative') is ignored when average != 'binary' (got 'micro'). You may use labels=[pos_label] to specify a single positive class.\n",
+        "\n",
+        "/Users/anilsorathiya/Library/Caches/pypoetry/virtualenvs/validmind-pPj8dHa5-py3.9/lib/python3.9/site-packages/sklearn/metrics/_classification.py:1521: UserWarning:\n",
+        "\n",
+        "Note that pos_label (set to 'negative') is ignored when average != 'binary' (got 'micro'). You may use labels=[pos_label] to specify a single positive class.\n",
+        "\n",
+        "/Users/anilsorathiya/Library/Caches/pypoetry/virtualenvs/validmind-pPj8dHa5-py3.9/lib/python3.9/site-packages/sklearn/metrics/_classification.py:1521: UserWarning:\n",
+        "\n",
+        "Note that pos_label (set to 'negative') is ignored when average != 'binary' (got 'micro'). You may use labels=[pos_label] to specify a single positive class.\n",
+        "\n",
+        "/Users/anilsorathiya/Library/Caches/pypoetry/virtualenvs/validmind-pPj8dHa5-py3.9/lib/python3.9/site-packages/sklearn/metrics/_classification.py:1521: UserWarning:\n",
+        "\n",
+        "Note that pos_label (set to 'negative') is ignored when average != 'binary' (got 'micro'). You may use labels=[pos_label] to specify a single positive class.\n",
+        "\n"
+       ]
+      },
+      {
+       "data": {
+        "application/vnd.jupyter.widget-view+json": {
+         "model_id": "c5dc5dec6f4f4912b3e8e5da094198fd",
+         "version_major": 2,
+         "version_minor": 0
+        },
+        "text/plain": [
+         "VBox(children=(HTML(value='<p>This section shows the models performance comparison on the training data. Popul…"
+        ]
+       },
+       "metadata": {},
+       "output_type": "display_data"
+      }
+     ],
+     "source": [
+      "from validmind.vm_models.test_context import TestContext\n",
+      "from validmind.tests.model_validation.sklearn.ModelsPerformanceComparison import ModelsPerformanceComparison\n",
+      "test_context = TestContext(model=vm_model_1, models=[vm_model_1], dataset=vm_test_ds)\n",
+      "ws_diagnostic = ModelsPerformanceComparison(test_context, params=None)\n",
+      "ws_diagnostic.run()\n",
+      "ws_diagnostic.result.show()"
+     ]
+    },
+    {
+     "cell_type": "code",
+     "execution_count": 12,
+     "metadata": {},
+     "outputs": [
+      {
+       "data": {
+        "application/vnd.jupyter.widget-view+json": {
+         "model_id": "e2114266ed5c4ddca14dfa64a6728b33",
+         "version_major": 2,
+         "version_minor": 0
+        },
+        "text/plain": [
+         "HBox(children=(Label(value='Running test suite...'), IntProgress(value=0, max=2)))"
+        ]
+       },
+       "metadata": {},
+       "output_type": "display_data"
+      },
+      {
+       "name": "stderr",
+       "output_type": "stream",
+       "text": [
+        "/Users/anilsorathiya/Library/Caches/pypoetry/virtualenvs/validmind-pPj8dHa5-py3.9/lib/python3.9/site-packages/sklearn/metrics/_classification.py:1521: UserWarning:\n",
+        "\n",
+        "Note that pos_label (set to 'negative') is ignored when average != 'binary' (got 'micro'). You may use labels=[pos_label] to specify a single positive class.\n",
+        "\n",
+        "/Users/anilsorathiya/Library/Caches/pypoetry/virtualenvs/validmind-pPj8dHa5-py3.9/lib/python3.9/site-packages/sklearn/metrics/_classification.py:1521: UserWarning:\n",
+        "\n",
+        "Note that pos_label (set to 'negative') is ignored when average != 'binary' (got 'micro'). You may use labels=[pos_label] to specify a single positive class.\n",
+        "\n",
+        "/Users/anilsorathiya/Library/Caches/pypoetry/virtualenvs/validmind-pPj8dHa5-py3.9/lib/python3.9/site-packages/sklearn/metrics/_classification.py:1521: UserWarning:\n",
+        "\n",
+        "Note that pos_label (set to 'negative') is ignored when average != 'binary' (got 'micro'). You may use labels=[pos_label] to specify a single positive class.\n",
+        "\n",
+        "/Users/anilsorathiya/Library/Caches/pypoetry/virtualenvs/validmind-pPj8dHa5-py3.9/lib/python3.9/site-packages/sklearn/metrics/_classification.py:1521: UserWarning:\n",
+        "\n",
+        "Note that pos_label (set to 'negative') is ignored when average != 'binary' (got 'micro'). You may use labels=[pos_label] to specify a single positive class.\n",
+        "\n",
+        "/Users/anilsorathiya/Library/Caches/pypoetry/virtualenvs/validmind-pPj8dHa5-py3.9/lib/python3.9/site-packages/sklearn/metrics/_classification.py:1521: UserWarning:\n",
+        "\n",
+        "Note that pos_label (set to 'negative') is ignored when average != 'binary' (got 'micro'). You may use labels=[pos_label] to specify a single positive class.\n",
+        "\n",
+        "/Users/anilsorathiya/Library/Caches/pypoetry/virtualenvs/validmind-pPj8dHa5-py3.9/lib/python3.9/site-packages/sklearn/metrics/_classification.py:1521: UserWarning:\n",
+        "\n",
+        "Note that pos_label (set to 'negative') is ignored when average != 'binary' (got 'micro'). You may use labels=[pos_label] to specify a single positive class.\n",
+        "\n",
+        "2023-09-05 15:16:25,738 - ERROR(validmind.api_client): Error logging metrics to ValidMind API\n",
+        "2023-09-05 15:16:25,740 - ERROR(validmind.vm_models.test_plan): Failed to log result: TestPlanMetricResult(result_id=\"models_performance_comparison\", metric, figures) for test plan result 'TestPlanMetricResult(result_id=\"models_performance_comparison\", metric, figures)'\n"
+       ]
+      },
+      {
+       "ename": "InvalidValueFormatterError",
+       "evalue": "A DataFrame value was provided but no value_formatter was specified.",
+       "output_type": "error",
+       "traceback": [
+        "\u001b[0;31m---------------------------------------------------------------------------\u001b[0m",
+        "\u001b[0;31mInvalidValueFormatterError\u001b[0m                Traceback (most recent call last)",
+        "\u001b[0;32m/var/folders/sc/lgv7gk896jz_3892tx_99d680000gn/T/ipykernel_57514/1216595528.py\u001b[0m in \u001b[0;36m<cell line: 2>\u001b[0;34m()\u001b[0m\n\u001b[1;32m      1\u001b[0m \u001b[0;31m# Some errors are expected since some binary classifier metrics are not applicable to all models\u001b[0m\u001b[0;34m\u001b[0m\u001b[0;34m\u001b[0m\u001b[0;34m\u001b[0m\u001b[0m\n\u001b[0;32m----> 2\u001b[0;31m full_suite = vm.run_test_suite(\n\u001b[0m\u001b[1;32m      3\u001b[0m     \u001b[0;34m\"binary_classifier_model_validation\"\u001b[0m\u001b[0;34m,\u001b[0m\u001b[0;34m\u001b[0m\u001b[0;34m\u001b[0m\u001b[0m\n\u001b[1;32m      4\u001b[0m     \u001b[0mdataset\u001b[0m\u001b[0;34m=\u001b[0m\u001b[0mvm_test_ds\u001b[0m\u001b[0;34m,\u001b[0m\u001b[0;34m\u001b[0m\u001b[0;34m\u001b[0m\u001b[0m\n\u001b[1;32m      5\u001b[0m     \u001b[0mmodel\u001b[0m\u001b[0;34m=\u001b[0m\u001b[0mvm_model_1\u001b[0m\u001b[0;34m,\u001b[0m\u001b[0;34m\u001b[0m\u001b[0;34m\u001b[0m\u001b[0m\n",
+        "\u001b[0;32m~/work/validmind/repos/validmind-python/validmind/client.py\u001b[0m in \u001b[0;36mrun_test_suite\u001b[0;34m(test_suite_name, send, **kwargs)\u001b[0m\n\u001b[1;32m    346\u001b[0m         )\n\u001b[1;32m    347\u001b[0m \u001b[0;34m\u001b[0m\u001b[0m\n\u001b[0;32m--> 348\u001b[0;31m     \u001b[0msuite\u001b[0m\u001b[0;34m.\u001b[0m\u001b[0mrun\u001b[0m\u001b[0;34m(\u001b[0m\u001b[0msend\u001b[0m\u001b[0;34m=\u001b[0m\u001b[0msend\u001b[0m\u001b[0;34m)\u001b[0m\u001b[0;34m\u001b[0m\u001b[0;34m\u001b[0m\u001b[0m\n\u001b[0m\u001b[1;32m    349\u001b[0m \u001b[0;34m\u001b[0m\u001b[0m\n\u001b[1;32m    350\u001b[0m     \u001b[0;32mreturn\u001b[0m \u001b[0msuite\u001b[0m\u001b[0;34m\u001b[0m\u001b[0;34m\u001b[0m\u001b[0m\n",
+        "\u001b[0;32m~/work/validmind/repos/validmind-python/validmind/vm_models/test_suite.py\u001b[0m in \u001b[0;36mrun\u001b[0;34m(self, send, **kwargs)\u001b[0m\n\u001b[1;32m    131\u001b[0m \u001b[0;34m\u001b[0m\u001b[0m\n\u001b[1;32m    132\u001b[0m         \u001b[0;32mfor\u001b[0m \u001b[0mtest_plan\u001b[0m \u001b[0;32min\u001b[0m \u001b[0mself\u001b[0m\u001b[0;34m.\u001b[0m\u001b[0m_test_plan_instances\u001b[0m\u001b[0;34m:\u001b[0m\u001b[0;34m\u001b[0m\u001b[0;34m\u001b[0m\u001b[0m\n\u001b[0;32m--> 133\u001b[0;31m             \u001b[0mtest_plan\u001b[0m\u001b[0;34m.\u001b[0m\u001b[0mrun\u001b[0m\u001b[0;34m(\u001b[0m\u001b[0mrender_summary\u001b[0m\u001b[0;34m=\u001b[0m\u001b[0;32mFalse\u001b[0m\u001b[0;34m,\u001b[0m \u001b[0msend\u001b[0m\u001b[0;34m=\u001b[0m\u001b[0msend\u001b[0m\u001b[0;34m)\u001b[0m\u001b[0;34m\u001b[0m\u001b[0;34m\u001b[0m\u001b[0m\n\u001b[0m\u001b[1;32m    134\u001b[0m \u001b[0;34m\u001b[0m\u001b[0m\n\u001b[1;32m    135\u001b[0m         \u001b[0mself\u001b[0m\u001b[0;34m.\u001b[0m\u001b[0msummarize\u001b[0m\u001b[0;34m(\u001b[0m\u001b[0;34m)\u001b[0m\u001b[0;34m\u001b[0m\u001b[0;34m\u001b[0m\u001b[0m\n",
+        "\u001b[0;32m~/work/validmind/repos/validmind-python/validmind/vm_models/test_plan.py\u001b[0m in \u001b[0;36mrun\u001b[0;34m(self, render_summary, send)\u001b[0m\n\u001b[1;32m    345\u001b[0m \u001b[0;34m\u001b[0m\u001b[0m\n\u001b[1;32m    346\u001b[0m         \u001b[0;32mif\u001b[0m \u001b[0msend\u001b[0m\u001b[0;34m:\u001b[0m\u001b[0;34m\u001b[0m\u001b[0;34m\u001b[0m\u001b[0m\n\u001b[0;32m--> 347\u001b[0;31m             \u001b[0mrun_async\u001b[0m\u001b[0;34m(\u001b[0m\u001b[0mself\u001b[0m\u001b[0;34m.\u001b[0m\u001b[0mlog_results\u001b[0m\u001b[0;34m)\u001b[0m\u001b[0;34m\u001b[0m\u001b[0;34m\u001b[0m\u001b[0m\n\u001b[0m\u001b[1;32m    348\u001b[0m             \u001b[0mrun_async_check\u001b[0m\u001b[0;34m(\u001b[0m\u001b[0mself\u001b[0m\u001b[0;34m.\u001b[0m\u001b[0m_check_progress\u001b[0m\u001b[0;34m)\u001b[0m\u001b[0;34m\u001b[0m\u001b[0;34m\u001b[0m\u001b[0m\n\u001b[1;32m    349\u001b[0m \u001b[0;34m\u001b[0m\u001b[0m\n",
+        "\u001b[0;32m~/work/validmind/repos/validmind-python/validmind/utils.py\u001b[0m in \u001b[0;36mrun_async\u001b[0;34m(func, name, *args, **kwargs)\u001b[0m\n\u001b[1;32m    267\u001b[0m                 \u001b[0mfuture\u001b[0m \u001b[0;34m=\u001b[0m \u001b[0m__loop\u001b[0m\u001b[0;34m.\u001b[0m\u001b[0mcreate_task\u001b[0m\u001b[0;34m(\u001b[0m\u001b[0mfunc\u001b[0m\u001b[0;34m(\u001b[0m\u001b[0;34m*\u001b[0m\u001b[0margs\u001b[0m\u001b[0;34m,\u001b[0m \u001b[0;34m**\u001b[0m\u001b[0mkwargs\u001b[0m\u001b[0;34m)\u001b[0m\u001b[0;34m,\u001b[0m \u001b[0mname\u001b[0m\u001b[0;34m=\u001b[0m\u001b[0mname\u001b[0m\u001b[0;34m)\u001b[0m\u001b[0;34m\u001b[0m\u001b[0;34m\u001b[0m\u001b[0m\n\u001b[1;32m    268\u001b[0m                 \u001b[0;31m# wait for the future result\u001b[0m\u001b[0;34m\u001b[0m\u001b[0;34m\u001b[0m\u001b[0;34m\u001b[0m\u001b[0m\n\u001b[0;32m--> 269\u001b[0;31m                 \u001b[0;32mreturn\u001b[0m \u001b[0m__loop\u001b[0m\u001b[0;34m.\u001b[0m\u001b[0mrun_until_complete\u001b[0m\u001b[0;34m(\u001b[0m\u001b[0mfuture\u001b[0m\u001b[0;34m)\u001b[0m\u001b[0;34m\u001b[0m\u001b[0;34m\u001b[0m\u001b[0m\n\u001b[0m\u001b[1;32m    270\u001b[0m \u001b[0;34m\u001b[0m\u001b[0m\n\u001b[1;32m    271\u001b[0m             return asyncio.get_event_loop().create_task(\n",
+        "\u001b[0;32m~/Library/Caches/pypoetry/virtualenvs/validmind-pPj8dHa5-py3.9/lib/python3.9/site-packages/nest_asyncio.py\u001b[0m in \u001b[0;36mrun_until_complete\u001b[0;34m(self, future)\u001b[0m\n\u001b[1;32m     88\u001b[0m                 raise RuntimeError(\n\u001b[1;32m     89\u001b[0m                     'Event loop stopped before Future completed.')\n\u001b[0;32m---> 90\u001b[0;31m             \u001b[0;32mreturn\u001b[0m \u001b[0mf\u001b[0m\u001b[0;34m.\u001b[0m\u001b[0mresult\u001b[0m\u001b[0;34m(\u001b[0m\u001b[0;34m)\u001b[0m\u001b[0;34m\u001b[0m\u001b[0;34m\u001b[0m\u001b[0m\n\u001b[0m\u001b[1;32m     91\u001b[0m \u001b[0;34m\u001b[0m\u001b[0m\n\u001b[1;32m     92\u001b[0m     \u001b[0;32mdef\u001b[0m \u001b[0m_run_once\u001b[0m\u001b[0;34m(\u001b[0m\u001b[0mself\u001b[0m\u001b[0;34m)\u001b[0m\u001b[0;34m:\u001b[0m\u001b[0;34m\u001b[0m\u001b[0;34m\u001b[0m\u001b[0m\n",
+        "\u001b[0;32m/Library/Developer/CommandLineTools/Library/Frameworks/Python3.framework/Versions/3.9/lib/python3.9/asyncio/futures.py\u001b[0m in \u001b[0;36mresult\u001b[0;34m(self)\u001b[0m\n\u001b[1;32m    199\u001b[0m         \u001b[0mself\u001b[0m\u001b[0;34m.\u001b[0m\u001b[0m__log_traceback\u001b[0m \u001b[0;34m=\u001b[0m \u001b[0;32mFalse\u001b[0m\u001b[0;34m\u001b[0m\u001b[0;34m\u001b[0m\u001b[0m\n\u001b[1;32m    200\u001b[0m         \u001b[0;32mif\u001b[0m \u001b[0mself\u001b[0m\u001b[0;34m.\u001b[0m\u001b[0m_exception\u001b[0m \u001b[0;32mis\u001b[0m \u001b[0;32mnot\u001b[0m \u001b[0;32mNone\u001b[0m\u001b[0;34m:\u001b[0m\u001b[0;34m\u001b[0m\u001b[0;34m\u001b[0m\u001b[0m\n\u001b[0;32m--> 201\u001b[0;31m             \u001b[0;32mraise\u001b[0m \u001b[0mself\u001b[0m\u001b[0;34m.\u001b[0m\u001b[0m_exception\u001b[0m\u001b[0;34m\u001b[0m\u001b[0;34m\u001b[0m\u001b[0m\n\u001b[0m\u001b[1;32m    202\u001b[0m         \u001b[0;32mreturn\u001b[0m \u001b[0mself\u001b[0m\u001b[0;34m.\u001b[0m\u001b[0m_result\u001b[0m\u001b[0;34m\u001b[0m\u001b[0;34m\u001b[0m\u001b[0m\n\u001b[1;32m    203\u001b[0m \u001b[0;34m\u001b[0m\u001b[0m\n",
+        "\u001b[0;32m/Library/Developer/CommandLineTools/Library/Frameworks/Python3.framework/Versions/3.9/lib/python3.9/asyncio/tasks.py\u001b[0m in \u001b[0;36m__step\u001b[0;34m(***failed resolving arguments***)\u001b[0m\n\u001b[1;32m    256\u001b[0m                 \u001b[0mresult\u001b[0m \u001b[0;34m=\u001b[0m \u001b[0mcoro\u001b[0m\u001b[0;34m.\u001b[0m\u001b[0msend\u001b[0m\u001b[0;34m(\u001b[0m\u001b[0;32mNone\u001b[0m\u001b[0;34m)\u001b[0m\u001b[0;34m\u001b[0m\u001b[0;34m\u001b[0m\u001b[0m\n\u001b[1;32m    257\u001b[0m             \u001b[0;32melse\u001b[0m\u001b[0;34m:\u001b[0m\u001b[0;34m\u001b[0m\u001b[0;34m\u001b[0m\u001b[0m\n\u001b[0;32m--> 258\u001b[0;31m                 \u001b[0mresult\u001b[0m \u001b[0;34m=\u001b[0m \u001b[0mcoro\u001b[0m\u001b[0;34m.\u001b[0m\u001b[0mthrow\u001b[0m\u001b[0;34m(\u001b[0m\u001b[0mexc\u001b[0m\u001b[0;34m)\u001b[0m\u001b[0;34m\u001b[0m\u001b[0;34m\u001b[0m\u001b[0m\n\u001b[0m\u001b[1;32m    259\u001b[0m         \u001b[0;32mexcept\u001b[0m \u001b[0mStopIteration\u001b[0m \u001b[0;32mas\u001b[0m \u001b[0mexc\u001b[0m\u001b[0;34m:\u001b[0m\u001b[0;34m\u001b[0m\u001b[0;34m\u001b[0m\u001b[0m\n\u001b[1;32m    260\u001b[0m             \u001b[0;32mif\u001b[0m \u001b[0mself\u001b[0m\u001b[0;34m.\u001b[0m\u001b[0m_must_cancel\u001b[0m\u001b[0;34m:\u001b[0m\u001b[0;34m\u001b[0m\u001b[0;34m\u001b[0m\u001b[0m\n",
+        "\u001b[0;32m~/work/validmind/repos/validmind-python/validmind/vm_models/test_plan.py\u001b[0m in \u001b[0;36mlog_results\u001b[0;34m(self)\u001b[0m\n\u001b[1;32m    379\u001b[0m                 \u001b[0mself\u001b[0m\u001b[0;34m.\u001b[0m\u001b[0mpbar_description\u001b[0m\u001b[0;34m.\u001b[0m\u001b[0mvalue\u001b[0m \u001b[0;34m=\u001b[0m \u001b[0mlog\u001b[0m\u001b[0;34m\u001b[0m\u001b[0;34m\u001b[0m\u001b[0m\n\u001b[1;32m    380\u001b[0m                 \u001b[0mlogger\u001b[0m\u001b[0;34m.\u001b[0m\u001b[0merror\u001b[0m\u001b[0;34m(\u001b[0m\u001b[0mlog\u001b[0m\u001b[0;34m)\u001b[0m\u001b[0;34m\u001b[0m\u001b[0;34m\u001b[0m\u001b[0m\n\u001b[0;32m--> 381\u001b[0;31m                 \u001b[0;32mraise\u001b[0m \u001b[0me\u001b[0m\u001b[0;34m\u001b[0m\u001b[0;34m\u001b[0m\u001b[0m\n\u001b[0m\u001b[1;32m    382\u001b[0m \u001b[0;34m\u001b[0m\u001b[0m\n\u001b[1;32m    383\u001b[0m             \u001b[0mself\u001b[0m\u001b[0;34m.\u001b[0m\u001b[0mpbar\u001b[0m\u001b[0;34m.\u001b[0m\u001b[0mvalue\u001b[0m \u001b[0;34m+=\u001b[0m \u001b[0;36m1\u001b[0m\u001b[0;34m\u001b[0m\u001b[0;34m\u001b[0m\u001b[0m\n",
+        "\u001b[0;32m~/work/validmind/repos/validmind-python/validmind/vm_models/test_plan.py\u001b[0m in \u001b[0;36mlog_results\u001b[0;34m(self)\u001b[0m\n\u001b[1;32m    374\u001b[0m \u001b[0;34m\u001b[0m\u001b[0m\n\u001b[1;32m    375\u001b[0m             \u001b[0;32mtry\u001b[0m\u001b[0;34m:\u001b[0m\u001b[0;34m\u001b[0m\u001b[0;34m\u001b[0m\u001b[0m\n\u001b[0;32m--> 376\u001b[0;31m                 \u001b[0;32mawait\u001b[0m \u001b[0mresult\u001b[0m\u001b[0;34m.\u001b[0m\u001b[0mlog\u001b[0m\u001b[0;34m(\u001b[0m\u001b[0;34m)\u001b[0m\u001b[0;34m\u001b[0m\u001b[0;34m\u001b[0m\u001b[0m\n\u001b[0m\u001b[1;32m    377\u001b[0m             \u001b[0;32mexcept\u001b[0m \u001b[0mException\u001b[0m \u001b[0;32mas\u001b[0m \u001b[0me\u001b[0m\u001b[0;34m:\u001b[0m\u001b[0;34m\u001b[0m\u001b[0;34m\u001b[0m\u001b[0m\n\u001b[1;32m    378\u001b[0m                 \u001b[0mlog\u001b[0m \u001b[0;34m=\u001b[0m \u001b[0;34mf\"Failed to log result: {result} for test plan result '{str(result)}'\"\u001b[0m\u001b[0;34m\u001b[0m\u001b[0;34m\u001b[0m\u001b[0m\n",
+        "\u001b[0;32m~/work/validmind/repos/validmind-python/validmind/vm_models/test_plan_result.py\u001b[0m in \u001b[0;36mlog\u001b[0;34m(self)\u001b[0m\n\u001b[1;32m    294\u001b[0m                 \u001b[0mtasks\u001b[0m\u001b[0;34m.\u001b[0m\u001b[0mappend\u001b[0m\u001b[0;34m(\u001b[0m\u001b[0mupdate_metadata\u001b[0m\u001b[0;34m(\u001b[0m\u001b[0mmetadata\u001b[0m\u001b[0;34m[\u001b[0m\u001b[0;34m\"content_id\"\u001b[0m\u001b[0;34m]\u001b[0m\u001b[0;34m,\u001b[0m \u001b[0mmetadata\u001b[0m\u001b[0;34m[\u001b[0m\u001b[0;34m\"text\"\u001b[0m\u001b[0;34m]\u001b[0m\u001b[0;34m)\u001b[0m\u001b[0;34m)\u001b[0m\u001b[0;34m\u001b[0m\u001b[0;34m\u001b[0m\u001b[0m\n\u001b[1;32m    295\u001b[0m \u001b[0;34m\u001b[0m\u001b[0m\n\u001b[0;32m--> 296\u001b[0;31m         \u001b[0;32mawait\u001b[0m \u001b[0masyncio\u001b[0m\u001b[0;34m.\u001b[0m\u001b[0mgather\u001b[0m\u001b[0;34m(\u001b[0m\u001b[0;34m*\u001b[0m\u001b[0mtasks\u001b[0m\u001b[0;34m)\u001b[0m\u001b[0;34m\u001b[0m\u001b[0;34m\u001b[0m\u001b[0m\n\u001b[0m\u001b[1;32m    297\u001b[0m \u001b[0;34m\u001b[0m\u001b[0m\n\u001b[1;32m    298\u001b[0m \u001b[0;34m\u001b[0m\u001b[0m\n",
+        "\u001b[0;32m/Library/Developer/CommandLineTools/Library/Frameworks/Python3.framework/Versions/3.9/lib/python3.9/asyncio/tasks.py\u001b[0m in \u001b[0;36m__wakeup\u001b[0;34m(self, future)\u001b[0m\n\u001b[1;32m    326\u001b[0m     \u001b[0;32mdef\u001b[0m \u001b[0m__wakeup\u001b[0m\u001b[0;34m(\u001b[0m\u001b[0mself\u001b[0m\u001b[0;34m,\u001b[0m \u001b[0mfuture\u001b[0m\u001b[0;34m)\u001b[0m\u001b[0;34m:\u001b[0m\u001b[0;34m\u001b[0m\u001b[0;34m\u001b[0m\u001b[0m\n\u001b[1;32m    327\u001b[0m         \u001b[0;32mtry\u001b[0m\u001b[0;34m:\u001b[0m\u001b[0;34m\u001b[0m\u001b[0;34m\u001b[0m\u001b[0m\n\u001b[0;32m--> 328\u001b[0;31m             \u001b[0mfuture\u001b[0m\u001b[0;34m.\u001b[0m\u001b[0mresult\u001b[0m\u001b[0;34m(\u001b[0m\u001b[0;34m)\u001b[0m\u001b[0;34m\u001b[0m\u001b[0;34m\u001b[0m\u001b[0m\n\u001b[0m\u001b[1;32m    329\u001b[0m         \u001b[0;32mexcept\u001b[0m \u001b[0mBaseException\u001b[0m \u001b[0;32mas\u001b[0m \u001b[0mexc\u001b[0m\u001b[0;34m:\u001b[0m\u001b[0;34m\u001b[0m\u001b[0;34m\u001b[0m\u001b[0m\n\u001b[1;32m    330\u001b[0m             \u001b[0;31m# This may also be a cancellation.\u001b[0m\u001b[0;34m\u001b[0m\u001b[0;34m\u001b[0m\u001b[0;34m\u001b[0m\u001b[0m\n",
+        "\u001b[0;32m/Library/Developer/CommandLineTools/Library/Frameworks/Python3.framework/Versions/3.9/lib/python3.9/asyncio/tasks.py\u001b[0m in \u001b[0;36m__step\u001b[0;34m(***failed resolving arguments***)\u001b[0m\n\u001b[1;32m    254\u001b[0m                 \u001b[0;31m# We use the `send` method directly, because coroutines\u001b[0m\u001b[0;34m\u001b[0m\u001b[0;34m\u001b[0m\u001b[0;34m\u001b[0m\u001b[0m\n\u001b[1;32m    255\u001b[0m                 \u001b[0;31m# don't have `__iter__` and `__next__` methods.\u001b[0m\u001b[0;34m\u001b[0m\u001b[0;34m\u001b[0m\u001b[0;34m\u001b[0m\u001b[0m\n\u001b[0;32m--> 256\u001b[0;31m                 \u001b[0mresult\u001b[0m \u001b[0;34m=\u001b[0m \u001b[0mcoro\u001b[0m\u001b[0;34m.\u001b[0m\u001b[0msend\u001b[0m\u001b[0;34m(\u001b[0m\u001b[0;32mNone\u001b[0m\u001b[0;34m)\u001b[0m\u001b[0;34m\u001b[0m\u001b[0;34m\u001b[0m\u001b[0m\n\u001b[0m\u001b[1;32m    257\u001b[0m             \u001b[0;32melse\u001b[0m\u001b[0;34m:\u001b[0m\u001b[0;34m\u001b[0m\u001b[0;34m\u001b[0m\u001b[0m\n\u001b[1;32m    258\u001b[0m                 \u001b[0mresult\u001b[0m \u001b[0;34m=\u001b[0m \u001b[0mcoro\u001b[0m\u001b[0;34m.\u001b[0m\u001b[0mthrow\u001b[0m\u001b[0;34m(\u001b[0m\u001b[0mexc\u001b[0m\u001b[0;34m)\u001b[0m\u001b[0;34m\u001b[0m\u001b[0;34m\u001b[0m\u001b[0m\n",
+        "\u001b[0;32m~/work/validmind/repos/validmind-python/validmind/api_client.py\u001b[0m in \u001b[0;36mlog_metrics\u001b[0;34m(metrics)\u001b[0m\n\u001b[1;32m    378\u001b[0m     \u001b[0;32mexcept\u001b[0m \u001b[0mException\u001b[0m \u001b[0;32mas\u001b[0m \u001b[0me\u001b[0m\u001b[0;34m:\u001b[0m\u001b[0;34m\u001b[0m\u001b[0;34m\u001b[0m\u001b[0m\n\u001b[1;32m    379\u001b[0m         \u001b[0mlogger\u001b[0m\u001b[0;34m.\u001b[0m\u001b[0merror\u001b[0m\u001b[0;34m(\u001b[0m\u001b[0;34m\"Error logging metrics to ValidMind API\"\u001b[0m\u001b[0;34m)\u001b[0m\u001b[0;34m\u001b[0m\u001b[0;34m\u001b[0m\u001b[0m\n\u001b[0;32m--> 380\u001b[0;31m         \u001b[0;32mraise\u001b[0m \u001b[0me\u001b[0m\u001b[0;34m\u001b[0m\u001b[0;34m\u001b[0m\u001b[0m\n\u001b[0m\u001b[1;32m    381\u001b[0m \u001b[0;34m\u001b[0m\u001b[0m\n\u001b[1;32m    382\u001b[0m \u001b[0;34m\u001b[0m\u001b[0m\n",
+        "\u001b[0;32m~/work/validmind/repos/validmind-python/validmind/api_client.py\u001b[0m in \u001b[0;36mlog_metrics\u001b[0;34m(metrics)\u001b[0m\n\u001b[1;32m    373\u001b[0m             \u001b[0;34m\"log_metrics\"\u001b[0m\u001b[0;34m,\u001b[0m\u001b[0;34m\u001b[0m\u001b[0;34m\u001b[0m\u001b[0m\n\u001b[1;32m    374\u001b[0m             data=json.dumps(\n\u001b[0;32m--> 375\u001b[0;31m                 \u001b[0;34m[\u001b[0m\u001b[0mm\u001b[0m\u001b[0;34m.\u001b[0m\u001b[0mserialize\u001b[0m\u001b[0;34m(\u001b[0m\u001b[0;34m)\u001b[0m \u001b[0;32mfor\u001b[0m \u001b[0mm\u001b[0m \u001b[0;32min\u001b[0m \u001b[0mmetrics\u001b[0m\u001b[0;34m]\u001b[0m\u001b[0;34m,\u001b[0m \u001b[0mcls\u001b[0m\u001b[0;34m=\u001b[0m\u001b[0mNumpyEncoder\u001b[0m\u001b[0;34m,\u001b[0m \u001b[0mallow_nan\u001b[0m\u001b[0;34m=\u001b[0m\u001b[0;32mFalse\u001b[0m\u001b[0;34m\u001b[0m\u001b[0;34m\u001b[0m\u001b[0m\n\u001b[0m\u001b[1;32m    376\u001b[0m             ),\n\u001b[1;32m    377\u001b[0m         )\n",
+        "\u001b[0;32m~/work/validmind/repos/validmind-python/validmind/api_client.py\u001b[0m in \u001b[0;36m<listcomp>\u001b[0;34m(.0)\u001b[0m\n\u001b[1;32m    373\u001b[0m             \u001b[0;34m\"log_metrics\"\u001b[0m\u001b[0;34m,\u001b[0m\u001b[0;34m\u001b[0m\u001b[0;34m\u001b[0m\u001b[0m\n\u001b[1;32m    374\u001b[0m             data=json.dumps(\n\u001b[0;32m--> 375\u001b[0;31m                 \u001b[0;34m[\u001b[0m\u001b[0mm\u001b[0m\u001b[0;34m.\u001b[0m\u001b[0mserialize\u001b[0m\u001b[0;34m(\u001b[0m\u001b[0;34m)\u001b[0m \u001b[0;32mfor\u001b[0m \u001b[0mm\u001b[0m \u001b[0;32min\u001b[0m \u001b[0mmetrics\u001b[0m\u001b[0;34m]\u001b[0m\u001b[0;34m,\u001b[0m \u001b[0mcls\u001b[0m\u001b[0;34m=\u001b[0m\u001b[0mNumpyEncoder\u001b[0m\u001b[0;34m,\u001b[0m \u001b[0mallow_nan\u001b[0m\u001b[0;34m=\u001b[0m\u001b[0;32mFalse\u001b[0m\u001b[0;34m\u001b[0m\u001b[0;34m\u001b[0m\u001b[0m\n\u001b[0m\u001b[1;32m    376\u001b[0m             ),\n\u001b[1;32m    377\u001b[0m         )\n",
+        "\u001b[0;32m~/work/validmind/repos/validmind-python/validmind/vm_models/metric_result.py\u001b[0m in \u001b[0;36mserialize\u001b[0;34m(self)\u001b[0m\n\u001b[1;32m     50\u001b[0m \u001b[0;34m\u001b[0m\u001b[0m\n\u001b[1;32m     51\u001b[0m         \u001b[0;32mif\u001b[0m \u001b[0misinstance\u001b[0m\u001b[0;34m(\u001b[0m\u001b[0mvalue\u001b[0m\u001b[0;34m,\u001b[0m \u001b[0mpd\u001b[0m\u001b[0;34m.\u001b[0m\u001b[0mDataFrame\u001b[0m\u001b[0;34m)\u001b[0m\u001b[0;34m:\u001b[0m\u001b[0;34m\u001b[0m\u001b[0;34m\u001b[0m\u001b[0m\n\u001b[0;32m---> 52\u001b[0;31m             raise InvalidValueFormatterError(\n\u001b[0m\u001b[1;32m     53\u001b[0m                 \u001b[0;34m\"A DataFrame value was provided but no value_formatter was specified.\"\u001b[0m\u001b[0;34m\u001b[0m\u001b[0;34m\u001b[0m\u001b[0m\n\u001b[1;32m     54\u001b[0m             )\n",
+        "\u001b[0;31mInvalidValueFormatterError\u001b[0m: A DataFrame value was provided but no value_formatter was specified."
+       ]
+      }
+     ],
+     "source": [
+      "# Some errors are expected since some binary classifier metrics are not applicable to all models\n",
+      "full_suite = vm.run_test_suite(\n",
+      "    \"binary_classifier_model_validation\",\n",
+      "    dataset=vm_test_ds,\n",
+      "    model=vm_model_1,\n",
+      "    models=[vm_model_1]\n",
+      ")"
+     ]
+    },
+    {
+     "cell_type": "markdown",
+     "metadata": {},
+     "source": [
+      "## 2. Hugging Face: distilroberta-finetuned-financial-news-sentiment-analysis\n",
+      "\n",
+      "https://huggingface.co/mrm8488/distilroberta-finetuned-financial-news-sentiment-analysis\n",
+      "\n",
+      "The distilroberta model was fine-tuned on the phrasebank dataset: https://huggingface.co/datasets/financial_phrasebank."
+     ]
+    },
+    {
+     "cell_type": "code",
+     "execution_count": 13,
+     "metadata": {},
+     "outputs": [],
+     "source": [
+      "from transformers import AutoTokenizer, AutoModelForSequenceClassification\n",
+      "\n",
+      "tokenizer = AutoTokenizer.from_pretrained(\"mrm8488/distilroberta-finetuned-financial-news-sentiment-analysis\")\n",
+      "model = AutoModelForSequenceClassification.from_pretrained(\"mrm8488/distilroberta-finetuned-financial-news-sentiment-analysis\")\n",
+      "hfmodel = pipeline(\"sentiment-analysis\", model=model, tokenizer=tokenizer)\n"
+     ]
+    },
+    {
+     "cell_type": "markdown",
+     "metadata": {},
+     "source": [
+      "### Initialize VM model"
+     ]
+    },
+    {
+     "cell_type": "code",
+     "execution_count": 14,
+     "metadata": {},
+     "outputs": [],
+     "source": [
+      "vm_model_2 = vm.init_model(\n",
+      "    hfmodel,\n",
+      "    test_ds=vm_test_ds,\n",
+      "    train_ds=vm_test_ds,\n",
+      ")"
+     ]
+    },
+    {
+     "cell_type": "code",
+     "execution_count": 15,
+     "metadata": {},
+     "outputs": [
+      {
+       "data": {
+        "application/vnd.jupyter.widget-view+json": {
+         "model_id": "6b4b78587ca144bea48fccb7f24fe535",
+         "version_major": 2,
+         "version_minor": 0
+        },
+        "text/plain": [
+         "HBox(children=(Label(value='Running test suite...'), IntProgress(value=0, max=2)))"
+        ]
+       },
+       "metadata": {},
+       "output_type": "display_data"
+      },
+      {
+       "ename": "MissingRequiredTestContextError",
+       "evalue": "models' is a required input and must be passed as a keyword argument to the test plan",
+       "output_type": "error",
+       "traceback": [
+        "\u001b[0;31m---------------------------------------------------------------------------\u001b[0m",
+        "\u001b[0;31mMissingRequiredTestContextError\u001b[0m           Traceback (most recent call last)",
+        "\u001b[0;32m/var/folders/sc/lgv7gk896jz_3892tx_99d680000gn/T/ipykernel_57514/3746693899.py\u001b[0m in \u001b[0;36m<cell line: 1>\u001b[0;34m()\u001b[0m\n\u001b[0;32m----> 1\u001b[0;31m full_suite = vm.run_test_suite(\n\u001b[0m\u001b[1;32m      2\u001b[0m     \u001b[0;34m\"binary_classifier_model_validation\"\u001b[0m\u001b[0;34m,\u001b[0m\u001b[0;34m\u001b[0m\u001b[0;34m\u001b[0m\u001b[0m\n\u001b[1;32m      3\u001b[0m     \u001b[0mdataset\u001b[0m\u001b[0;34m=\u001b[0m\u001b[0mvm_test_ds\u001b[0m\u001b[0;34m,\u001b[0m\u001b[0;34m\u001b[0m\u001b[0;34m\u001b[0m\u001b[0m\n\u001b[1;32m      4\u001b[0m     \u001b[0mmodel\u001b[0m\u001b[0;34m=\u001b[0m\u001b[0mvm_model_2\u001b[0m\u001b[0;34m\u001b[0m\u001b[0;34m\u001b[0m\u001b[0m\n\u001b[1;32m      5\u001b[0m )\n",
+        "\u001b[0;32m~/work/validmind/repos/validmind-python/validmind/client.py\u001b[0m in \u001b[0;36mrun_test_suite\u001b[0;34m(test_suite_name, send, **kwargs)\u001b[0m\n\u001b[1;32m    346\u001b[0m         )\n\u001b[1;32m    347\u001b[0m \u001b[0;34m\u001b[0m\u001b[0m\n\u001b[0;32m--> 348\u001b[0;31m     \u001b[0msuite\u001b[0m\u001b[0;34m.\u001b[0m\u001b[0mrun\u001b[0m\u001b[0;34m(\u001b[0m\u001b[0msend\u001b[0m\u001b[0;34m=\u001b[0m\u001b[0msend\u001b[0m\u001b[0;34m)\u001b[0m\u001b[0;34m\u001b[0m\u001b[0;34m\u001b[0m\u001b[0m\n\u001b[0m\u001b[1;32m    349\u001b[0m \u001b[0;34m\u001b[0m\u001b[0m\n\u001b[1;32m    350\u001b[0m     \u001b[0;32mreturn\u001b[0m \u001b[0msuite\u001b[0m\u001b[0;34m\u001b[0m\u001b[0;34m\u001b[0m\u001b[0m\n",
+        "\u001b[0;32m~/work/validmind/repos/validmind-python/validmind/vm_models/test_suite.py\u001b[0m in \u001b[0;36mrun\u001b[0;34m(self, send, **kwargs)\u001b[0m\n\u001b[1;32m    131\u001b[0m \u001b[0;34m\u001b[0m\u001b[0m\n\u001b[1;32m    132\u001b[0m         \u001b[0;32mfor\u001b[0m \u001b[0mtest_plan\u001b[0m \u001b[0;32min\u001b[0m \u001b[0mself\u001b[0m\u001b[0;34m.\u001b[0m\u001b[0m_test_plan_instances\u001b[0m\u001b[0;34m:\u001b[0m\u001b[0;34m\u001b[0m\u001b[0;34m\u001b[0m\u001b[0m\n\u001b[0;32m--> 133\u001b[0;31m             \u001b[0mtest_plan\u001b[0m\u001b[0;34m.\u001b[0m\u001b[0mrun\u001b[0m\u001b[0;34m(\u001b[0m\u001b[0mrender_summary\u001b[0m\u001b[0;34m=\u001b[0m\u001b[0;32mFalse\u001b[0m\u001b[0;34m,\u001b[0m \u001b[0msend\u001b[0m\u001b[0;34m=\u001b[0m\u001b[0msend\u001b[0m\u001b[0;34m)\u001b[0m\u001b[0;34m\u001b[0m\u001b[0;34m\u001b[0m\u001b[0m\n\u001b[0m\u001b[1;32m    134\u001b[0m \u001b[0;34m\u001b[0m\u001b[0m\n\u001b[1;32m    135\u001b[0m         \u001b[0mself\u001b[0m\u001b[0;34m.\u001b[0m\u001b[0msummarize\u001b[0m\u001b[0;34m(\u001b[0m\u001b[0;34m)\u001b[0m\u001b[0;34m\u001b[0m\u001b[0;34m\u001b[0m\u001b[0m\n",
+        "\u001b[0;32m~/work/validmind/repos/validmind-python/validmind/vm_models/test_plan.py\u001b[0m in \u001b[0;36mrun\u001b[0;34m(self, render_summary, send)\u001b[0m\n\u001b[1;32m    327\u001b[0m             )\n\u001b[1;32m    328\u001b[0m \u001b[0;34m\u001b[0m\u001b[0m\n\u001b[0;32m--> 329\u001b[0;31m         \u001b[0mself\u001b[0m\u001b[0;34m.\u001b[0m\u001b[0mvalidate_context\u001b[0m\u001b[0;34m(\u001b[0m\u001b[0;34m)\u001b[0m\u001b[0;34m\u001b[0m\u001b[0;34m\u001b[0m\u001b[0m\n\u001b[0m\u001b[1;32m    330\u001b[0m \u001b[0;34m\u001b[0m\u001b[0m\n\u001b[1;32m    331\u001b[0m         \u001b[0;32mif\u001b[0m \u001b[0mself\u001b[0m\u001b[0;34m.\u001b[0m\u001b[0mpbar\u001b[0m \u001b[0;32mis\u001b[0m \u001b[0;32mNone\u001b[0m\u001b[0;34m:\u001b[0m\u001b[0;34m\u001b[0m\u001b[0;34m\u001b[0m\u001b[0m\n",
+        "\u001b[0;32m~/work/validmind/repos/validmind-python/validmind/vm_models/test_plan.py\u001b[0m in \u001b[0;36mvalidate_context\u001b[0;34m(self)\u001b[0m\n\u001b[1;32m    218\u001b[0m             \u001b[0mlogger\u001b[0m\u001b[0;34m.\u001b[0m\u001b[0mdebug\u001b[0m\u001b[0;34m(\u001b[0m\u001b[0;34mf\"Checking if required input '{element}' is present\"\u001b[0m\u001b[0;34m)\u001b[0m\u001b[0;34m\u001b[0m\u001b[0;34m\u001b[0m\u001b[0m\n\u001b[1;32m    219\u001b[0m             \u001b[0;32mif\u001b[0m \u001b[0;32mnot\u001b[0m \u001b[0mrecursive_attr_check\u001b[0m\u001b[0;34m(\u001b[0m\u001b[0mself\u001b[0m\u001b[0;34m,\u001b[0m \u001b[0melement\u001b[0m\u001b[0;34m)\u001b[0m\u001b[0;34m:\u001b[0m\u001b[0;34m\u001b[0m\u001b[0;34m\u001b[0m\u001b[0m\n\u001b[0;32m--> 220\u001b[0;31m                 raise MissingRequiredTestContextError(\n\u001b[0m\u001b[1;32m    221\u001b[0m                     \u001b[0;34mf\"{element}' is a required input and must be passed \"\u001b[0m\u001b[0;34m\u001b[0m\u001b[0;34m\u001b[0m\u001b[0m\n\u001b[1;32m    222\u001b[0m                     \u001b[0;34m\"as a keyword argument to the test plan\"\u001b[0m\u001b[0;34m\u001b[0m\u001b[0;34m\u001b[0m\u001b[0m\n",
+        "\u001b[0;31mMissingRequiredTestContextError\u001b[0m: models' is a required input and must be passed as a keyword argument to the test plan"
+       ]
+      }
+     ],
+     "source": [
+      "full_suite = vm.run_test_suite(\n",
+      "    \"binary_classifier_model_validation\",\n",
+      "    dataset=vm_test_ds,\n",
+      "    model=vm_model_2,\n",
+      "    models=[vm_model_1]\n",
+      "\n",
+      ")"
+     ]
+    },
+    {
+     "cell_type": "markdown",
+     "metadata": {},
+     "source": [
+      "## 3. Hugging Face: financial-roberta-large-sentiment\n",
+      "\n",
+      "https://huggingface.co/soleimanian/financial-roberta-large-sentiment\n",
+      "\n",
+      "The financial-roberta-large model is another financial sentiment analysis model trained on large amounts of data including:\n",
+      "\n",
+      "- Financial Statements\n",
+      "- Earnings Announcements\n",
+      "- Earnings Call Transcripts\n",
+      "- Corporate Social Responsibility (CSR) Reports\n",
+      "- Environmental, Social, and Governance (ESG) News\n",
+      "- Financial News\n",
+      "- Etc."
+     ]
+    },
+    {
+     "cell_type": "code",
+     "execution_count": 16,
+     "metadata": {},
+     "outputs": [],
+     "source": [
+      "# Load model directly\n",
+      "from transformers import AutoTokenizer, AutoModelForSequenceClassification\n",
+      "\n",
+      "tokenizer = AutoTokenizer.from_pretrained(\"soleimanian/financial-roberta-large-sentiment\")\n",
+      "model = AutoModelForSequenceClassification.from_pretrained(\"soleimanian/financial-roberta-large-sentiment\")\n",
+      "hfmodel = pipeline(\"sentiment-analysis\", model=model, tokenizer=tokenizer)\n"
+     ]
+    },
+    {
+     "cell_type": "code",
+     "execution_count": 17,
+     "metadata": {},
+     "outputs": [],
+     "source": [
+      "# This model is larger so predictions will take longer. Feel free to adjust the dataset size to make it faster.\n",
+      "vm_model_3 = vm.init_model(\n",
+      "    hfmodel,\n",
+      "    test_ds=vm_test_ds,\n",
+      "    train_ds=vm_test_ds,\n",
+      ")"
+     ]
+    },
+    {
+     "cell_type": "code",
+     "execution_count": 18,
+     "metadata": {},
+     "outputs": [
+      {
+       "data": {
+        "application/vnd.jupyter.widget-view+json": {
+         "model_id": "2449314882514bc9b99f385e86a56535",
+         "version_major": 2,
+         "version_minor": 0
+        },
+        "text/plain": [
+         "HBox(children=(Label(value='Running test suite...'), IntProgress(value=0, max=2)))"
+        ]
+       },
+       "metadata": {},
+       "output_type": "display_data"
+      },
+      {
+       "ename": "MissingRequiredTestContextError",
+       "evalue": "models' is a required input and must be passed as a keyword argument to the test plan",
+       "output_type": "error",
+       "traceback": [
+        "\u001b[0;31m---------------------------------------------------------------------------\u001b[0m",
+        "\u001b[0;31mMissingRequiredTestContextError\u001b[0m           Traceback (most recent call last)",
+        "\u001b[0;32m/var/folders/sc/lgv7gk896jz_3892tx_99d680000gn/T/ipykernel_57514/4147548470.py\u001b[0m in \u001b[0;36m<cell line: 1>\u001b[0;34m()\u001b[0m\n\u001b[0;32m----> 1\u001b[0;31m full_suite = vm.run_test_suite(\n\u001b[0m\u001b[1;32m      2\u001b[0m     \u001b[0;34m\"binary_classifier_model_validation\"\u001b[0m\u001b[0;34m,\u001b[0m\u001b[0;34m\u001b[0m\u001b[0;34m\u001b[0m\u001b[0m\n\u001b[1;32m      3\u001b[0m     \u001b[0mdataset\u001b[0m\u001b[0;34m=\u001b[0m\u001b[0mvm_test_ds\u001b[0m\u001b[0;34m,\u001b[0m\u001b[0;34m\u001b[0m\u001b[0;34m\u001b[0m\u001b[0m\n\u001b[1;32m      4\u001b[0m     \u001b[0mmodel\u001b[0m\u001b[0;34m=\u001b[0m\u001b[0mvm_model_3\u001b[0m\u001b[0;34m\u001b[0m\u001b[0;34m\u001b[0m\u001b[0m\n\u001b[1;32m      5\u001b[0m )\n",
+        "\u001b[0;32m~/work/validmind/repos/validmind-python/validmind/client.py\u001b[0m in \u001b[0;36mrun_test_suite\u001b[0;34m(test_suite_name, send, **kwargs)\u001b[0m\n\u001b[1;32m    346\u001b[0m         )\n\u001b[1;32m    347\u001b[0m \u001b[0;34m\u001b[0m\u001b[0m\n\u001b[0;32m--> 348\u001b[0;31m     \u001b[0msuite\u001b[0m\u001b[0;34m.\u001b[0m\u001b[0mrun\u001b[0m\u001b[0;34m(\u001b[0m\u001b[0msend\u001b[0m\u001b[0;34m=\u001b[0m\u001b[0msend\u001b[0m\u001b[0;34m)\u001b[0m\u001b[0;34m\u001b[0m\u001b[0;34m\u001b[0m\u001b[0m\n\u001b[0m\u001b[1;32m    349\u001b[0m \u001b[0;34m\u001b[0m\u001b[0m\n\u001b[1;32m    350\u001b[0m     \u001b[0;32mreturn\u001b[0m \u001b[0msuite\u001b[0m\u001b[0;34m\u001b[0m\u001b[0;34m\u001b[0m\u001b[0m\n",
+        "\u001b[0;32m~/work/validmind/repos/validmind-python/validmind/vm_models/test_suite.py\u001b[0m in \u001b[0;36mrun\u001b[0;34m(self, send, **kwargs)\u001b[0m\n\u001b[1;32m    131\u001b[0m \u001b[0;34m\u001b[0m\u001b[0m\n\u001b[1;32m    132\u001b[0m         \u001b[0;32mfor\u001b[0m \u001b[0mtest_plan\u001b[0m \u001b[0;32min\u001b[0m \u001b[0mself\u001b[0m\u001b[0;34m.\u001b[0m\u001b[0m_test_plan_instances\u001b[0m\u001b[0;34m:\u001b[0m\u001b[0;34m\u001b[0m\u001b[0;34m\u001b[0m\u001b[0m\n\u001b[0;32m--> 133\u001b[0;31m             \u001b[0mtest_plan\u001b[0m\u001b[0;34m.\u001b[0m\u001b[0mrun\u001b[0m\u001b[0;34m(\u001b[0m\u001b[0mrender_summary\u001b[0m\u001b[0;34m=\u001b[0m\u001b[0;32mFalse\u001b[0m\u001b[0;34m,\u001b[0m \u001b[0msend\u001b[0m\u001b[0;34m=\u001b[0m\u001b[0msend\u001b[0m\u001b[0;34m)\u001b[0m\u001b[0;34m\u001b[0m\u001b[0;34m\u001b[0m\u001b[0m\n\u001b[0m\u001b[1;32m    134\u001b[0m \u001b[0;34m\u001b[0m\u001b[0m\n\u001b[1;32m    135\u001b[0m         \u001b[0mself\u001b[0m\u001b[0;34m.\u001b[0m\u001b[0msummarize\u001b[0m\u001b[0;34m(\u001b[0m\u001b[0;34m)\u001b[0m\u001b[0;34m\u001b[0m\u001b[0;34m\u001b[0m\u001b[0m\n",
+        "\u001b[0;32m~/work/validmind/repos/validmind-python/validmind/vm_models/test_plan.py\u001b[0m in \u001b[0;36mrun\u001b[0;34m(self, render_summary, send)\u001b[0m\n\u001b[1;32m    327\u001b[0m             )\n\u001b[1;32m    328\u001b[0m \u001b[0;34m\u001b[0m\u001b[0m\n\u001b[0;32m--> 329\u001b[0;31m         \u001b[0mself\u001b[0m\u001b[0;34m.\u001b[0m\u001b[0mvalidate_context\u001b[0m\u001b[0;34m(\u001b[0m\u001b[0;34m)\u001b[0m\u001b[0;34m\u001b[0m\u001b[0;34m\u001b[0m\u001b[0m\n\u001b[0m\u001b[1;32m    330\u001b[0m \u001b[0;34m\u001b[0m\u001b[0m\n\u001b[1;32m    331\u001b[0m         \u001b[0;32mif\u001b[0m \u001b[0mself\u001b[0m\u001b[0;34m.\u001b[0m\u001b[0mpbar\u001b[0m \u001b[0;32mis\u001b[0m \u001b[0;32mNone\u001b[0m\u001b[0;34m:\u001b[0m\u001b[0;34m\u001b[0m\u001b[0;34m\u001b[0m\u001b[0m\n",
+        "\u001b[0;32m~/work/validmind/repos/validmind-python/validmind/vm_models/test_plan.py\u001b[0m in \u001b[0;36mvalidate_context\u001b[0;34m(self)\u001b[0m\n\u001b[1;32m    218\u001b[0m             \u001b[0mlogger\u001b[0m\u001b[0;34m.\u001b[0m\u001b[0mdebug\u001b[0m\u001b[0;34m(\u001b[0m\u001b[0;34mf\"Checking if required input '{element}' is present\"\u001b[0m\u001b[0;34m)\u001b[0m\u001b[0;34m\u001b[0m\u001b[0;34m\u001b[0m\u001b[0m\n\u001b[1;32m    219\u001b[0m             \u001b[0;32mif\u001b[0m \u001b[0;32mnot\u001b[0m \u001b[0mrecursive_attr_check\u001b[0m\u001b[0;34m(\u001b[0m\u001b[0mself\u001b[0m\u001b[0;34m,\u001b[0m \u001b[0melement\u001b[0m\u001b[0;34m)\u001b[0m\u001b[0;34m:\u001b[0m\u001b[0;34m\u001b[0m\u001b[0;34m\u001b[0m\u001b[0m\n\u001b[0;32m--> 220\u001b[0;31m                 raise MissingRequiredTestContextError(\n\u001b[0m\u001b[1;32m    221\u001b[0m                     \u001b[0;34mf\"{element}' is a required input and must be passed \"\u001b[0m\u001b[0;34m\u001b[0m\u001b[0;34m\u001b[0m\u001b[0m\n\u001b[1;32m    222\u001b[0m                     \u001b[0;34m\"as a keyword argument to the test plan\"\u001b[0m\u001b[0;34m\u001b[0m\u001b[0;34m\u001b[0m\u001b[0m\n",
+        "\u001b[0;31mMissingRequiredTestContextError\u001b[0m: models' is a required input and must be passed as a keyword argument to the test plan"
+       ]
+      }
+     ],
+     "source": [
+      "full_suite = vm.run_test_suite(\n",
+      "    \"binary_classifier_model_validation\",\n",
+      "    dataset=vm_test_ds,\n",
+      "    model=vm_model_3,\n",
+      "    models=[vm_model_1]\n",
+      "\n",
+      ")"
+     ]
+    },
+    {
+     "cell_type": "code",
+     "execution_count": null,
+     "metadata": {},
+     "outputs": [],
+     "source": []
     }
    ],
-   "source": [
-    "## Replace the code below with the code snippet from your project ## \n",
-    "\n",
-    "import validmind as vm\n",
-    "\n",
-    "vm.init(\n",
-    "    api_host = \"https://api.prod.validmind.ai/api/v1/tracking\",\n",
-    "    api_key = \"...\",\n",
-    "    api_secret = \"...\",\n",
-    "    project = \"...\"\n",
-    ")"
-   ]
-  },
-  {
-   "cell_type": "markdown",
-   "metadata": {},
-   "source": [
-    "### Load Dataset\n",
-    "\n",
-    "In this section, we'll load the financial phrasebank dataset, which will be the foundation for our sentiment analysis tasks."
-   ]
-  },
-  {
-   "cell_type": "code",
-   "execution_count": 3,
-   "metadata": {},
-   "outputs": [
-    {
-     "data": {
-      "text/html": [
-       "<div>\n",
-       "<style scoped>\n",
-       "    .dataframe tbody tr th:only-of-type {\n",
-       "        vertical-align: middle;\n",
-       "    }\n",
-       "\n",
-       "    .dataframe tbody tr th {\n",
-       "        vertical-align: top;\n",
-       "    }\n",
-       "\n",
-       "    .dataframe thead th {\n",
-       "        text-align: right;\n",
-       "    }\n",
-       "</style>\n",
-       "<table border=\"1\" class=\"dataframe\">\n",
-       "  <thead>\n",
-       "    <tr style=\"text-align: right;\">\n",
-       "      <th></th>\n",
-       "      <th>Sentiment</th>\n",
-       "      <th>Sentence</th>\n",
-       "    </tr>\n",
-       "  </thead>\n",
-       "  <tbody>\n",
-       "    <tr>\n",
-<<<<<<< HEAD
-       "      <th>4123</th>\n",
-       "      <td>neutral</td>\n",
-       "      <td>Olli-Pekka Kallasvuo was elected as vice chair...</td>\n",
-       "    </tr>\n",
-       "    <tr>\n",
-       "      <th>4041</th>\n",
-       "      <td>negative</td>\n",
-       "      <td>Pretax loss totaled EUR 117mn compared to a lo...</td>\n",
-       "    </tr>\n",
-       "    <tr>\n",
-       "      <th>2002</th>\n",
-       "      <td>positive</td>\n",
-       "      <td>In China , Finnish Kone that provides elevator...</td>\n",
-       "    </tr>\n",
-       "    <tr>\n",
-       "      <th>1961</th>\n",
-       "      <td>neutral</td>\n",
-       "      <td>Our purchase to pay solutions enable companies...</td>\n",
-       "    </tr>\n",
-       "    <tr>\n",
-       "      <th>3901</th>\n",
-       "      <td>neutral</td>\n",
-       "      <td>The second company acquired is Sweden 's Refte...</td>\n",
-       "    </tr>\n",
-       "    <tr>\n",
-       "      <th>509</th>\n",
-       "      <td>neutral</td>\n",
-       "      <td>The company generates net sales of about 600 m...</td>\n",
-       "    </tr>\n",
-       "    <tr>\n",
-       "      <th>2467</th>\n",
-       "      <td>neutral</td>\n",
-       "      <td>Glaston 's share GLA1V is listed on the NASDAQ...</td>\n",
-       "    </tr>\n",
-       "    <tr>\n",
-       "      <th>4572</th>\n",
-       "      <td>neutral</td>\n",
-       "      <td>One of the headboxes will be equipped with a m...</td>\n",
-       "    </tr>\n",
-       "    <tr>\n",
-       "      <th>2074</th>\n",
-       "      <td>neutral</td>\n",
-       "      <td>The order for plywood mill machinery and equip...</td>\n",
-       "    </tr>\n",
-       "    <tr>\n",
-       "      <th>37</th>\n",
-       "      <td>positive</td>\n",
-       "      <td>Aspo Plc STOCK EXCHANGE RELEASE February 11 , ...</td>\n",
-=======
-       "      <th>1897</th>\n",
-       "      <td>neutral</td>\n",
-       "      <td>Enclosed is Affecto 's call for Extraordinary ...</td>\n",
-       "    </tr>\n",
-       "    <tr>\n",
-       "      <th>2259</th>\n",
-       "      <td>neutral</td>\n",
-       "      <td>- Moody 's said it gave P A1 long-term senior ...</td>\n",
-       "    </tr>\n",
-       "    <tr>\n",
-       "      <th>2015</th>\n",
-       "      <td>positive</td>\n",
-       "      <td>Full-year net sales are expected to increase b...</td>\n",
-       "    </tr>\n",
-       "    <tr>\n",
-       "      <th>249</th>\n",
-       "      <td>positive</td>\n",
-       "      <td>Operating profit rose to EUR 3.2 mn from EUR 1...</td>\n",
-       "    </tr>\n",
-       "    <tr>\n",
-       "      <th>4209</th>\n",
-       "      <td>negative</td>\n",
-       "      <td>Jul. 18 -- Police are looking for a man who th...</td>\n",
-       "    </tr>\n",
-       "    <tr>\n",
-       "      <th>1093</th>\n",
-       "      <td>neutral</td>\n",
-       "      <td>The guidance has been set at 90 basis points o...</td>\n",
-       "    </tr>\n",
-       "    <tr>\n",
-       "      <th>3205</th>\n",
-       "      <td>neutral</td>\n",
-       "      <td>The company serves customers in various indust...</td>\n",
-       "    </tr>\n",
-       "    <tr>\n",
-       "      <th>1304</th>\n",
-       "      <td>neutral</td>\n",
-       "      <td>Other shareholder entitlements became effectiv...</td>\n",
-       "    </tr>\n",
-       "    <tr>\n",
-       "      <th>683</th>\n",
-       "      <td>negative</td>\n",
-       "      <td>Profit before taxes was EUR 4.0 mn , down from...</td>\n",
-       "    </tr>\n",
-       "    <tr>\n",
-       "      <th>2354</th>\n",
-       "      <td>neutral</td>\n",
-       "      <td>`` Fixed Mobile Convergence solutions represen...</td>\n",
->>>>>>> 2a155956
-       "    </tr>\n",
-       "  </tbody>\n",
-       "</table>\n",
-       "</div>"
-      ],
-      "text/plain": [
-       "     Sentiment                                           Sentence\n",
-<<<<<<< HEAD
-       "4123   neutral  Olli-Pekka Kallasvuo was elected as vice chair...\n",
-       "4041  negative  Pretax loss totaled EUR 117mn compared to a lo...\n",
-       "2002  positive  In China , Finnish Kone that provides elevator...\n",
-       "1961   neutral  Our purchase to pay solutions enable companies...\n",
-       "3901   neutral  The second company acquired is Sweden 's Refte...\n",
-       "509    neutral  The company generates net sales of about 600 m...\n",
-       "2467   neutral  Glaston 's share GLA1V is listed on the NASDAQ...\n",
-       "4572   neutral  One of the headboxes will be equipped with a m...\n",
-       "2074   neutral  The order for plywood mill machinery and equip...\n",
-       "37    positive  Aspo Plc STOCK EXCHANGE RELEASE February 11 , ..."
-=======
-       "1897   neutral  Enclosed is Affecto 's call for Extraordinary ...\n",
-       "2259   neutral  - Moody 's said it gave P A1 long-term senior ...\n",
-       "2015  positive  Full-year net sales are expected to increase b...\n",
-       "249   positive  Operating profit rose to EUR 3.2 mn from EUR 1...\n",
-       "4209  negative  Jul. 18 -- Police are looking for a man who th...\n",
-       "1093   neutral  The guidance has been set at 90 basis points o...\n",
-       "3205   neutral  The company serves customers in various indust...\n",
-       "1304   neutral  Other shareholder entitlements became effectiv...\n",
-       "683   negative  Profit before taxes was EUR 4.0 mn , down from...\n",
-       "2354   neutral  `` Fixed Mobile Convergence solutions represen..."
->>>>>>> 2a155956
-      ]
+   "metadata": {
+    "kernelspec": {
+     "display_name": "dev-framework",
+     "language": "python",
+     "name": "dev-framework"
+    },
+    "language_info": {
+     "codemirror_mode": {
+      "name": "ipython",
+      "version": 3
      },
-     "execution_count": 3,
-     "metadata": {},
-     "output_type": "execute_result"
-    }
-   ],
-   "source": [
-    "import pandas as pd\n",
-    "\n",
-    "df = pd.read_csv('./datasets/sentiments.csv')\n",
-    "sample = df.sample(10)\n",
-    "sample"
-   ]
-  },
-  {
-   "cell_type": "markdown",
-   "metadata": {},
-   "source": [
-    "## NLP data quality tests\n",
-    "\n",
-    "Before we proceed with the analysis, it's crucial to ensure the quality of our NLP data. This section runs a data quality test plan to validate the data's integrity and suitability."
-   ]
-  },
-  {
-   "cell_type": "code",
-   "execution_count": 4,
-   "metadata": {},
-   "outputs": [
-    {
-     "name": "stderr",
-     "output_type": "stream",
-     "text": [
-<<<<<<< HEAD
-      "2023-09-05 15:14:54,364 - INFO(validmind.client): The 'type' argument to init_dataset() argument is deprecated and no longer required.\n",
-      "2023-09-05 15:14:54,365 - INFO(validmind.client): Pandas dataset detected. Initializing VM Dataset instance...\n"
-=======
-      "2023-08-31 22:38:39,711 - INFO(validmind.client): The 'type' argument to init_dataset() argument is deprecated and no longer required.\n",
-      "2023-08-31 22:38:39,712 - INFO(validmind.client): Pandas dataset detected. Initializing VM Dataset instance...\n"
->>>>>>> 2a155956
-     ]
-    },
-    {
-     "data": {
-      "application/vnd.jupyter.widget-view+json": {
-<<<<<<< HEAD
-       "model_id": "f814eaa40ce54737b43bc23f4230b778",
-=======
-       "model_id": "124faafb87d2408a84f804dfabcd7af8",
->>>>>>> 2a155956
-       "version_major": 2,
-       "version_minor": 0
-      },
-      "text/plain": [
-       "HBox(children=(Label(value='Running test plan...'), IntProgress(value=0, max=14)))"
-      ]
-     },
-     "metadata": {},
-     "output_type": "display_data"
-    },
-    {
-     "name": "stderr",
-     "output_type": "stream",
-     "text": [
-      "[nltk_data] Downloading package stopwords to\n",
-      "[nltk_data]     /Users/anilsorathiya/nltk_data...\n",
-      "[nltk_data]   Package stopwords is already up-to-date!\n",
-      "[nltk_data] Downloading package stopwords to\n",
-      "[nltk_data]     /Users/anilsorathiya/nltk_data...\n",
-      "[nltk_data]   Package stopwords is already up-to-date!\n"
-     ]
-    },
-    {
-     "data": {
-      "application/vnd.jupyter.widget-view+json": {
-<<<<<<< HEAD
-       "model_id": "8554438dd7784a9eb00168746638bc6f",
-=======
-       "model_id": "1872b1eab0bf49d5a1dea4bd498955f6",
->>>>>>> 2a155956
-       "version_major": 2,
-       "version_minor": 0
-      },
-      "text/plain": [
-       "VBox(children=(HTML(value='<h2>Results for <i>Text Data Quality</i> Test Plan:</h2><hr>'), HTML(value='<div cl…"
-      ]
-     },
-     "metadata": {},
-     "output_type": "display_data"
-    }
-   ],
-   "source": [
-    "vm_ds = vm.init_dataset(dataset=df, type=\"generic\", text_column='Sentence', target_column=\"Sentiment\")\n",
-    "text_data_test_plan = vm.run_test_plan(\"text_data_quality\", dataset=vm_ds)"
-   ]
-  },
-  {
-   "cell_type": "markdown",
-   "metadata": {},
-   "source": [
-    "## Hugging face transformers"
-   ]
-  },
-  {
-   "cell_type": "markdown",
-   "metadata": {},
-   "source": [
-    "### Example model wrapper\n",
-    "\n",
-    "The following code template showcases how to wrap a Hugging Face model for compatibility with the ValidMind Developer Framework. We will load an example model using the transformers API and then run some predictions on our test dataset.\n",
-    "\n",
-    "The ValidMind developer framework provides support for Hugging Face transformers out of the box, so in the following section we will show how to initialize multiple transformers models with the `init_model` function, removing the need for a custom wrapper. In cases where you need extra pre-processing or post-processing steps, you can use the following code template as a starting point to wrap your model."
-   ]
-  },
-  {
-   "cell_type": "code",
-   "execution_count": 5,
-   "metadata": {},
-   "outputs": [],
-   "source": [
-    "from transformers import pipeline\n",
-    "from dataclasses import dataclass\n",
-    "@dataclass\n",
-    "\n",
-    "class Sentiment_HuggingFace:\n",
-    "    \"\"\"\n",
-    "    A VM Model instance wrapper only requires a predict and predict_proba method.\n",
-    "    \"\"\"\n",
-    "\n",
-    "    predicted_prob_values = None\n",
-    "\n",
-    "    def __init__(self, pipeline_task, model_name=None, model=None, tokenizer=None):\n",
-    "        self.model_name = model_name\n",
-    "        self.pipeline_task = pipeline_task\n",
-    "        self.model = pipeline(pipeline_task, model=model, tokenizer=tokenizer)\n",
-    "\n",
-    "    def predict(self, data):\n",
-    "        data = [str(datapoint) for datapoint in data]\n",
-    "        results = []\n",
-    "        results = self.model(data)\n",
-    "        results_df = pd.DataFrame(results)\n",
-    "        self.predicted_prob_values = results_df.score.values\n",
-    "        return results_df.label.values\n",
-    "\n",
-    "    def predict_proba(self):\n",
-    "        if self.predicted_prob_values is None:\n",
-    "            raise ValueError(\"First run predict method to retrieve predicted probabilities\")\n",
-    "        return self.predicted_prob_values\n"
-   ]
-  },
-  {
-   "cell_type": "code",
-   "execution_count": 6,
-   "metadata": {},
-   "outputs": [
-    {
-     "data": {
-      "text/html": [
-       "<div>\n",
-       "<style scoped>\n",
-       "    .dataframe tbody tr th:only-of-type {\n",
-       "        vertical-align: middle;\n",
-       "    }\n",
-       "\n",
-       "    .dataframe tbody tr th {\n",
-       "        vertical-align: top;\n",
-       "    }\n",
-       "\n",
-       "    .dataframe thead th {\n",
-       "        text-align: right;\n",
-       "    }\n",
-       "</style>\n",
-       "<table border=\"1\" class=\"dataframe\">\n",
-       "  <thead>\n",
-       "    <tr style=\"text-align: right;\">\n",
-       "      <th></th>\n",
-       "      <th>Sentiment</th>\n",
-       "      <th>Sentence</th>\n",
-       "      <th>y_pred</th>\n",
-       "      <th>y_pred_prob</th>\n",
-       "    </tr>\n",
-       "  </thead>\n",
-       "  <tbody>\n",
-       "    <tr>\n",
-       "      <th>0</th>\n",
-       "      <td>neutral</td>\n",
-       "      <td>According to Gran , the company has no plans t...</td>\n",
-       "      <td>neutral</td>\n",
-       "      <td>0.988819</td>\n",
-       "    </tr>\n",
-       "    <tr>\n",
-       "      <th>1</th>\n",
-       "      <td>neutral</td>\n",
-       "      <td>Technopolis plans to develop in stages an area...</td>\n",
-       "      <td>neutral</td>\n",
-       "      <td>0.999853</td>\n",
-       "    </tr>\n",
-       "    <tr>\n",
-       "      <th>2</th>\n",
-       "      <td>negative</td>\n",
-       "      <td>The international electronic industry company ...</td>\n",
-       "      <td>negative</td>\n",
-       "      <td>0.999682</td>\n",
-       "    </tr>\n",
-       "    <tr>\n",
-       "      <th>3</th>\n",
-       "      <td>positive</td>\n",
-       "      <td>With the new production plant the company woul...</td>\n",
-       "      <td>positive</td>\n",
-       "      <td>0.999855</td>\n",
-       "    </tr>\n",
-       "    <tr>\n",
-       "      <th>4</th>\n",
-       "      <td>positive</td>\n",
-       "      <td>According to the company 's updated strategy f...</td>\n",
-       "      <td>positive</td>\n",
-       "      <td>0.999766</td>\n",
-       "    </tr>\n",
-       "    <tr>\n",
-       "      <th>5</th>\n",
-       "      <td>positive</td>\n",
-       "      <td>FINANCING OF ASPOCOMP 'S GROWTH Aspocomp is ag...</td>\n",
-       "      <td>positive</td>\n",
-       "      <td>0.999806</td>\n",
-       "    </tr>\n",
-       "    <tr>\n",
-       "      <th>6</th>\n",
-       "      <td>positive</td>\n",
-       "      <td>For the last quarter of 2010 , Componenta 's n...</td>\n",
-       "      <td>positive</td>\n",
-       "      <td>0.999853</td>\n",
-       "    </tr>\n",
-       "    <tr>\n",
-       "      <th>7</th>\n",
-       "      <td>positive</td>\n",
-       "      <td>In the third quarter of 2010 , net sales incre...</td>\n",
-       "      <td>positive</td>\n",
-       "      <td>0.999842</td>\n",
-       "    </tr>\n",
-       "    <tr>\n",
-       "      <th>8</th>\n",
-       "      <td>positive</td>\n",
-       "      <td>Operating profit rose to EUR 13.1 mn from EUR ...</td>\n",
-       "      <td>positive</td>\n",
-       "      <td>0.999813</td>\n",
-       "    </tr>\n",
-       "    <tr>\n",
-       "      <th>9</th>\n",
-       "      <td>positive</td>\n",
-       "      <td>Operating profit totalled EUR 21.1 mn , up fro...</td>\n",
-       "      <td>positive</td>\n",
-       "      <td>0.999816</td>\n",
-       "    </tr>\n",
-       "  </tbody>\n",
-       "</table>\n",
-       "</div>"
-      ],
-      "text/plain": [
-       "  Sentiment                                           Sentence    y_pred  \\\n",
-       "0   neutral  According to Gran , the company has no plans t...   neutral   \n",
-       "1   neutral  Technopolis plans to develop in stages an area...   neutral   \n",
-       "2  negative  The international electronic industry company ...  negative   \n",
-       "3  positive  With the new production plant the company woul...  positive   \n",
-       "4  positive  According to the company 's updated strategy f...  positive   \n",
-       "5  positive  FINANCING OF ASPOCOMP 'S GROWTH Aspocomp is ag...  positive   \n",
-       "6  positive  For the last quarter of 2010 , Componenta 's n...  positive   \n",
-       "7  positive  In the third quarter of 2010 , net sales incre...  positive   \n",
-       "8  positive  Operating profit rose to EUR 13.1 mn from EUR ...  positive   \n",
-       "9  positive  Operating profit totalled EUR 21.1 mn , up fro...  positive   \n",
-       "\n",
-       "   y_pred_prob  \n",
-       "0     0.988819  \n",
-       "1     0.999853  \n",
-       "2     0.999682  \n",
-       "3     0.999855  \n",
-       "4     0.999766  \n",
-       "5     0.999806  \n",
-       "6     0.999853  \n",
-       "7     0.999842  \n",
-       "8     0.999813  \n",
-       "9     0.999816  "
-      ]
-     },
-     "execution_count": 6,
-     "metadata": {},
-     "output_type": "execute_result"
-    }
-   ],
-   "source": [
-    "from transformers import BertTokenizer, BertForSequenceClassification\n",
-    "\n",
-    "model = BertForSequenceClassification.from_pretrained(\"ahmedrachid/FinancialBERT-Sentiment-Analysis\",num_labels=3)\n",
-    "tokenizer = BertTokenizer.from_pretrained(\"ahmedrachid/FinancialBERT-Sentiment-Analysis\")\n",
-    "sentiment_model_hf = Sentiment_HuggingFace(\"sentiment-analysis\", model=model, tokenizer=tokenizer)\n",
-    "\n",
-    "df_test = df.head(15)\n",
-    "\n",
-    "y_pred = sentiment_model_hf.predict(df_test.Sentence.values.tolist())\n",
-    "y_pred_prob = sentiment_model_hf.predict_proba()\n",
-    "df_results = df_test.copy()\n",
-    "df_results['y_pred'] = y_pred\n",
-    "df_results['y_pred_prob'] = y_pred_prob\n",
-    "df_results.head(10)"
-   ]
-  },
-  {
-   "cell_type": "markdown",
-   "metadata": {},
-   "source": [
-    "## 1. Hugging Face: FinancialBERT-Sentiment-Analysis\n",
-    "\n",
-    "https://huggingface.co/ahmedrachid/FinancialBERT-Sentiment-Analysis\n",
-    "\n",
-    "Let's now explore integrating and testing FinancialBERT, a model designed specifically for sentiment analysis in the financial domain."
-   ]
-  },
-  {
-   "cell_type": "code",
-   "execution_count": 7,
-   "metadata": {},
-   "outputs": [],
-   "source": [
-    "from transformers import BertTokenizer, BertForSequenceClassification\n",
-    "from transformers import pipeline\n",
-    "\n",
-    "model = BertForSequenceClassification.from_pretrained(\"ahmedrachid/FinancialBERT-Sentiment-Analysis\",num_labels=3)\n",
-    "tokenizer = BertTokenizer.from_pretrained(\"ahmedrachid/FinancialBERT-Sentiment-Analysis\")\n",
-    "hfmodel = pipeline(\"sentiment-analysis\", model=model, tokenizer=tokenizer)\n"
-   ]
-  },
-  {
-   "cell_type": "markdown",
-   "metadata": {},
-   "source": [
-    "### Initialize VM dataset"
-   ]
-  },
-  {
-   "cell_type": "code",
-<<<<<<< HEAD
-   "execution_count": 9,
-=======
-   "execution_count": 8,
->>>>>>> 2a155956
-   "metadata": {},
-   "outputs": [
-    {
-     "name": "stderr",
-     "output_type": "stream",
-     "text": [
-<<<<<<< HEAD
-      "2023-09-05 15:15:39,999 - INFO(validmind.client): Pandas dataset detected. Initializing VM Dataset instance...\n"
-=======
-      "2023-08-31 22:38:47,814 - INFO(validmind.client): Pandas dataset detected. Initializing VM Dataset instance...\n"
->>>>>>> 2a155956
-     ]
-    }
-   ],
-   "source": [
-    "# Load a test dataset with 100 rows only\n",
-    "vm_test_ds = vm.init_dataset(\n",
-    "    dataset=df.head(100),\n",
-    "    text_column=\"Sentence\",\n",
-    "    target_column=\"Sentiment\",\n",
-    ")"
-   ]
-  },
-  {
-   "cell_type": "markdown",
-   "metadata": {},
-   "source": [
-    "### Initialize VM model\n",
-    "\n",
-    "When initializing a VM model, we pre-calculate predictions on the test dataset. This operation can take a long time for large datasets."
-   ]
-  },
-  {
-   "cell_type": "code",
-<<<<<<< HEAD
-   "execution_count": 10,
-=======
-   "execution_count": 9,
->>>>>>> 2a155956
-   "metadata": {},
-   "outputs": [],
-   "source": [
-    "vm_model_1 = vm.init_model(\n",
-    "    hfmodel,\n",
-    "    test_ds=vm_test_ds,\n",
-    ")"
-   ]
-  },
-  {
-   "cell_type": "code",
-<<<<<<< HEAD
-   "execution_count": 11,
-=======
-   "execution_count": 10,
->>>>>>> 2a155956
-   "metadata": {},
-   "outputs": [
-    {
-     "name": "stderr",
-     "output_type": "stream",
-     "text": [
-      "/Users/anilsorathiya/Library/Caches/pypoetry/virtualenvs/validmind-pPj8dHa5-py3.9/lib/python3.9/site-packages/sklearn/metrics/_classification.py:1521: UserWarning:\n",
-      "\n",
-      "Note that pos_label (set to 'negative') is ignored when average != 'binary' (got 'micro'). You may use labels=[pos_label] to specify a single positive class.\n",
-      "\n",
-      "/Users/anilsorathiya/Library/Caches/pypoetry/virtualenvs/validmind-pPj8dHa5-py3.9/lib/python3.9/site-packages/sklearn/metrics/_classification.py:1521: UserWarning:\n",
-      "\n",
-      "Note that pos_label (set to 'negative') is ignored when average != 'binary' (got 'micro'). You may use labels=[pos_label] to specify a single positive class.\n",
-      "\n",
-      "/Users/anilsorathiya/Library/Caches/pypoetry/virtualenvs/validmind-pPj8dHa5-py3.9/lib/python3.9/site-packages/sklearn/metrics/_classification.py:1521: UserWarning:\n",
-      "\n",
-      "Note that pos_label (set to 'negative') is ignored when average != 'binary' (got 'micro'). You may use labels=[pos_label] to specify a single positive class.\n",
-      "\n",
-      "/Users/anilsorathiya/Library/Caches/pypoetry/virtualenvs/validmind-pPj8dHa5-py3.9/lib/python3.9/site-packages/sklearn/metrics/_classification.py:1521: UserWarning:\n",
-      "\n",
-      "Note that pos_label (set to 'negative') is ignored when average != 'binary' (got 'micro'). You may use labels=[pos_label] to specify a single positive class.\n",
-      "\n",
-      "/Users/anilsorathiya/Library/Caches/pypoetry/virtualenvs/validmind-pPj8dHa5-py3.9/lib/python3.9/site-packages/sklearn/metrics/_classification.py:1521: UserWarning:\n",
-      "\n",
-      "Note that pos_label (set to 'negative') is ignored when average != 'binary' (got 'micro'). You may use labels=[pos_label] to specify a single positive class.\n",
-      "\n",
-      "/Users/anilsorathiya/Library/Caches/pypoetry/virtualenvs/validmind-pPj8dHa5-py3.9/lib/python3.9/site-packages/sklearn/metrics/_classification.py:1521: UserWarning:\n",
-      "\n",
-      "Note that pos_label (set to 'negative') is ignored when average != 'binary' (got 'micro'). You may use labels=[pos_label] to specify a single positive class.\n",
-      "\n"
-     ]
-    },
-    {
-     "data": {
-      "application/vnd.jupyter.widget-view+json": {
-<<<<<<< HEAD
-       "model_id": "c5dc5dec6f4f4912b3e8e5da094198fd",
-=======
-       "model_id": "1788f5d325f34b119ee8136390649f27",
->>>>>>> 2a155956
-       "version_major": 2,
-       "version_minor": 0
-      },
-      "text/plain": [
-       "VBox(children=(HTML(value='<p>This section shows the models performance comparison on the training data. Popul…"
-      ]
-     },
-     "metadata": {},
-     "output_type": "display_data"
-<<<<<<< HEAD
-    }
-   ],
-   "source": [
-    "from validmind.vm_models.test_context import TestContext\n",
-    "from validmind.tests.model_validation.sklearn.ModelsPerformanceComparison import ModelsPerformanceComparison\n",
-    "test_context = TestContext(model=vm_model_1, models=[vm_model_1], dataset=vm_test_ds)\n",
-    "ws_diagnostic = ModelsPerformanceComparison(test_context, params=None)\n",
-    "ws_diagnostic.run()\n",
-    "ws_diagnostic.result.show()"
-   ]
-  },
-  {
-   "cell_type": "code",
-   "execution_count": 12,
-   "metadata": {},
-   "outputs": [
-    {
-     "data": {
-      "application/vnd.jupyter.widget-view+json": {
-       "model_id": "e2114266ed5c4ddca14dfa64a6728b33",
-=======
-    },
-    {
-     "name": "stderr",
-     "output_type": "stream",
-     "text": [
-      "2023-08-31 22:38:52,271 - ERROR(validmind.vm_models.test_plan): Failed to run test 'classifier_in_sample_performance': (MissingRequiredTestContextError) Model Training Dataset 'model.train_ds' is a required input and must be passed as a keyword argument to the test plan\n",
-      "2023-08-31 22:38:52,278 - ERROR(validmind.vm_models.test_plan): Failed to run test 'pfi': (MissingRequiredTestContextError) Model Training Dataset 'model.train_ds' is a required input and must be passed as a keyword argument to the test plan\n",
-      "2023-08-31 22:38:56,636 - ERROR(validmind.vm_models.test_plan): Failed to run test 'pr_curve': (SkipTestError) Precision Recall Curve is only supported for binary classification models\n",
-      "2023-08-31 22:39:00,998 - ERROR(validmind.vm_models.test_plan): Failed to run test 'roc_curve': (SkipTestError) ROC Curve is only supported for binary classification models\n",
-      "2023-08-31 22:39:00,999 - ERROR(validmind.vm_models.test_plan): Failed to run test 'psi': (MissingRequiredTestContextError) Model Training Dataset 'model.train_ds' is a required input and must be passed as a keyword argument to the test plan\n",
-      "2023-08-31 22:39:00,999 - INFO(validmind.tests.model_validation.sklearn.SHAPGlobalImportance): Skiping SHAP for transformers models\n",
-      "2023-08-31 22:39:00,999 - INFO(validmind.tests.model_validation.sklearn.SHAPGlobalImportance): Skiping SHAP for transformers models\n",
-      "2023-08-31 22:39:01,960 - ERROR(validmind.vm_models.test_plan): Failed to run test 'training_test_degradation': (MissingRequiredTestContextError) Model Training Dataset 'model.train_ds' is a required input and must be passed as a keyword argument to the test plan\n",
-      "2023-08-31 22:39:02,166 - ERROR(validmind.vm_models.test_plan): Failed to run test 'overfit_regions': (MissingRequiredTestContextError) Model Training Dataset 'model.train_ds' is a required input and must be passed as a keyword argument to the test plan\n",
-      "2023-08-31 22:39:02,168 - ERROR(validmind.vm_models.test_plan): Failed to run test 'weak_spots': (MissingRequiredTestContextError) Model Training Dataset 'model.train_ds' is a required input and must be passed as a keyword argument to the test plan\n",
-      "2023-08-31 22:39:02,168 - ERROR(validmind.vm_models.test_plan): Failed to run test 'robustness': (MissingRequiredTestContextError) Model Training Dataset 'model.train_ds' is a required input and must be passed as a keyword argument to the test plan\n"
-     ]
-    },
-    {
-     "data": {
-      "application/vnd.jupyter.widget-view+json": {
-       "model_id": "6b78bb60fbc34efca64ba37ff5e79b0f",
->>>>>>> 2a155956
-       "version_major": 2,
-       "version_minor": 0
-      },
-      "text/plain": [
-<<<<<<< HEAD
-       "HBox(children=(Label(value='Running test suite...'), IntProgress(value=0, max=2)))"
-=======
-       "VBox(children=(HTML(value='<h2>Test Suite Results: <i style=\"color: #DE257E\">Classifier Model Validation</i></…"
->>>>>>> 2a155956
-      ]
-     },
-     "metadata": {},
-     "output_type": "display_data"
-    },
-    {
-     "name": "stderr",
-     "output_type": "stream",
-     "text": [
-      "/Users/anilsorathiya/Library/Caches/pypoetry/virtualenvs/validmind-pPj8dHa5-py3.9/lib/python3.9/site-packages/sklearn/metrics/_classification.py:1521: UserWarning:\n",
-      "\n",
-      "Note that pos_label (set to 'negative') is ignored when average != 'binary' (got 'micro'). You may use labels=[pos_label] to specify a single positive class.\n",
-      "\n",
-      "/Users/anilsorathiya/Library/Caches/pypoetry/virtualenvs/validmind-pPj8dHa5-py3.9/lib/python3.9/site-packages/sklearn/metrics/_classification.py:1521: UserWarning:\n",
-      "\n",
-      "Note that pos_label (set to 'negative') is ignored when average != 'binary' (got 'micro'). You may use labels=[pos_label] to specify a single positive class.\n",
-      "\n",
-      "/Users/anilsorathiya/Library/Caches/pypoetry/virtualenvs/validmind-pPj8dHa5-py3.9/lib/python3.9/site-packages/sklearn/metrics/_classification.py:1521: UserWarning:\n",
-      "\n",
-      "Note that pos_label (set to 'negative') is ignored when average != 'binary' (got 'micro'). You may use labels=[pos_label] to specify a single positive class.\n",
-      "\n",
-      "/Users/anilsorathiya/Library/Caches/pypoetry/virtualenvs/validmind-pPj8dHa5-py3.9/lib/python3.9/site-packages/sklearn/metrics/_classification.py:1521: UserWarning:\n",
-      "\n",
-      "Note that pos_label (set to 'negative') is ignored when average != 'binary' (got 'micro'). You may use labels=[pos_label] to specify a single positive class.\n",
-      "\n",
-      "/Users/anilsorathiya/Library/Caches/pypoetry/virtualenvs/validmind-pPj8dHa5-py3.9/lib/python3.9/site-packages/sklearn/metrics/_classification.py:1521: UserWarning:\n",
-      "\n",
-      "Note that pos_label (set to 'negative') is ignored when average != 'binary' (got 'micro'). You may use labels=[pos_label] to specify a single positive class.\n",
-      "\n",
-      "/Users/anilsorathiya/Library/Caches/pypoetry/virtualenvs/validmind-pPj8dHa5-py3.9/lib/python3.9/site-packages/sklearn/metrics/_classification.py:1521: UserWarning:\n",
-      "\n",
-      "Note that pos_label (set to 'negative') is ignored when average != 'binary' (got 'micro'). You may use labels=[pos_label] to specify a single positive class.\n",
-      "\n",
-      "2023-09-05 15:16:25,738 - ERROR(validmind.api_client): Error logging metrics to ValidMind API\n",
-      "2023-09-05 15:16:25,740 - ERROR(validmind.vm_models.test_plan): Failed to log result: TestPlanMetricResult(result_id=\"models_performance_comparison\", metric, figures) for test plan result 'TestPlanMetricResult(result_id=\"models_performance_comparison\", metric, figures)'\n"
-     ]
-    },
-    {
-     "ename": "InvalidValueFormatterError",
-     "evalue": "A DataFrame value was provided but no value_formatter was specified.",
-     "output_type": "error",
-     "traceback": [
-      "\u001b[0;31m---------------------------------------------------------------------------\u001b[0m",
-      "\u001b[0;31mInvalidValueFormatterError\u001b[0m                Traceback (most recent call last)",
-      "\u001b[0;32m/var/folders/sc/lgv7gk896jz_3892tx_99d680000gn/T/ipykernel_57514/1216595528.py\u001b[0m in \u001b[0;36m<cell line: 2>\u001b[0;34m()\u001b[0m\n\u001b[1;32m      1\u001b[0m \u001b[0;31m# Some errors are expected since some binary classifier metrics are not applicable to all models\u001b[0m\u001b[0;34m\u001b[0m\u001b[0;34m\u001b[0m\u001b[0;34m\u001b[0m\u001b[0m\n\u001b[0;32m----> 2\u001b[0;31m full_suite = vm.run_test_suite(\n\u001b[0m\u001b[1;32m      3\u001b[0m     \u001b[0;34m\"binary_classifier_model_validation\"\u001b[0m\u001b[0;34m,\u001b[0m\u001b[0;34m\u001b[0m\u001b[0;34m\u001b[0m\u001b[0m\n\u001b[1;32m      4\u001b[0m     \u001b[0mdataset\u001b[0m\u001b[0;34m=\u001b[0m\u001b[0mvm_test_ds\u001b[0m\u001b[0;34m,\u001b[0m\u001b[0;34m\u001b[0m\u001b[0;34m\u001b[0m\u001b[0m\n\u001b[1;32m      5\u001b[0m     \u001b[0mmodel\u001b[0m\u001b[0;34m=\u001b[0m\u001b[0mvm_model_1\u001b[0m\u001b[0;34m,\u001b[0m\u001b[0;34m\u001b[0m\u001b[0;34m\u001b[0m\u001b[0m\n",
-      "\u001b[0;32m~/work/validmind/repos/validmind-python/validmind/client.py\u001b[0m in \u001b[0;36mrun_test_suite\u001b[0;34m(test_suite_name, send, **kwargs)\u001b[0m\n\u001b[1;32m    346\u001b[0m         )\n\u001b[1;32m    347\u001b[0m \u001b[0;34m\u001b[0m\u001b[0m\n\u001b[0;32m--> 348\u001b[0;31m     \u001b[0msuite\u001b[0m\u001b[0;34m.\u001b[0m\u001b[0mrun\u001b[0m\u001b[0;34m(\u001b[0m\u001b[0msend\u001b[0m\u001b[0;34m=\u001b[0m\u001b[0msend\u001b[0m\u001b[0;34m)\u001b[0m\u001b[0;34m\u001b[0m\u001b[0;34m\u001b[0m\u001b[0m\n\u001b[0m\u001b[1;32m    349\u001b[0m \u001b[0;34m\u001b[0m\u001b[0m\n\u001b[1;32m    350\u001b[0m     \u001b[0;32mreturn\u001b[0m \u001b[0msuite\u001b[0m\u001b[0;34m\u001b[0m\u001b[0;34m\u001b[0m\u001b[0m\n",
-      "\u001b[0;32m~/work/validmind/repos/validmind-python/validmind/vm_models/test_suite.py\u001b[0m in \u001b[0;36mrun\u001b[0;34m(self, send, **kwargs)\u001b[0m\n\u001b[1;32m    131\u001b[0m \u001b[0;34m\u001b[0m\u001b[0m\n\u001b[1;32m    132\u001b[0m         \u001b[0;32mfor\u001b[0m \u001b[0mtest_plan\u001b[0m \u001b[0;32min\u001b[0m \u001b[0mself\u001b[0m\u001b[0;34m.\u001b[0m\u001b[0m_test_plan_instances\u001b[0m\u001b[0;34m:\u001b[0m\u001b[0;34m\u001b[0m\u001b[0;34m\u001b[0m\u001b[0m\n\u001b[0;32m--> 133\u001b[0;31m             \u001b[0mtest_plan\u001b[0m\u001b[0;34m.\u001b[0m\u001b[0mrun\u001b[0m\u001b[0;34m(\u001b[0m\u001b[0mrender_summary\u001b[0m\u001b[0;34m=\u001b[0m\u001b[0;32mFalse\u001b[0m\u001b[0;34m,\u001b[0m \u001b[0msend\u001b[0m\u001b[0;34m=\u001b[0m\u001b[0msend\u001b[0m\u001b[0;34m)\u001b[0m\u001b[0;34m\u001b[0m\u001b[0;34m\u001b[0m\u001b[0m\n\u001b[0m\u001b[1;32m    134\u001b[0m \u001b[0;34m\u001b[0m\u001b[0m\n\u001b[1;32m    135\u001b[0m         \u001b[0mself\u001b[0m\u001b[0;34m.\u001b[0m\u001b[0msummarize\u001b[0m\u001b[0;34m(\u001b[0m\u001b[0;34m)\u001b[0m\u001b[0;34m\u001b[0m\u001b[0;34m\u001b[0m\u001b[0m\n",
-      "\u001b[0;32m~/work/validmind/repos/validmind-python/validmind/vm_models/test_plan.py\u001b[0m in \u001b[0;36mrun\u001b[0;34m(self, render_summary, send)\u001b[0m\n\u001b[1;32m    345\u001b[0m \u001b[0;34m\u001b[0m\u001b[0m\n\u001b[1;32m    346\u001b[0m         \u001b[0;32mif\u001b[0m \u001b[0msend\u001b[0m\u001b[0;34m:\u001b[0m\u001b[0;34m\u001b[0m\u001b[0;34m\u001b[0m\u001b[0m\n\u001b[0;32m--> 347\u001b[0;31m             \u001b[0mrun_async\u001b[0m\u001b[0;34m(\u001b[0m\u001b[0mself\u001b[0m\u001b[0;34m.\u001b[0m\u001b[0mlog_results\u001b[0m\u001b[0;34m)\u001b[0m\u001b[0;34m\u001b[0m\u001b[0;34m\u001b[0m\u001b[0m\n\u001b[0m\u001b[1;32m    348\u001b[0m             \u001b[0mrun_async_check\u001b[0m\u001b[0;34m(\u001b[0m\u001b[0mself\u001b[0m\u001b[0;34m.\u001b[0m\u001b[0m_check_progress\u001b[0m\u001b[0;34m)\u001b[0m\u001b[0;34m\u001b[0m\u001b[0;34m\u001b[0m\u001b[0m\n\u001b[1;32m    349\u001b[0m \u001b[0;34m\u001b[0m\u001b[0m\n",
-      "\u001b[0;32m~/work/validmind/repos/validmind-python/validmind/utils.py\u001b[0m in \u001b[0;36mrun_async\u001b[0;34m(func, name, *args, **kwargs)\u001b[0m\n\u001b[1;32m    267\u001b[0m                 \u001b[0mfuture\u001b[0m \u001b[0;34m=\u001b[0m \u001b[0m__loop\u001b[0m\u001b[0;34m.\u001b[0m\u001b[0mcreate_task\u001b[0m\u001b[0;34m(\u001b[0m\u001b[0mfunc\u001b[0m\u001b[0;34m(\u001b[0m\u001b[0;34m*\u001b[0m\u001b[0margs\u001b[0m\u001b[0;34m,\u001b[0m \u001b[0;34m**\u001b[0m\u001b[0mkwargs\u001b[0m\u001b[0;34m)\u001b[0m\u001b[0;34m,\u001b[0m \u001b[0mname\u001b[0m\u001b[0;34m=\u001b[0m\u001b[0mname\u001b[0m\u001b[0;34m)\u001b[0m\u001b[0;34m\u001b[0m\u001b[0;34m\u001b[0m\u001b[0m\n\u001b[1;32m    268\u001b[0m                 \u001b[0;31m# wait for the future result\u001b[0m\u001b[0;34m\u001b[0m\u001b[0;34m\u001b[0m\u001b[0;34m\u001b[0m\u001b[0m\n\u001b[0;32m--> 269\u001b[0;31m                 \u001b[0;32mreturn\u001b[0m \u001b[0m__loop\u001b[0m\u001b[0;34m.\u001b[0m\u001b[0mrun_until_complete\u001b[0m\u001b[0;34m(\u001b[0m\u001b[0mfuture\u001b[0m\u001b[0;34m)\u001b[0m\u001b[0;34m\u001b[0m\u001b[0;34m\u001b[0m\u001b[0m\n\u001b[0m\u001b[1;32m    270\u001b[0m \u001b[0;34m\u001b[0m\u001b[0m\n\u001b[1;32m    271\u001b[0m             return asyncio.get_event_loop().create_task(\n",
-      "\u001b[0;32m~/Library/Caches/pypoetry/virtualenvs/validmind-pPj8dHa5-py3.9/lib/python3.9/site-packages/nest_asyncio.py\u001b[0m in \u001b[0;36mrun_until_complete\u001b[0;34m(self, future)\u001b[0m\n\u001b[1;32m     88\u001b[0m                 raise RuntimeError(\n\u001b[1;32m     89\u001b[0m                     'Event loop stopped before Future completed.')\n\u001b[0;32m---> 90\u001b[0;31m             \u001b[0;32mreturn\u001b[0m \u001b[0mf\u001b[0m\u001b[0;34m.\u001b[0m\u001b[0mresult\u001b[0m\u001b[0;34m(\u001b[0m\u001b[0;34m)\u001b[0m\u001b[0;34m\u001b[0m\u001b[0;34m\u001b[0m\u001b[0m\n\u001b[0m\u001b[1;32m     91\u001b[0m \u001b[0;34m\u001b[0m\u001b[0m\n\u001b[1;32m     92\u001b[0m     \u001b[0;32mdef\u001b[0m \u001b[0m_run_once\u001b[0m\u001b[0;34m(\u001b[0m\u001b[0mself\u001b[0m\u001b[0;34m)\u001b[0m\u001b[0;34m:\u001b[0m\u001b[0;34m\u001b[0m\u001b[0;34m\u001b[0m\u001b[0m\n",
-      "\u001b[0;32m/Library/Developer/CommandLineTools/Library/Frameworks/Python3.framework/Versions/3.9/lib/python3.9/asyncio/futures.py\u001b[0m in \u001b[0;36mresult\u001b[0;34m(self)\u001b[0m\n\u001b[1;32m    199\u001b[0m         \u001b[0mself\u001b[0m\u001b[0;34m.\u001b[0m\u001b[0m__log_traceback\u001b[0m \u001b[0;34m=\u001b[0m \u001b[0;32mFalse\u001b[0m\u001b[0;34m\u001b[0m\u001b[0;34m\u001b[0m\u001b[0m\n\u001b[1;32m    200\u001b[0m         \u001b[0;32mif\u001b[0m \u001b[0mself\u001b[0m\u001b[0;34m.\u001b[0m\u001b[0m_exception\u001b[0m \u001b[0;32mis\u001b[0m \u001b[0;32mnot\u001b[0m \u001b[0;32mNone\u001b[0m\u001b[0;34m:\u001b[0m\u001b[0;34m\u001b[0m\u001b[0;34m\u001b[0m\u001b[0m\n\u001b[0;32m--> 201\u001b[0;31m             \u001b[0;32mraise\u001b[0m \u001b[0mself\u001b[0m\u001b[0;34m.\u001b[0m\u001b[0m_exception\u001b[0m\u001b[0;34m\u001b[0m\u001b[0;34m\u001b[0m\u001b[0m\n\u001b[0m\u001b[1;32m    202\u001b[0m         \u001b[0;32mreturn\u001b[0m \u001b[0mself\u001b[0m\u001b[0;34m.\u001b[0m\u001b[0m_result\u001b[0m\u001b[0;34m\u001b[0m\u001b[0;34m\u001b[0m\u001b[0m\n\u001b[1;32m    203\u001b[0m \u001b[0;34m\u001b[0m\u001b[0m\n",
-      "\u001b[0;32m/Library/Developer/CommandLineTools/Library/Frameworks/Python3.framework/Versions/3.9/lib/python3.9/asyncio/tasks.py\u001b[0m in \u001b[0;36m__step\u001b[0;34m(***failed resolving arguments***)\u001b[0m\n\u001b[1;32m    256\u001b[0m                 \u001b[0mresult\u001b[0m \u001b[0;34m=\u001b[0m \u001b[0mcoro\u001b[0m\u001b[0;34m.\u001b[0m\u001b[0msend\u001b[0m\u001b[0;34m(\u001b[0m\u001b[0;32mNone\u001b[0m\u001b[0;34m)\u001b[0m\u001b[0;34m\u001b[0m\u001b[0;34m\u001b[0m\u001b[0m\n\u001b[1;32m    257\u001b[0m             \u001b[0;32melse\u001b[0m\u001b[0;34m:\u001b[0m\u001b[0;34m\u001b[0m\u001b[0;34m\u001b[0m\u001b[0m\n\u001b[0;32m--> 258\u001b[0;31m                 \u001b[0mresult\u001b[0m \u001b[0;34m=\u001b[0m \u001b[0mcoro\u001b[0m\u001b[0;34m.\u001b[0m\u001b[0mthrow\u001b[0m\u001b[0;34m(\u001b[0m\u001b[0mexc\u001b[0m\u001b[0;34m)\u001b[0m\u001b[0;34m\u001b[0m\u001b[0;34m\u001b[0m\u001b[0m\n\u001b[0m\u001b[1;32m    259\u001b[0m         \u001b[0;32mexcept\u001b[0m \u001b[0mStopIteration\u001b[0m \u001b[0;32mas\u001b[0m \u001b[0mexc\u001b[0m\u001b[0;34m:\u001b[0m\u001b[0;34m\u001b[0m\u001b[0;34m\u001b[0m\u001b[0m\n\u001b[1;32m    260\u001b[0m             \u001b[0;32mif\u001b[0m \u001b[0mself\u001b[0m\u001b[0;34m.\u001b[0m\u001b[0m_must_cancel\u001b[0m\u001b[0;34m:\u001b[0m\u001b[0;34m\u001b[0m\u001b[0;34m\u001b[0m\u001b[0m\n",
-      "\u001b[0;32m~/work/validmind/repos/validmind-python/validmind/vm_models/test_plan.py\u001b[0m in \u001b[0;36mlog_results\u001b[0;34m(self)\u001b[0m\n\u001b[1;32m    379\u001b[0m                 \u001b[0mself\u001b[0m\u001b[0;34m.\u001b[0m\u001b[0mpbar_description\u001b[0m\u001b[0;34m.\u001b[0m\u001b[0mvalue\u001b[0m \u001b[0;34m=\u001b[0m \u001b[0mlog\u001b[0m\u001b[0;34m\u001b[0m\u001b[0;34m\u001b[0m\u001b[0m\n\u001b[1;32m    380\u001b[0m                 \u001b[0mlogger\u001b[0m\u001b[0;34m.\u001b[0m\u001b[0merror\u001b[0m\u001b[0;34m(\u001b[0m\u001b[0mlog\u001b[0m\u001b[0;34m)\u001b[0m\u001b[0;34m\u001b[0m\u001b[0;34m\u001b[0m\u001b[0m\n\u001b[0;32m--> 381\u001b[0;31m                 \u001b[0;32mraise\u001b[0m \u001b[0me\u001b[0m\u001b[0;34m\u001b[0m\u001b[0;34m\u001b[0m\u001b[0m\n\u001b[0m\u001b[1;32m    382\u001b[0m \u001b[0;34m\u001b[0m\u001b[0m\n\u001b[1;32m    383\u001b[0m             \u001b[0mself\u001b[0m\u001b[0;34m.\u001b[0m\u001b[0mpbar\u001b[0m\u001b[0;34m.\u001b[0m\u001b[0mvalue\u001b[0m \u001b[0;34m+=\u001b[0m \u001b[0;36m1\u001b[0m\u001b[0;34m\u001b[0m\u001b[0;34m\u001b[0m\u001b[0m\n",
-      "\u001b[0;32m~/work/validmind/repos/validmind-python/validmind/vm_models/test_plan.py\u001b[0m in \u001b[0;36mlog_results\u001b[0;34m(self)\u001b[0m\n\u001b[1;32m    374\u001b[0m \u001b[0;34m\u001b[0m\u001b[0m\n\u001b[1;32m    375\u001b[0m             \u001b[0;32mtry\u001b[0m\u001b[0;34m:\u001b[0m\u001b[0;34m\u001b[0m\u001b[0;34m\u001b[0m\u001b[0m\n\u001b[0;32m--> 376\u001b[0;31m                 \u001b[0;32mawait\u001b[0m \u001b[0mresult\u001b[0m\u001b[0;34m.\u001b[0m\u001b[0mlog\u001b[0m\u001b[0;34m(\u001b[0m\u001b[0;34m)\u001b[0m\u001b[0;34m\u001b[0m\u001b[0;34m\u001b[0m\u001b[0m\n\u001b[0m\u001b[1;32m    377\u001b[0m             \u001b[0;32mexcept\u001b[0m \u001b[0mException\u001b[0m \u001b[0;32mas\u001b[0m \u001b[0me\u001b[0m\u001b[0;34m:\u001b[0m\u001b[0;34m\u001b[0m\u001b[0;34m\u001b[0m\u001b[0m\n\u001b[1;32m    378\u001b[0m                 \u001b[0mlog\u001b[0m \u001b[0;34m=\u001b[0m \u001b[0;34mf\"Failed to log result: {result} for test plan result '{str(result)}'\"\u001b[0m\u001b[0;34m\u001b[0m\u001b[0;34m\u001b[0m\u001b[0m\n",
-      "\u001b[0;32m~/work/validmind/repos/validmind-python/validmind/vm_models/test_plan_result.py\u001b[0m in \u001b[0;36mlog\u001b[0;34m(self)\u001b[0m\n\u001b[1;32m    294\u001b[0m                 \u001b[0mtasks\u001b[0m\u001b[0;34m.\u001b[0m\u001b[0mappend\u001b[0m\u001b[0;34m(\u001b[0m\u001b[0mupdate_metadata\u001b[0m\u001b[0;34m(\u001b[0m\u001b[0mmetadata\u001b[0m\u001b[0;34m[\u001b[0m\u001b[0;34m\"content_id\"\u001b[0m\u001b[0;34m]\u001b[0m\u001b[0;34m,\u001b[0m \u001b[0mmetadata\u001b[0m\u001b[0;34m[\u001b[0m\u001b[0;34m\"text\"\u001b[0m\u001b[0;34m]\u001b[0m\u001b[0;34m)\u001b[0m\u001b[0;34m)\u001b[0m\u001b[0;34m\u001b[0m\u001b[0;34m\u001b[0m\u001b[0m\n\u001b[1;32m    295\u001b[0m \u001b[0;34m\u001b[0m\u001b[0m\n\u001b[0;32m--> 296\u001b[0;31m         \u001b[0;32mawait\u001b[0m \u001b[0masyncio\u001b[0m\u001b[0;34m.\u001b[0m\u001b[0mgather\u001b[0m\u001b[0;34m(\u001b[0m\u001b[0;34m*\u001b[0m\u001b[0mtasks\u001b[0m\u001b[0;34m)\u001b[0m\u001b[0;34m\u001b[0m\u001b[0;34m\u001b[0m\u001b[0m\n\u001b[0m\u001b[1;32m    297\u001b[0m \u001b[0;34m\u001b[0m\u001b[0m\n\u001b[1;32m    298\u001b[0m \u001b[0;34m\u001b[0m\u001b[0m\n",
-      "\u001b[0;32m/Library/Developer/CommandLineTools/Library/Frameworks/Python3.framework/Versions/3.9/lib/python3.9/asyncio/tasks.py\u001b[0m in \u001b[0;36m__wakeup\u001b[0;34m(self, future)\u001b[0m\n\u001b[1;32m    326\u001b[0m     \u001b[0;32mdef\u001b[0m \u001b[0m__wakeup\u001b[0m\u001b[0;34m(\u001b[0m\u001b[0mself\u001b[0m\u001b[0;34m,\u001b[0m \u001b[0mfuture\u001b[0m\u001b[0;34m)\u001b[0m\u001b[0;34m:\u001b[0m\u001b[0;34m\u001b[0m\u001b[0;34m\u001b[0m\u001b[0m\n\u001b[1;32m    327\u001b[0m         \u001b[0;32mtry\u001b[0m\u001b[0;34m:\u001b[0m\u001b[0;34m\u001b[0m\u001b[0;34m\u001b[0m\u001b[0m\n\u001b[0;32m--> 328\u001b[0;31m             \u001b[0mfuture\u001b[0m\u001b[0;34m.\u001b[0m\u001b[0mresult\u001b[0m\u001b[0;34m(\u001b[0m\u001b[0;34m)\u001b[0m\u001b[0;34m\u001b[0m\u001b[0;34m\u001b[0m\u001b[0m\n\u001b[0m\u001b[1;32m    329\u001b[0m         \u001b[0;32mexcept\u001b[0m \u001b[0mBaseException\u001b[0m \u001b[0;32mas\u001b[0m \u001b[0mexc\u001b[0m\u001b[0;34m:\u001b[0m\u001b[0;34m\u001b[0m\u001b[0;34m\u001b[0m\u001b[0m\n\u001b[1;32m    330\u001b[0m             \u001b[0;31m# This may also be a cancellation.\u001b[0m\u001b[0;34m\u001b[0m\u001b[0;34m\u001b[0m\u001b[0;34m\u001b[0m\u001b[0m\n",
-      "\u001b[0;32m/Library/Developer/CommandLineTools/Library/Frameworks/Python3.framework/Versions/3.9/lib/python3.9/asyncio/tasks.py\u001b[0m in \u001b[0;36m__step\u001b[0;34m(***failed resolving arguments***)\u001b[0m\n\u001b[1;32m    254\u001b[0m                 \u001b[0;31m# We use the `send` method directly, because coroutines\u001b[0m\u001b[0;34m\u001b[0m\u001b[0;34m\u001b[0m\u001b[0;34m\u001b[0m\u001b[0m\n\u001b[1;32m    255\u001b[0m                 \u001b[0;31m# don't have `__iter__` and `__next__` methods.\u001b[0m\u001b[0;34m\u001b[0m\u001b[0;34m\u001b[0m\u001b[0;34m\u001b[0m\u001b[0m\n\u001b[0;32m--> 256\u001b[0;31m                 \u001b[0mresult\u001b[0m \u001b[0;34m=\u001b[0m \u001b[0mcoro\u001b[0m\u001b[0;34m.\u001b[0m\u001b[0msend\u001b[0m\u001b[0;34m(\u001b[0m\u001b[0;32mNone\u001b[0m\u001b[0;34m)\u001b[0m\u001b[0;34m\u001b[0m\u001b[0;34m\u001b[0m\u001b[0m\n\u001b[0m\u001b[1;32m    257\u001b[0m             \u001b[0;32melse\u001b[0m\u001b[0;34m:\u001b[0m\u001b[0;34m\u001b[0m\u001b[0;34m\u001b[0m\u001b[0m\n\u001b[1;32m    258\u001b[0m                 \u001b[0mresult\u001b[0m \u001b[0;34m=\u001b[0m \u001b[0mcoro\u001b[0m\u001b[0;34m.\u001b[0m\u001b[0mthrow\u001b[0m\u001b[0;34m(\u001b[0m\u001b[0mexc\u001b[0m\u001b[0;34m)\u001b[0m\u001b[0;34m\u001b[0m\u001b[0;34m\u001b[0m\u001b[0m\n",
-      "\u001b[0;32m~/work/validmind/repos/validmind-python/validmind/api_client.py\u001b[0m in \u001b[0;36mlog_metrics\u001b[0;34m(metrics)\u001b[0m\n\u001b[1;32m    378\u001b[0m     \u001b[0;32mexcept\u001b[0m \u001b[0mException\u001b[0m \u001b[0;32mas\u001b[0m \u001b[0me\u001b[0m\u001b[0;34m:\u001b[0m\u001b[0;34m\u001b[0m\u001b[0;34m\u001b[0m\u001b[0m\n\u001b[1;32m    379\u001b[0m         \u001b[0mlogger\u001b[0m\u001b[0;34m.\u001b[0m\u001b[0merror\u001b[0m\u001b[0;34m(\u001b[0m\u001b[0;34m\"Error logging metrics to ValidMind API\"\u001b[0m\u001b[0;34m)\u001b[0m\u001b[0;34m\u001b[0m\u001b[0;34m\u001b[0m\u001b[0m\n\u001b[0;32m--> 380\u001b[0;31m         \u001b[0;32mraise\u001b[0m \u001b[0me\u001b[0m\u001b[0;34m\u001b[0m\u001b[0;34m\u001b[0m\u001b[0m\n\u001b[0m\u001b[1;32m    381\u001b[0m \u001b[0;34m\u001b[0m\u001b[0m\n\u001b[1;32m    382\u001b[0m \u001b[0;34m\u001b[0m\u001b[0m\n",
-      "\u001b[0;32m~/work/validmind/repos/validmind-python/validmind/api_client.py\u001b[0m in \u001b[0;36mlog_metrics\u001b[0;34m(metrics)\u001b[0m\n\u001b[1;32m    373\u001b[0m             \u001b[0;34m\"log_metrics\"\u001b[0m\u001b[0;34m,\u001b[0m\u001b[0;34m\u001b[0m\u001b[0;34m\u001b[0m\u001b[0m\n\u001b[1;32m    374\u001b[0m             data=json.dumps(\n\u001b[0;32m--> 375\u001b[0;31m                 \u001b[0;34m[\u001b[0m\u001b[0mm\u001b[0m\u001b[0;34m.\u001b[0m\u001b[0mserialize\u001b[0m\u001b[0;34m(\u001b[0m\u001b[0;34m)\u001b[0m \u001b[0;32mfor\u001b[0m \u001b[0mm\u001b[0m \u001b[0;32min\u001b[0m \u001b[0mmetrics\u001b[0m\u001b[0;34m]\u001b[0m\u001b[0;34m,\u001b[0m \u001b[0mcls\u001b[0m\u001b[0;34m=\u001b[0m\u001b[0mNumpyEncoder\u001b[0m\u001b[0;34m,\u001b[0m \u001b[0mallow_nan\u001b[0m\u001b[0;34m=\u001b[0m\u001b[0;32mFalse\u001b[0m\u001b[0;34m\u001b[0m\u001b[0;34m\u001b[0m\u001b[0m\n\u001b[0m\u001b[1;32m    376\u001b[0m             ),\n\u001b[1;32m    377\u001b[0m         )\n",
-      "\u001b[0;32m~/work/validmind/repos/validmind-python/validmind/api_client.py\u001b[0m in \u001b[0;36m<listcomp>\u001b[0;34m(.0)\u001b[0m\n\u001b[1;32m    373\u001b[0m             \u001b[0;34m\"log_metrics\"\u001b[0m\u001b[0;34m,\u001b[0m\u001b[0;34m\u001b[0m\u001b[0;34m\u001b[0m\u001b[0m\n\u001b[1;32m    374\u001b[0m             data=json.dumps(\n\u001b[0;32m--> 375\u001b[0;31m                 \u001b[0;34m[\u001b[0m\u001b[0mm\u001b[0m\u001b[0;34m.\u001b[0m\u001b[0mserialize\u001b[0m\u001b[0;34m(\u001b[0m\u001b[0;34m)\u001b[0m \u001b[0;32mfor\u001b[0m \u001b[0mm\u001b[0m \u001b[0;32min\u001b[0m \u001b[0mmetrics\u001b[0m\u001b[0;34m]\u001b[0m\u001b[0;34m,\u001b[0m \u001b[0mcls\u001b[0m\u001b[0;34m=\u001b[0m\u001b[0mNumpyEncoder\u001b[0m\u001b[0;34m,\u001b[0m \u001b[0mallow_nan\u001b[0m\u001b[0;34m=\u001b[0m\u001b[0;32mFalse\u001b[0m\u001b[0;34m\u001b[0m\u001b[0;34m\u001b[0m\u001b[0m\n\u001b[0m\u001b[1;32m    376\u001b[0m             ),\n\u001b[1;32m    377\u001b[0m         )\n",
-      "\u001b[0;32m~/work/validmind/repos/validmind-python/validmind/vm_models/metric_result.py\u001b[0m in \u001b[0;36mserialize\u001b[0;34m(self)\u001b[0m\n\u001b[1;32m     50\u001b[0m \u001b[0;34m\u001b[0m\u001b[0m\n\u001b[1;32m     51\u001b[0m         \u001b[0;32mif\u001b[0m \u001b[0misinstance\u001b[0m\u001b[0;34m(\u001b[0m\u001b[0mvalue\u001b[0m\u001b[0;34m,\u001b[0m \u001b[0mpd\u001b[0m\u001b[0;34m.\u001b[0m\u001b[0mDataFrame\u001b[0m\u001b[0;34m)\u001b[0m\u001b[0;34m:\u001b[0m\u001b[0;34m\u001b[0m\u001b[0;34m\u001b[0m\u001b[0m\n\u001b[0;32m---> 52\u001b[0;31m             raise InvalidValueFormatterError(\n\u001b[0m\u001b[1;32m     53\u001b[0m                 \u001b[0;34m\"A DataFrame value was provided but no value_formatter was specified.\"\u001b[0m\u001b[0;34m\u001b[0m\u001b[0;34m\u001b[0m\u001b[0m\n\u001b[1;32m     54\u001b[0m             )\n",
-      "\u001b[0;31mInvalidValueFormatterError\u001b[0m: A DataFrame value was provided but no value_formatter was specified."
-     ]
-    }
-   ],
-   "source": [
-    "# Some errors are expected since some binary classifier metrics are not applicable to all models\n",
-    "full_suite = vm.run_test_suite(\n",
-<<<<<<< HEAD
-    "    \"binary_classifier_model_validation\",\n",
-    "    dataset=vm_test_ds,\n",
-    "    model=vm_model_1,\n",
-    "    models=[vm_model_1]\n",
-=======
-    "    \"classifier_model_validation\",\n",
-    "    model=vm_model,\n",
->>>>>>> 2a155956
-    ")"
-   ]
-  },
-  {
-   "cell_type": "markdown",
-   "metadata": {},
-   "source": [
-    "## 2. Hugging Face: distilroberta-finetuned-financial-news-sentiment-analysis\n",
-    "\n",
-    "https://huggingface.co/mrm8488/distilroberta-finetuned-financial-news-sentiment-analysis\n",
-    "\n",
-    "The distilroberta model was fine-tuned on the phrasebank dataset: https://huggingface.co/datasets/financial_phrasebank."
-   ]
-  },
-  {
-   "cell_type": "code",
-<<<<<<< HEAD
-   "execution_count": 13,
-=======
-   "execution_count": 11,
->>>>>>> 2a155956
-   "metadata": {},
-   "outputs": [],
-   "source": [
-    "from transformers import AutoTokenizer, AutoModelForSequenceClassification\n",
-    "\n",
-    "tokenizer = AutoTokenizer.from_pretrained(\"mrm8488/distilroberta-finetuned-financial-news-sentiment-analysis\")\n",
-    "model = AutoModelForSequenceClassification.from_pretrained(\"mrm8488/distilroberta-finetuned-financial-news-sentiment-analysis\")\n",
-    "hfmodel = pipeline(\"sentiment-analysis\", model=model, tokenizer=tokenizer)\n"
-   ]
-  },
-  {
-   "cell_type": "markdown",
-   "metadata": {},
-   "source": [
-    "### Initialize VM model"
-   ]
-  },
-  {
-   "cell_type": "code",
-<<<<<<< HEAD
-   "execution_count": 14,
-=======
-   "execution_count": 12,
->>>>>>> 2a155956
-   "metadata": {},
-   "outputs": [],
-   "source": [
-    "vm_model_2 = vm.init_model(\n",
-    "    hfmodel,\n",
-    "    test_ds=vm_test_ds,\n",
-    ")"
-   ]
-  },
-  {
-   "cell_type": "code",
-<<<<<<< HEAD
-   "execution_count": 15,
-=======
-   "execution_count": 13,
->>>>>>> 2a155956
-   "metadata": {},
-   "outputs": [
-    {
-     "data": {
-      "application/vnd.jupyter.widget-view+json": {
-<<<<<<< HEAD
-       "model_id": "6b4b78587ca144bea48fccb7f24fe535",
-=======
-       "model_id": "e26132b0f8ed44b0afb8d0f125fa7f31",
->>>>>>> 2a155956
-       "version_major": 2,
-       "version_minor": 0
-      },
-      "text/plain": [
-       "HBox(children=(Label(value='Running test suite...'), IntProgress(value=0, max=2)))"
-      ]
-     },
-     "metadata": {},
-     "output_type": "display_data"
-    },
-    {
-<<<<<<< HEAD
-     "ename": "MissingRequiredTestContextError",
-     "evalue": "models' is a required input and must be passed as a keyword argument to the test plan",
-     "output_type": "error",
-     "traceback": [
-      "\u001b[0;31m---------------------------------------------------------------------------\u001b[0m",
-      "\u001b[0;31mMissingRequiredTestContextError\u001b[0m           Traceback (most recent call last)",
-      "\u001b[0;32m/var/folders/sc/lgv7gk896jz_3892tx_99d680000gn/T/ipykernel_57514/3746693899.py\u001b[0m in \u001b[0;36m<cell line: 1>\u001b[0;34m()\u001b[0m\n\u001b[0;32m----> 1\u001b[0;31m full_suite = vm.run_test_suite(\n\u001b[0m\u001b[1;32m      2\u001b[0m     \u001b[0;34m\"binary_classifier_model_validation\"\u001b[0m\u001b[0;34m,\u001b[0m\u001b[0;34m\u001b[0m\u001b[0;34m\u001b[0m\u001b[0m\n\u001b[1;32m      3\u001b[0m     \u001b[0mdataset\u001b[0m\u001b[0;34m=\u001b[0m\u001b[0mvm_test_ds\u001b[0m\u001b[0;34m,\u001b[0m\u001b[0;34m\u001b[0m\u001b[0;34m\u001b[0m\u001b[0m\n\u001b[1;32m      4\u001b[0m     \u001b[0mmodel\u001b[0m\u001b[0;34m=\u001b[0m\u001b[0mvm_model_2\u001b[0m\u001b[0;34m\u001b[0m\u001b[0;34m\u001b[0m\u001b[0m\n\u001b[1;32m      5\u001b[0m )\n",
-      "\u001b[0;32m~/work/validmind/repos/validmind-python/validmind/client.py\u001b[0m in \u001b[0;36mrun_test_suite\u001b[0;34m(test_suite_name, send, **kwargs)\u001b[0m\n\u001b[1;32m    346\u001b[0m         )\n\u001b[1;32m    347\u001b[0m \u001b[0;34m\u001b[0m\u001b[0m\n\u001b[0;32m--> 348\u001b[0;31m     \u001b[0msuite\u001b[0m\u001b[0;34m.\u001b[0m\u001b[0mrun\u001b[0m\u001b[0;34m(\u001b[0m\u001b[0msend\u001b[0m\u001b[0;34m=\u001b[0m\u001b[0msend\u001b[0m\u001b[0;34m)\u001b[0m\u001b[0;34m\u001b[0m\u001b[0;34m\u001b[0m\u001b[0m\n\u001b[0m\u001b[1;32m    349\u001b[0m \u001b[0;34m\u001b[0m\u001b[0m\n\u001b[1;32m    350\u001b[0m     \u001b[0;32mreturn\u001b[0m \u001b[0msuite\u001b[0m\u001b[0;34m\u001b[0m\u001b[0;34m\u001b[0m\u001b[0m\n",
-      "\u001b[0;32m~/work/validmind/repos/validmind-python/validmind/vm_models/test_suite.py\u001b[0m in \u001b[0;36mrun\u001b[0;34m(self, send, **kwargs)\u001b[0m\n\u001b[1;32m    131\u001b[0m \u001b[0;34m\u001b[0m\u001b[0m\n\u001b[1;32m    132\u001b[0m         \u001b[0;32mfor\u001b[0m \u001b[0mtest_plan\u001b[0m \u001b[0;32min\u001b[0m \u001b[0mself\u001b[0m\u001b[0;34m.\u001b[0m\u001b[0m_test_plan_instances\u001b[0m\u001b[0;34m:\u001b[0m\u001b[0;34m\u001b[0m\u001b[0;34m\u001b[0m\u001b[0m\n\u001b[0;32m--> 133\u001b[0;31m             \u001b[0mtest_plan\u001b[0m\u001b[0;34m.\u001b[0m\u001b[0mrun\u001b[0m\u001b[0;34m(\u001b[0m\u001b[0mrender_summary\u001b[0m\u001b[0;34m=\u001b[0m\u001b[0;32mFalse\u001b[0m\u001b[0;34m,\u001b[0m \u001b[0msend\u001b[0m\u001b[0;34m=\u001b[0m\u001b[0msend\u001b[0m\u001b[0;34m)\u001b[0m\u001b[0;34m\u001b[0m\u001b[0;34m\u001b[0m\u001b[0m\n\u001b[0m\u001b[1;32m    134\u001b[0m \u001b[0;34m\u001b[0m\u001b[0m\n\u001b[1;32m    135\u001b[0m         \u001b[0mself\u001b[0m\u001b[0;34m.\u001b[0m\u001b[0msummarize\u001b[0m\u001b[0;34m(\u001b[0m\u001b[0;34m)\u001b[0m\u001b[0;34m\u001b[0m\u001b[0;34m\u001b[0m\u001b[0m\n",
-      "\u001b[0;32m~/work/validmind/repos/validmind-python/validmind/vm_models/test_plan.py\u001b[0m in \u001b[0;36mrun\u001b[0;34m(self, render_summary, send)\u001b[0m\n\u001b[1;32m    327\u001b[0m             )\n\u001b[1;32m    328\u001b[0m \u001b[0;34m\u001b[0m\u001b[0m\n\u001b[0;32m--> 329\u001b[0;31m         \u001b[0mself\u001b[0m\u001b[0;34m.\u001b[0m\u001b[0mvalidate_context\u001b[0m\u001b[0;34m(\u001b[0m\u001b[0;34m)\u001b[0m\u001b[0;34m\u001b[0m\u001b[0;34m\u001b[0m\u001b[0m\n\u001b[0m\u001b[1;32m    330\u001b[0m \u001b[0;34m\u001b[0m\u001b[0m\n\u001b[1;32m    331\u001b[0m         \u001b[0;32mif\u001b[0m \u001b[0mself\u001b[0m\u001b[0;34m.\u001b[0m\u001b[0mpbar\u001b[0m \u001b[0;32mis\u001b[0m \u001b[0;32mNone\u001b[0m\u001b[0;34m:\u001b[0m\u001b[0;34m\u001b[0m\u001b[0;34m\u001b[0m\u001b[0m\n",
-      "\u001b[0;32m~/work/validmind/repos/validmind-python/validmind/vm_models/test_plan.py\u001b[0m in \u001b[0;36mvalidate_context\u001b[0;34m(self)\u001b[0m\n\u001b[1;32m    218\u001b[0m             \u001b[0mlogger\u001b[0m\u001b[0;34m.\u001b[0m\u001b[0mdebug\u001b[0m\u001b[0;34m(\u001b[0m\u001b[0;34mf\"Checking if required input '{element}' is present\"\u001b[0m\u001b[0;34m)\u001b[0m\u001b[0;34m\u001b[0m\u001b[0;34m\u001b[0m\u001b[0m\n\u001b[1;32m    219\u001b[0m             \u001b[0;32mif\u001b[0m \u001b[0;32mnot\u001b[0m \u001b[0mrecursive_attr_check\u001b[0m\u001b[0;34m(\u001b[0m\u001b[0mself\u001b[0m\u001b[0;34m,\u001b[0m \u001b[0melement\u001b[0m\u001b[0;34m)\u001b[0m\u001b[0;34m:\u001b[0m\u001b[0;34m\u001b[0m\u001b[0;34m\u001b[0m\u001b[0m\n\u001b[0;32m--> 220\u001b[0;31m                 raise MissingRequiredTestContextError(\n\u001b[0m\u001b[1;32m    221\u001b[0m                     \u001b[0;34mf\"{element}' is a required input and must be passed \"\u001b[0m\u001b[0;34m\u001b[0m\u001b[0;34m\u001b[0m\u001b[0m\n\u001b[1;32m    222\u001b[0m                     \u001b[0;34m\"as a keyword argument to the test plan\"\u001b[0m\u001b[0;34m\u001b[0m\u001b[0;34m\u001b[0m\u001b[0m\n",
-      "\u001b[0;31mMissingRequiredTestContextError\u001b[0m: models' is a required input and must be passed as a keyword argument to the test plan"
-     ]
-=======
-     "name": "stderr",
-     "output_type": "stream",
-     "text": [
-      "2023-08-31 22:39:05,449 - ERROR(validmind.vm_models.test_plan): Failed to run test 'classifier_in_sample_performance': (MissingRequiredTestContextError) Model Training Dataset 'model.train_ds' is a required input and must be passed as a keyword argument to the test plan\n",
-      "2023-08-31 22:39:05,456 - ERROR(validmind.vm_models.test_plan): Failed to run test 'pfi': (MissingRequiredTestContextError) Model Training Dataset 'model.train_ds' is a required input and must be passed as a keyword argument to the test plan\n",
-      "2023-08-31 22:39:07,622 - ERROR(validmind.vm_models.test_plan): Failed to run test 'pr_curve': (SkipTestError) Precision Recall Curve is only supported for binary classification models\n",
-      "2023-08-31 22:39:09,794 - ERROR(validmind.vm_models.test_plan): Failed to run test 'roc_curve': (SkipTestError) ROC Curve is only supported for binary classification models\n",
-      "2023-08-31 22:39:09,795 - ERROR(validmind.vm_models.test_plan): Failed to run test 'psi': (MissingRequiredTestContextError) Model Training Dataset 'model.train_ds' is a required input and must be passed as a keyword argument to the test plan\n",
-      "2023-08-31 22:39:09,795 - INFO(validmind.tests.model_validation.sklearn.SHAPGlobalImportance): Skiping SHAP for transformers models\n",
-      "2023-08-31 22:39:09,795 - INFO(validmind.tests.model_validation.sklearn.SHAPGlobalImportance): Skiping SHAP for transformers models\n",
-      "2023-08-31 22:39:10,854 - ERROR(validmind.vm_models.test_plan): Failed to run test 'training_test_degradation': (MissingRequiredTestContextError) Model Training Dataset 'model.train_ds' is a required input and must be passed as a keyword argument to the test plan\n",
-      "2023-08-31 22:39:11,109 - ERROR(validmind.vm_models.test_plan): Failed to run test 'overfit_regions': (MissingRequiredTestContextError) Model Training Dataset 'model.train_ds' is a required input and must be passed as a keyword argument to the test plan\n",
-      "2023-08-31 22:39:11,111 - ERROR(validmind.vm_models.test_plan): Failed to run test 'weak_spots': (MissingRequiredTestContextError) Model Training Dataset 'model.train_ds' is a required input and must be passed as a keyword argument to the test plan\n",
-      "2023-08-31 22:39:11,112 - ERROR(validmind.vm_models.test_plan): Failed to run test 'robustness': (MissingRequiredTestContextError) Model Training Dataset 'model.train_ds' is a required input and must be passed as a keyword argument to the test plan\n"
-     ]
-    },
-    {
-     "data": {
-      "application/vnd.jupyter.widget-view+json": {
-       "model_id": "88260765e01b498389737f2a69cfb4ec",
-       "version_major": 2,
-       "version_minor": 0
-      },
-      "text/plain": [
-       "VBox(children=(HTML(value='<h2>Test Suite Results: <i style=\"color: #DE257E\">Classifier Model Validation</i></…"
-      ]
-     },
-     "metadata": {},
-     "output_type": "display_data"
->>>>>>> 2a155956
-    }
-   ],
-   "source": [
-    "full_suite = vm.run_test_suite(\n",
-    "    \"classifier_model_validation\",\n",
-    "    dataset=vm_test_ds,\n",
-    "    model=vm_model_2,\n",
-    "    models=[vm_model_1]\n",
-    "\n",
-    ")"
-   ]
-  },
-  {
-   "cell_type": "markdown",
-   "metadata": {},
-   "source": [
-    "## 3. Hugging Face: financial-roberta-large-sentiment\n",
-    "\n",
-    "https://huggingface.co/soleimanian/financial-roberta-large-sentiment\n",
-    "\n",
-    "The financial-roberta-large model is another financial sentiment analysis model trained on large amounts of data including:\n",
-    "\n",
-    "- Financial Statements\n",
-    "- Earnings Announcements\n",
-    "- Earnings Call Transcripts\n",
-    "- Corporate Social Responsibility (CSR) Reports\n",
-    "- Environmental, Social, and Governance (ESG) News\n",
-    "- Financial News\n",
-    "- Etc."
-   ]
-  },
-  {
-   "cell_type": "code",
-<<<<<<< HEAD
-   "execution_count": 16,
-=======
-   "execution_count": 14,
->>>>>>> 2a155956
-   "metadata": {},
-   "outputs": [],
-   "source": [
-    "# Load model directly\n",
-    "from transformers import AutoTokenizer, AutoModelForSequenceClassification\n",
-    "\n",
-    "tokenizer = AutoTokenizer.from_pretrained(\"soleimanian/financial-roberta-large-sentiment\")\n",
-    "model = AutoModelForSequenceClassification.from_pretrained(\"soleimanian/financial-roberta-large-sentiment\")\n",
-    "hfmodel = pipeline(\"sentiment-analysis\", model=model, tokenizer=tokenizer)\n"
-   ]
-  },
-  {
-   "cell_type": "code",
-<<<<<<< HEAD
-   "execution_count": 17,
-=======
-   "execution_count": 15,
->>>>>>> 2a155956
-   "metadata": {},
-   "outputs": [],
-   "source": [
-    "# This model is larger so predictions will take longer. Feel free to adjust the dataset size to make it faster.\n",
-    "vm_model_3 = vm.init_model(\n",
-    "    hfmodel,\n",
-    "    test_ds=vm_test_ds,\n",
-    ")"
-   ]
-  },
-  {
-   "cell_type": "code",
-<<<<<<< HEAD
-   "execution_count": 18,
-=======
-   "execution_count": 16,
->>>>>>> 2a155956
-   "metadata": {},
-   "outputs": [
-    {
-     "data": {
-      "application/vnd.jupyter.widget-view+json": {
-<<<<<<< HEAD
-       "model_id": "2449314882514bc9b99f385e86a56535",
-=======
-       "model_id": "a61feb6560a84f9b9e3a23a945949ae3",
->>>>>>> 2a155956
-       "version_major": 2,
-       "version_minor": 0
-      },
-      "text/plain": [
-       "HBox(children=(Label(value='Running test suite...'), IntProgress(value=0, max=2)))"
-      ]
-     },
-     "metadata": {},
-     "output_type": "display_data"
-    },
-    {
-<<<<<<< HEAD
-     "ename": "MissingRequiredTestContextError",
-     "evalue": "models' is a required input and must be passed as a keyword argument to the test plan",
-     "output_type": "error",
-     "traceback": [
-      "\u001b[0;31m---------------------------------------------------------------------------\u001b[0m",
-      "\u001b[0;31mMissingRequiredTestContextError\u001b[0m           Traceback (most recent call last)",
-      "\u001b[0;32m/var/folders/sc/lgv7gk896jz_3892tx_99d680000gn/T/ipykernel_57514/4147548470.py\u001b[0m in \u001b[0;36m<cell line: 1>\u001b[0;34m()\u001b[0m\n\u001b[0;32m----> 1\u001b[0;31m full_suite = vm.run_test_suite(\n\u001b[0m\u001b[1;32m      2\u001b[0m     \u001b[0;34m\"binary_classifier_model_validation\"\u001b[0m\u001b[0;34m,\u001b[0m\u001b[0;34m\u001b[0m\u001b[0;34m\u001b[0m\u001b[0m\n\u001b[1;32m      3\u001b[0m     \u001b[0mdataset\u001b[0m\u001b[0;34m=\u001b[0m\u001b[0mvm_test_ds\u001b[0m\u001b[0;34m,\u001b[0m\u001b[0;34m\u001b[0m\u001b[0;34m\u001b[0m\u001b[0m\n\u001b[1;32m      4\u001b[0m     \u001b[0mmodel\u001b[0m\u001b[0;34m=\u001b[0m\u001b[0mvm_model_3\u001b[0m\u001b[0;34m\u001b[0m\u001b[0;34m\u001b[0m\u001b[0m\n\u001b[1;32m      5\u001b[0m )\n",
-      "\u001b[0;32m~/work/validmind/repos/validmind-python/validmind/client.py\u001b[0m in \u001b[0;36mrun_test_suite\u001b[0;34m(test_suite_name, send, **kwargs)\u001b[0m\n\u001b[1;32m    346\u001b[0m         )\n\u001b[1;32m    347\u001b[0m \u001b[0;34m\u001b[0m\u001b[0m\n\u001b[0;32m--> 348\u001b[0;31m     \u001b[0msuite\u001b[0m\u001b[0;34m.\u001b[0m\u001b[0mrun\u001b[0m\u001b[0;34m(\u001b[0m\u001b[0msend\u001b[0m\u001b[0;34m=\u001b[0m\u001b[0msend\u001b[0m\u001b[0;34m)\u001b[0m\u001b[0;34m\u001b[0m\u001b[0;34m\u001b[0m\u001b[0m\n\u001b[0m\u001b[1;32m    349\u001b[0m \u001b[0;34m\u001b[0m\u001b[0m\n\u001b[1;32m    350\u001b[0m     \u001b[0;32mreturn\u001b[0m \u001b[0msuite\u001b[0m\u001b[0;34m\u001b[0m\u001b[0;34m\u001b[0m\u001b[0m\n",
-      "\u001b[0;32m~/work/validmind/repos/validmind-python/validmind/vm_models/test_suite.py\u001b[0m in \u001b[0;36mrun\u001b[0;34m(self, send, **kwargs)\u001b[0m\n\u001b[1;32m    131\u001b[0m \u001b[0;34m\u001b[0m\u001b[0m\n\u001b[1;32m    132\u001b[0m         \u001b[0;32mfor\u001b[0m \u001b[0mtest_plan\u001b[0m \u001b[0;32min\u001b[0m \u001b[0mself\u001b[0m\u001b[0;34m.\u001b[0m\u001b[0m_test_plan_instances\u001b[0m\u001b[0;34m:\u001b[0m\u001b[0;34m\u001b[0m\u001b[0;34m\u001b[0m\u001b[0m\n\u001b[0;32m--> 133\u001b[0;31m             \u001b[0mtest_plan\u001b[0m\u001b[0;34m.\u001b[0m\u001b[0mrun\u001b[0m\u001b[0;34m(\u001b[0m\u001b[0mrender_summary\u001b[0m\u001b[0;34m=\u001b[0m\u001b[0;32mFalse\u001b[0m\u001b[0;34m,\u001b[0m \u001b[0msend\u001b[0m\u001b[0;34m=\u001b[0m\u001b[0msend\u001b[0m\u001b[0;34m)\u001b[0m\u001b[0;34m\u001b[0m\u001b[0;34m\u001b[0m\u001b[0m\n\u001b[0m\u001b[1;32m    134\u001b[0m \u001b[0;34m\u001b[0m\u001b[0m\n\u001b[1;32m    135\u001b[0m         \u001b[0mself\u001b[0m\u001b[0;34m.\u001b[0m\u001b[0msummarize\u001b[0m\u001b[0;34m(\u001b[0m\u001b[0;34m)\u001b[0m\u001b[0;34m\u001b[0m\u001b[0;34m\u001b[0m\u001b[0m\n",
-      "\u001b[0;32m~/work/validmind/repos/validmind-python/validmind/vm_models/test_plan.py\u001b[0m in \u001b[0;36mrun\u001b[0;34m(self, render_summary, send)\u001b[0m\n\u001b[1;32m    327\u001b[0m             )\n\u001b[1;32m    328\u001b[0m \u001b[0;34m\u001b[0m\u001b[0m\n\u001b[0;32m--> 329\u001b[0;31m         \u001b[0mself\u001b[0m\u001b[0;34m.\u001b[0m\u001b[0mvalidate_context\u001b[0m\u001b[0;34m(\u001b[0m\u001b[0;34m)\u001b[0m\u001b[0;34m\u001b[0m\u001b[0;34m\u001b[0m\u001b[0m\n\u001b[0m\u001b[1;32m    330\u001b[0m \u001b[0;34m\u001b[0m\u001b[0m\n\u001b[1;32m    331\u001b[0m         \u001b[0;32mif\u001b[0m \u001b[0mself\u001b[0m\u001b[0;34m.\u001b[0m\u001b[0mpbar\u001b[0m \u001b[0;32mis\u001b[0m \u001b[0;32mNone\u001b[0m\u001b[0;34m:\u001b[0m\u001b[0;34m\u001b[0m\u001b[0;34m\u001b[0m\u001b[0m\n",
-      "\u001b[0;32m~/work/validmind/repos/validmind-python/validmind/vm_models/test_plan.py\u001b[0m in \u001b[0;36mvalidate_context\u001b[0;34m(self)\u001b[0m\n\u001b[1;32m    218\u001b[0m             \u001b[0mlogger\u001b[0m\u001b[0;34m.\u001b[0m\u001b[0mdebug\u001b[0m\u001b[0;34m(\u001b[0m\u001b[0;34mf\"Checking if required input '{element}' is present\"\u001b[0m\u001b[0;34m)\u001b[0m\u001b[0;34m\u001b[0m\u001b[0;34m\u001b[0m\u001b[0m\n\u001b[1;32m    219\u001b[0m             \u001b[0;32mif\u001b[0m \u001b[0;32mnot\u001b[0m \u001b[0mrecursive_attr_check\u001b[0m\u001b[0;34m(\u001b[0m\u001b[0mself\u001b[0m\u001b[0;34m,\u001b[0m \u001b[0melement\u001b[0m\u001b[0;34m)\u001b[0m\u001b[0;34m:\u001b[0m\u001b[0;34m\u001b[0m\u001b[0;34m\u001b[0m\u001b[0m\n\u001b[0;32m--> 220\u001b[0;31m                 raise MissingRequiredTestContextError(\n\u001b[0m\u001b[1;32m    221\u001b[0m                     \u001b[0;34mf\"{element}' is a required input and must be passed \"\u001b[0m\u001b[0;34m\u001b[0m\u001b[0;34m\u001b[0m\u001b[0m\n\u001b[1;32m    222\u001b[0m                     \u001b[0;34m\"as a keyword argument to the test plan\"\u001b[0m\u001b[0;34m\u001b[0m\u001b[0;34m\u001b[0m\u001b[0m\n",
-      "\u001b[0;31mMissingRequiredTestContextError\u001b[0m: models' is a required input and must be passed as a keyword argument to the test plan"
-     ]
-=======
-     "name": "stderr",
-     "output_type": "stream",
-     "text": [
-      "2023-08-31 22:39:27,665 - ERROR(validmind.vm_models.test_plan): Failed to run test 'classifier_in_sample_performance': (MissingRequiredTestContextError) Model Training Dataset 'model.train_ds' is a required input and must be passed as a keyword argument to the test plan\n",
-      "2023-08-31 22:39:27,673 - ERROR(validmind.vm_models.test_plan): Failed to run test 'pfi': (MissingRequiredTestContextError) Model Training Dataset 'model.train_ds' is a required input and must be passed as a keyword argument to the test plan\n",
-      "2023-08-31 22:39:40,802 - ERROR(validmind.vm_models.test_plan): Failed to run test 'pr_curve': (SkipTestError) Precision Recall Curve is only supported for binary classification models\n",
-      "2023-08-31 22:39:53,904 - ERROR(validmind.vm_models.test_plan): Failed to run test 'roc_curve': (SkipTestError) ROC Curve is only supported for binary classification models\n",
-      "2023-08-31 22:39:53,905 - ERROR(validmind.vm_models.test_plan): Failed to run test 'psi': (MissingRequiredTestContextError) Model Training Dataset 'model.train_ds' is a required input and must be passed as a keyword argument to the test plan\n",
-      "2023-08-31 22:39:53,905 - INFO(validmind.tests.model_validation.sklearn.SHAPGlobalImportance): Skiping SHAP for transformers models\n",
-      "2023-08-31 22:39:53,905 - INFO(validmind.tests.model_validation.sklearn.SHAPGlobalImportance): Skiping SHAP for transformers models\n",
-      "2023-08-31 22:39:54,931 - ERROR(validmind.vm_models.test_plan): Failed to run test 'training_test_degradation': (MissingRequiredTestContextError) Model Training Dataset 'model.train_ds' is a required input and must be passed as a keyword argument to the test plan\n",
-      "2023-08-31 22:39:55,153 - ERROR(validmind.vm_models.test_plan): Failed to run test 'overfit_regions': (MissingRequiredTestContextError) Model Training Dataset 'model.train_ds' is a required input and must be passed as a keyword argument to the test plan\n",
-      "2023-08-31 22:39:55,155 - ERROR(validmind.vm_models.test_plan): Failed to run test 'weak_spots': (MissingRequiredTestContextError) Model Training Dataset 'model.train_ds' is a required input and must be passed as a keyword argument to the test plan\n",
-      "2023-08-31 22:39:55,156 - ERROR(validmind.vm_models.test_plan): Failed to run test 'robustness': (MissingRequiredTestContextError) Model Training Dataset 'model.train_ds' is a required input and must be passed as a keyword argument to the test plan\n"
-     ]
-    },
-    {
-     "data": {
-      "application/vnd.jupyter.widget-view+json": {
-       "model_id": "b3da114ba82542ed8a52faf742e6b56c",
-       "version_major": 2,
-       "version_minor": 0
-      },
-      "text/plain": [
-       "VBox(children=(HTML(value='<h2>Test Suite Results: <i style=\"color: #DE257E\">Classifier Model Validation</i></…"
-      ]
-     },
-     "metadata": {},
-     "output_type": "display_data"
->>>>>>> 2a155956
-    }
-   ],
-   "source": [
-    "full_suite = vm.run_test_suite(\n",
-    "    \"classifier_model_validation\",\n",
-    "    dataset=vm_test_ds,\n",
-    "    model=vm_model_3,\n",
-    "    models=[vm_model_1]\n",
-    "\n",
-    ")"
-   ]
-  },
-  {
-   "cell_type": "code",
-   "execution_count": null,
-   "metadata": {},
-   "outputs": [],
-   "source": []
-  }
- ],
- "metadata": {
-  "kernelspec": {
-   "display_name": "dev-framework",
-   "language": "python",
-   "name": "dev-framework"
-  },
-  "language_info": {
-   "codemirror_mode": {
-    "name": "ipython",
-    "version": 3
+     "file_extension": ".py",
+     "mimetype": "text/x-python",
+     "name": "python",
+     "nbconvert_exporter": "python",
+     "pygments_lexer": "ipython3",
+     "version": "3.9.6"
+    },
+    "orig_nbformat": 4
    },
-   "file_extension": ".py",
-   "mimetype": "text/x-python",
-   "name": "python",
-   "nbconvert_exporter": "python",
-   "pygments_lexer": "ipython3",
-   "version": "3.9.6"
-  },
-  "orig_nbformat": 4
- },
- "nbformat": 4,
- "nbformat_minor": 2
-}+   "nbformat": 4,
+   "nbformat_minor": 2
+  }