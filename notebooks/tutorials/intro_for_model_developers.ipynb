--- conflicted
+++ resolved
@@ -18,11 +18,7 @@
     "\n",
     "**1. Initializing the ValidMind Library**\n",
     "\n",
-<<<<<<< HEAD
     "The ValidMind Library provides a rich collection of documentation tools and test suites, from documenting descriptions of datasets to validation and testing of models using a variety of open-source testing frameworks.\n",
-=======
-    "ValidMind’s library provides a rich collection of documentation tools and test suites, from documenting descriptions of datasets to validation and testing of models using a variety of open-source testing frameworks.\n",
->>>>>>> e3500e8e
     "\n",
     "**2. Start the model development process with raw data, run out-of-the box tests, and add evidence to model documentation**\n",
     "\n",
@@ -105,11 +101,7 @@
     "\n",
     "## About ValidMind\n",
     "\n",
-<<<<<<< HEAD
     "ValidMind is a suite of tools for managing model risk, including risk associated with AI and statistical models. You use the ValidMind Library to automate documentation and validation tests, and then use the ValidMind AI Risk Platform UI to collaborate on model documentation. Together, these products simplify model risk management, facilitate compliance with regulations and institutional standards, and enhance collaboration between yourself and model validators.\n",
-=======
-    "ValidMind is a platform for managing model risk, including risk associated with AI and statistical models. You use the ValidMind Library to automate documentation and validation tests, and then use the ValidMind AI Risk Platform UI to collaborate on model documentation. Together, these products simplify model risk management, facilitate compliance with regulations and institutional standards, and enhance collaboration between yourself and model validators.\n",
->>>>>>> e3500e8e
     "\n",
     "<a id='toc2_1_'></a>\n",
     "\n",
@@ -1166,11 +1158,7 @@
     "\n",
     "### Pass parameters to custom tests\n",
     "\n",
-<<<<<<< HEAD
     "You can pass parameters to custom tests by providing a dictionary of parameters to the `run_test()` function. The parameters will override any default parameters set in the custom test definition. Note that `dataset` and `model` are still passed as `inputs`. Since these are `VMDataset` or `VMModel` inputs, they have a special meaning. When declaring a `dataset`, `model`, `datasets` or `models` argument in a custom test function, the ValidMind Library will expect these get passed as `inputs` to `run_test()` (or `run_documentation_tests()` instead).\n",
-=======
-    "You can pass parameters to custom tests by providing a dictionary of parameters to the `run_test()` function. The parameters will override any default parameters set in the custom test definition. Note that `dataset` and `model` are still passed as `inputs`. Since these are `VMDataset` or `VMModel` inputs, they have a special meaning. When declaring a `dataset`, `model`, `datasets` or `models` argument in a custom test function, the Library will expect these get passed as `inputs` to `run_test()` (or `run_documentation_tests()` instead).\n",
->>>>>>> e3500e8e
     "\n",
     "Re-running the confusion matrix with `normalize=True` looks like this:\n"
    ]
@@ -1341,11 +1329,7 @@
     "\n",
     "#### Define and register a `LocalTestProvider` that points to that folder\n",
     "\n",
-<<<<<<< HEAD
     "With the `my_tests` folder now having a sample custom test, you can now initialize a test provider that will tell the ValidMind Library where to find these tests. ValidMind offers out-of-the-box test providers for local tests (i.e. tests in a folder) or a Github provider for tests in a Github repository. You can also create your own test provider by creating a class that has a `load_test` method that takes a test ID and returns the test function matching that ID.\n",
-=======
-    "With the `my_tests` folder now having a sample custom test, you can now initialize a test provider that will tell the Library where to find these tests. ValidMind offers out-of-the-box test providers for local tests (i.e. tests in a folder) or a Github provider for tests in a Github repository. You can also create your own test provider by creating a class that has a `load_test` method that takes a test ID and returns the test function matching that ID.\n",
->>>>>>> e3500e8e
     "\n",
     "The most important attribute for a test provider is its `namespace`. This is a string that will be used to prefix test IDs in model documentation. This allows you to have multiple test providers with tests that can even share the same ID, but are distinguished by their namespace.\n",
     "\n",
@@ -1526,11 +1510,7 @@
     "\n",
     "### Viewing and updating the configuration for the entire model documentation template\n",
     "\n",
-<<<<<<< HEAD
     "The ValidMind Library provides a utility function called `vm.get_test_suite().get_default_config()` that allows you to render the default configuration for the entire documentation template. This configuration will contain all the test IDs and their default parameters. You can then modify this configuration as needed and pass it to `run_documentation_tests()` to run all tests in the documentation template if needed. You also have the option to continue running tests for one section at a time, `get_default_config()` still provides a useful reference for providing default parametes to every test.\n"
-=======
-    "The Library provides a utility function called `vm.get_test_suite().get_default_config()` that allows you to render the default configuration for the entire documentation template. This configuration will contain all the test IDs and their default parameters. You can then modify this configuration as needed and pass it to `run_documentation_tests()` to run all tests in the documentation template if needed. You also have the option to continue running tests for one section at a time, `get_default_config()` still provides a useful reference for providing default parametes to every test.\n"
->>>>>>> e3500e8e
    ]
   },
   {
@@ -1558,11 +1538,7 @@
     "\n",
     "Note that the default config does not assign any inputs to a test, this is expected. You can assign inputs to individual tests as needed, depending on the datasets and models you want to pass to individual tests. The `config` dictionary, as a mapping of test IDs to test configurations, allows you to do this.\n",
     "\n",
-<<<<<<< HEAD
     "For this particular documentation template (binary classification), the ValidMind Library provides a sample configuration that can be used to populate the entire model documentation using the following inputs as placeholders:\n",
-=======
-    "For this particular documentation template (binary classification), the Library provides a sample configuration that can be used to populate the entire model documentation using the following inputs as placeholders:\n",
->>>>>>> e3500e8e
     "\n",
     "- A `raw_dataset` raw dataset\n",
     "- A `train_dataset` training dataset\n",
@@ -1713,17 +1689,10 @@
     "\n",
     "- Running out-of-the-box tests\n",
     "- Documenting your model by adding evidence to model documentation\n",
-<<<<<<< HEAD
     "- Extending the capabilities of the ValidMind Library by implementing custom tests\n",
     "- Ensuring that the documentation is complete by running all tests in the documentation template\n",
     "\n",
     "As a next step, you can explore the following notebooks to get a deeper understanding on how the ValidMind Library allows you generate model documentation for any use case:\n",
-=======
-    "- Extending the capabilities of the Library by implementing custom tests\n",
-    "- Ensuring that the documentation is complete by running all tests in the documentation template\n",
-    "\n",
-    "As a next step, you can explore the following notebooks to get a deeper understanding on how the library allows you generate model documentation for any use case:\n",
->>>>>>> e3500e8e
     "\n",
     "<a id='toc8_1_'></a>\n",
     "\n",
@@ -1747,11 +1716,7 @@
     "\n",
     "### Discover more learning resources\n",
     "\n",
-<<<<<<< HEAD
     "All notebook samples can be found in the following directories of the ValidMind Library GitHub repository:\n",
-=======
-    "All notebook samples can be found in the following directories of the Library GitHub repository:\n",
->>>>>>> e3500e8e
     "\n",
     "- [Code samples](https://github.com/validmind/developer-framework/tree/main/notebooks/code_samples)\n",
     "- [How-to guides](https://github.com/validmind/developer-framework/tree/main/notebooks/how_to)\n"
