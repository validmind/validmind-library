{
 "cells": [
  {
   "cell_type": "markdown",
   "metadata": {},
   "source": [
    "# Run dataset based tests\n",
    "\n",
    "Use the ValidMind Library's `run_test` function to run built-in or custom tests that take any dataset or model as input. These tests generate outputs in the form of text, tables, and images that get populated in model documentation.\n",
    "\n",
    "You'll learn how to:\n",
    "\n",
    "- Find tests \n",
    "- Initialize a ValidMind dataset \n",
    "- Pass the dataset to the `run_test` fuction for any test that takes a `dataset` input\n",
    "\n",
<<<<<<< HEAD
    "**We recommended that you first complete the [Explore tests](../explore_tests.ipynb) notebook,** to understand the basics of how to find and describe all the available tests in the ValidMind Library before moving on to this advanced guide.\n",
=======
    "**We recommended that you first complete the [Explore tests](../explore_tests.ipynb) notebook,** to understand the basics of how to find and describe all the available tests in the library before moving on to this advanced guide.\n",
>>>>>>> e3500e8e
    "\n",
    "This interactive notebook provides a step-by-step guide for listing and filtering available tests, building a sample dataset, initializing the required ValidMind objects, running the test, and then logging the results to ValidMind. "
   ]
  },
  {
   "cell_type": "markdown",
   "metadata": {},
   "source": [
    "## Contents    \n",
    "- [About ValidMind](#toc1_)    \n",
    "  - [Before you begin](#toc1_1_)    \n",
    "  - [New to ValidMind?](#toc1_2_)    \n",
    "  - [Key concepts](#toc1_3_)    \n",
    "- [Install the client library](#toc2_)    \n",
    "- [Initialize the client library](#toc3_)    \n",
    "- [List and filter available tests](#toc4_)    \n",
    "- [Create a sample dataset](#toc5_)    \n",
    "  - [Initialize a ValidMind dataset](#toc5_1_)    \n",
    "  - [Run tests with the dataset](#toc5_2_)    \n",
    "    - [Run a test that accepts parameters](#toc5_2_1_)    \n",
    "- [Add test results to documentation](#toc6_)    \n",
    "- [Next steps](#toc7_)    \n",
    "  - [Discover more learning resources](#toc7_1_)    \n",
    "- [Upgrade ValidMind](#toc8_)\n",
    "\n",
    "<!-- vscode-jupyter-toc-config\n",
    "\tnumbering=false\n",
    "\tanchor=true\n",
    "\tflat=false\n",
    "\tminLevel=2\n",
    "\tmaxLevel=4\n",
    "\t/vscode-jupyter-toc-config -->\n",
    "<!-- THIS CELL WILL BE REPLACED ON TOC UPDATE. DO NOT WRITE YOUR TEXT IN THIS CELL -->"
   ]
  },
  {
   "cell_type": "markdown",
   "metadata": {},
   "source": [
    "<a id='toc1_'></a>\n",
    "\n",
    "## About ValidMind\n",
    "ValidMind is a suite of tools for managing model risk, including risk associated with AI and statistical models.\n",
    "\n",
    "You use the ValidMind Library to automate documentation and validation tests, and then use the ValidMind AI Risk Platform UI to collaborate on model documentation. Together, these products simplify model risk management, facilitate compliance with regulations and institutional standards, and enhance collaboration between yourself and model validators.\n",
    "\n",
    "<a id='toc1_1_'></a>\n",
    "\n",
    "### Before you begin\n",
    "This notebook assumes you have basic familiarity with Python, including an understanding of how functions work. If you are new to Python, you can still run the notebook but we recommend further familiarizing yourself with the language.\n",
    "\n",
    "If you encounter errors due to missing modules in your Python environment, install the modules with `pip install`, and then re-run the notebook. For more help, refer to [Installing Python Modules](https://docs.python.org/3/installing/index.html).\n",
    "\n",
    "<a id='toc1_2_'></a>\n",
    "\n",
    "### New to ValidMind?\n",
    "If you haven't already seen our [Get started with the ValidMind Library](https://docs.validmind.ai/developer/get-started-developer-framework.html), we recommend you begin by exploring the available resources in this section. There, you can learn more about documenting models, find code samples, or read our developer reference.\n",
    "\n",
    "<div class=\"alert alert-block alert-info\" style=\"background-color: #B5B5B510; color: black; border: 1px solid #083E44; border-left-width: 5px; box-shadow: 2px 2px 4px rgba(0, 0, 0, 0.2);border-radius: 5px;\"><span style=\"color: #083E44;\"><b>For access to all features available in this notebook, create a free ValidMind account.</b></span>\n",
    "<br></br>\n",
    "Signing up is FREE — <a href=\"https://docs.validmind.ai/guide/configuration/register-with-validmind.html\" style=\"color: #DE257E;\"><b>Register with ValidMind</b></a></div>"
   ]
  },
  {
   "cell_type": "markdown",
   "metadata": {},
   "source": [
    "<a id='toc1_3_'></a>\n",
    "\n",
    "### Key concepts\n",
    "\n",
    "**Model documentation**: A structured and detailed record pertaining to a model, encompassing key components such as its underlying assumptions, methodologies, data sources, inputs, performance metrics, evaluations, limitations, and intended uses. It serves to ensure transparency, adherence to regulatory requirements, and a clear understanding of potential risks associated with the model’s application.\n",
    "\n",
    "**Documentation template**: Functions as a test suite and lays out the structure of model documentation, segmented into various sections and sub-sections. Documentation templates define the structure of your model documentation, specifying the tests that should be run, and how the results should be displayed.\n",
    "\n",
    "**Tests**: A function contained in the ValidMind Library, designed to run a specific quantitative test on the dataset or model. Tests are the building blocks of ValidMind, used to evaluate and document models and datasets, and can be run individually or as part of a suite defined by your model documentation template.\n",
    "\n",
    "**Custom tests**: Custom tests are functions that you define to evaluate your model or dataset. These functions can be registered via the ValidMind Library to be used with the ValidMind Platform.\n",
    "\n",
    "**Inputs**: Objects to be evaluated and documented in the ValidMind Library. They can be any of the following:\n",
    "\n",
    "- **model**: A single model that has been initialized in ValidMind with [`vm.init_model()`](https://docs.validmind.ai/validmind/validmind.html#init_model).\n",
    "- **dataset**: Single dataset that has been initialized in ValidMind with [`vm.init_dataset()`](https://docs.validmind.ai/validmind/validmind.html#init_dataset).\n",
    "- **models**: A list of ValidMind models - usually this is used when you want to compare multiple models in your custom test.\n",
    "- **datasets**: A list of ValidMind datasets - usually this is used when you want to compare multiple datasets in your custom test. See this [example](https://docs.validmind.ai/notebooks/how_to/run_tests_that_require_multiple_datasets.html) for more information.\n",
    "\n",
    "**Parameters**: Additional arguments that can be passed when running a ValidMind test, used to pass additional information to a test, customize its behavior, or provide additional context.\n",
    "\n",
    "**Outputs**: Custom tests can return elements like tables or plots. Tables may be a list of dictionaries (each representing a row) or a pandas DataFrame. Plots may be matplotlib or plotly figures.\n",
    "\n",
    "**Test suites**: Collections of tests designed to run together to automate and generate model documentation end-to-end for specific use-cases.\n",
    "\n",
    "Example: The [`classifier_full_suite`](https://docs.validmind.ai/validmind/validmind/test_suites/classifier.html#ClassifierFullSuite) test suite runs tests from the [`tabular_dataset`](https://docs.validmind.ai/validmind/validmind/test_suites/tabular_datasets.html) and [`classifier`](https://docs.validmind.ai/validmind/validmind/test_suites/classifier.html) test suites to fully document the data and model sections for binary classification model use-cases."
   ]
  },
  {
   "cell_type": "markdown",
   "metadata": {},
   "source": [
    "<a id='toc2_'></a>\n",
    "\n",
    "## Install the client library\n",
    "\n",
    "The client library provides Python support for the ValidMind Library. To install it:"
   ]
  },
  {
   "cell_type": "code",
   "execution_count": null,
   "metadata": {},
   "outputs": [],
   "source": [
    "%pip install -q validmind"
   ]
  },
  {
   "cell_type": "markdown",
   "metadata": {},
   "source": [
    "<a id='toc3_'></a>\n",
    "\n",
    "## Initialize the client library\n",
    "\n",
    "ValidMind generates a unique _code snippet_ for each registered model to connect with your developer environment. You initialize the client library with this code snippet, which ensures that your documentation and tests are uploaded to the correct model when you run the notebook.\n",
    "\n",
    "Get your code snippet:\n",
    "\n",
    "1. In a browser, [log in to ValidMind](https://docs.validmind.ai/guide/configuration/log-in-to-validmind.html).\n",
    "\n",
    "2. In the left sidebar, navigate to **Model Inventory** and click **+ Register new model**.\n",
    "\n",
    "3. Enter the model details below and click **Continue**. ([Need more help?](https://docs.validmind.ai/guide/model-inventory/register-models-in-inventory.html))\n",
    "\n",
    "    - Documentation template: `Binary Classification`\n",
    "    - Use case: `Marketing - Attrition/Churn Management`\n",
    "\n",
    "    You can fill in the other options according to your preference. \n",
    "\n",
    "4. Go to **Getting Started** and click **Copy snippet to clipboard**.\n",
    "\n",
    "Next, replace this placeholder with your own code snippet:\n"
   ]
  },
  {
   "cell_type": "code",
   "execution_count": null,
   "metadata": {},
   "outputs": [],
   "source": [
    "# Replace with your code snippet\n",
    "\n",
    "import validmind as vm\n",
    "\n",
    "vm.init(\n",
    "    api_host=\"https://api.prod.validmind.ai/api/v1/tracking\",\n",
    "    api_key=\"...\",\n",
    "    api_secret=\"...\",\n",
    "    model=\"...\",\n",
    ")"
   ]
  },
  {
   "cell_type": "markdown",
   "metadata": {},
   "source": [
    "<a id='toc4_'></a>\n",
    "\n",
    "## List and filter available tests\n",
    "\n",
    "Before we run a test, let's find a suitable test for this demonstration. Let's assume you want to generate the *pearson correlation matrix* for a dataset. A Pearson correlation matrix is a table that shows the [Pearson correlation coefficients](https://en.wikipedia.org/wiki/Pearson_correlation_coefficient) between several variables. \n",
    "\n",
    "In the [Explore tests](../explore_tests.ipynb) notebook, we learned how to pass a `filter` to the `list_tests` function. We'll do the same here to find the test ID for the pearson correlation matrix:\n"
   ]
  },
  {
   "cell_type": "code",
   "execution_count": null,
   "metadata": {},
   "outputs": [],
   "source": [
    "vm.tests.list_tests(filter=\"PearsonCorrelationMatrix\")"
   ]
  },
  {
   "cell_type": "markdown",
   "metadata": {},
   "source": [
    "From the output, you can see that the test ID for the pearson correlation matrix is `validmind.data_validation.PearsonCorrelationMatrix`. The `describe_test` function gives you more information about the test, including its **Required Inputs**:\n"
   ]
  },
  {
   "cell_type": "code",
   "execution_count": null,
   "metadata": {},
   "outputs": [],
   "source": [
    "test_id = \"validmind.data_validation.PearsonCorrelationMatrix\"\n",
    "vm.tests.describe_test(test_id)"
   ]
  },
  {
   "cell_type": "markdown",
   "metadata": {},
   "source": [
    "Since this test requires a dataset, it should throw an error if you were to run it without passing a `dataset` input:\n"
   ]
  },
  {
   "cell_type": "code",
   "execution_count": null,
   "metadata": {},
   "outputs": [],
   "source": [
    "try:\n",
    "    vm.tests.run_test(test_id)\n",
    "except Exception as e:\n",
    "    print(e)"
   ]
  },
  {
   "cell_type": "markdown",
   "metadata": {},
   "source": [
    "<a id='toc5_'></a>\n",
    "\n",
    "## Create a sample dataset\n",
    "\n",
    "Now, let's build a sample dataset so you can generate its pearson correlation matrix. The sklearn `make_classification` function can generate a random dataset for testing:\n"
   ]
  },
  {
   "cell_type": "code",
   "execution_count": null,
   "metadata": {},
   "outputs": [],
   "source": [
    "import pandas as pd\n",
    "from sklearn.datasets import make_classification\n",
    "\n",
    "X, y = make_classification(\n",
    "    n_samples=10000,\n",
    "    n_features=10,\n",
    "    weights=[0.1],\n",
    "    random_state=42,\n",
    ")\n",
    "X.shape\n",
    "y.shape\n",
    "\n",
    "df = pd.DataFrame(X, columns=[f\"feature_{i}\" for i in range(X.shape[1])])\n",
    "df[\"target\"] = y\n",
    "df.head()"
   ]
  },
  {
   "cell_type": "markdown",
   "metadata": {},
   "source": [
    "<a id='toc5_1_'></a>\n",
    "\n",
    "### Initialize a ValidMind dataset\n",
    "\n",
    "ValidMind dataset objects provide a wrapper to any type of dataset (NumPy, Pandas, Polars, etc.) so that tests can run transparently regardless of the underlying library. A VM dataset object can be created using the [`init_dataset`](https://docs.validmind.ai/validmind/validmind.html#init_dataset) function from the ValidMind (`vm`) module.\n",
    "\n",
    "This function takes a number of arguments:\n",
    "\n",
    "- `dataset`: The raw dataset that you want to provide as input to tests.\n",
    "- `input_id`: A unique identifier that allows tracking what inputs are used when running each individual test.\n",
    "- `target_column`: A required argument if tests require access to true values. This is the name of the target column in the dataset.\n",
    "\n",
    "Below you can see how to initialize a VM dataset for the sample `df` you created previously:\n"
   ]
  },
  {
   "cell_type": "code",
   "execution_count": null,
   "metadata": {},
   "outputs": [],
   "source": [
    "vm_dataset = vm.init_dataset(\n",
    "    df,\n",
    "    input_id=\"my_demo_dataset\",\n",
    "    target_column=\"target\",\n",
    ")"
   ]
  },
  {
   "cell_type": "markdown",
   "metadata": {},
   "source": [
    "<a id='toc5_2_'></a>\n",
    "\n",
    "### Run tests with the dataset\n",
    "\n",
    "You can now call `run_test` with the new `vm_dataset` object as input:\n"
   ]
  },
  {
   "cell_type": "code",
   "execution_count": null,
   "metadata": {},
   "outputs": [],
   "source": [
    "result = vm.tests.run_test(\n",
    "    test_id,\n",
    "    inputs={\"dataset\": vm_dataset},\n",
    ")"
   ]
  },
  {
   "cell_type": "markdown",
   "metadata": {},
   "source": [
    "This dataset can also be used for any other test that requires a dataset input. \n",
    "\n",
    "- Let's try to find a *class imbalance* to understand the distribution of the target column in the dataset. \n",
    "- Class imbalance is a common problem in machine learning, particularly in classification tasks, where the number of instances (or data points) in each class isn't evenly distributed across the available categories.\n",
    "\n",
    "We'll use `list_tests` again to showcase how to filter tests for tabular data:\n"
   ]
  },
  {
   "cell_type": "code",
   "execution_count": null,
   "metadata": {},
   "outputs": [],
   "source": [
    "sorted(vm.tests.list_tags())"
   ]
  },
  {
   "cell_type": "code",
   "execution_count": null,
   "metadata": {},
   "outputs": [],
   "source": [
    "vm.tests.list_tests(tags=[\"binary_classification\", \"tabular_data\"])"
   ]
  },
  {
   "cell_type": "markdown",
   "metadata": {},
   "source": [
    "<a id='toc5_2_1_'></a>\n",
    "\n",
    "#### Run a test that accepts parameters\n",
    "\n",
    "The test ID for the class imbalance test is `validmind.data_validation.ClassImbalance`. If you describe this test you will find that it also accepts some parameters:\n"
   ]
  },
  {
   "cell_type": "code",
   "execution_count": null,
   "metadata": {},
   "outputs": [],
   "source": [
    "vm.tests.describe_test(\"validmind.data_validation.ClassImbalance\")"
   ]
  },
  {
   "cell_type": "markdown",
   "metadata": {},
   "source": [
    "The `min_percent_threshold` will allow you configure the threshold for an acceptable class imbalance. \n",
    "\n",
    "- Let's run the test without any parameters to see its output using a default value for the threshold. \n",
    "- We also call the `log` method on the result to send the results of the tests to the ValidMind Platform.\n"
   ]
  },
  {
   "cell_type": "code",
   "execution_count": null,
   "metadata": {},
   "outputs": [],
   "source": [
    "result = vm.tests.run_test(\n",
    "    \"validmind.data_validation.ClassImbalance\",\n",
    "    inputs={\"dataset\": vm_dataset},\n",
    ")\n",
    "\n",
    "result.log()"
   ]
  },
  {
   "cell_type": "markdown",
   "metadata": {},
   "source": [
    "This test passes the pass-fail criteria with the default threshold of 10%. \n",
    "\n",
    "- Let's try to run the test with a threshold of 20% to see if it fails. Notice the use of the 'custom_threshold' `result_id` in the test ID. \n",
    "- This allows you to submit individual results for the same test to the ValidMind Platform, as we'll see in the next section.\n"
   ]
  },
  {
   "cell_type": "code",
   "execution_count": null,
   "metadata": {},
   "outputs": [],
   "source": [
    "result = vm.tests.run_test(\n",
    "    \"validmind.data_validation.ClassImbalance:custom_threshold\",\n",
    "    inputs={\"dataset\": vm_dataset},\n",
    "    params={\"min_percent_threshold\": 20},\n",
    ")\n",
    "\n",
    "result.log()"
   ]
  },
  {
   "cell_type": "markdown",
   "metadata": {},
   "source": [
    "<a id='toc6_'></a>\n",
    "\n",
    "## Add test results to documentation\n",
    "\n",
    "The previous result shows that the test didn't pass the threshold of 20% for class imbalance. With these results logged, you can now add them to your model documentation:\n",
    "\n",
    "1. In the ValidMind Platform, go to the **Documentation** page for the model you registered earlier. ([Need more help?](https://docs.validmind.ai/guide/model-documentation/working-with-model-documentation.html)\n",
    "\n",
    "2. Expand the **2.1. Data Description** section.\n",
    "\n",
    "3. Hover between any existing content blocks to reveal the **+** button.\n",
    "\n",
    "4. Click on the **+** button and choose **Test-Driven Block**. This will open a dialog where you can select:\n",
    "    1. Type: `Threshold Test` \n",
    "    2. Threshold Test: `Class Imbalance Custom Threshold Test` \n",
    "    - You can preview the result and then click **Insert Block** in the bottom-right corner to add it to the documentation."
   ]
  },
  {
   "cell_type": "markdown",
   "metadata": {},
   "source": [
    "<a id='toc7_'></a>\n",
    "\n",
    "## Next steps\n",
    "\n",
    "While you can look at the results of this test suite right in the notebook where you ran the code, there is a better way — expand the rest of your documentation in the ValidMind Platform and take a look around. \n",
    "\n",
    "What you see is the full draft of your model documentation in a more easily consumable version. From here, you can make qualitative edits to model documentation, view guidelines, collaborate with validators, and submit your model documentation for approval when it's ready.\n",
    "\n",
    "<a id='toc7_1_'></a>\n",
    "\n",
    "### Discover more learning resources\n",
    "\n",
    "In an upcoming companion notebook, you'll learn how to run tests that require a dataset and model as inputs. This will allow you to generate documentation for model evaluation tests such as ROC-AUC, F1 score, etc.\n",
    "\n",
    "We also offer many other interactive notebooks to help you document models:\n",
    "\n",
    "- [Run tests & test suites](https://docs.validmind.ai/developer/model-testing/testing-overview.html)\n",
    "- [Code samples](https://docs.validmind.ai/developer/samples-jupyter-notebooks.html)\n",
    "\n",
    "Or, visit our [documentation](https://docs.validmind.ai/) to learn more about ValidMind."
   ]
  },
  {
   "cell_type": "markdown",
   "metadata": {},
   "source": [
    "<a id='toc8_'></a>\n",
    "\n",
    "## Upgrade ValidMind\n",
    "\n",
    "<div class=\"alert alert-block alert-info\" style=\"background-color: #B5B5B510; color: black; border: 1px solid #083E44; border-left-width: 5px; box-shadow: 2px 2px 4px rgba(0, 0, 0, 0.2);border-radius: 5px;\">After installing ValidMind, you’ll want to periodically make sure you are on the latest version to access any new features and other enhancements.</div>\n",
    "\n",
    "Retrieve the information for the currently installed version of ValidMind:"
   ]
  },
  {
   "cell_type": "code",
   "execution_count": null,
   "metadata": {},
   "outputs": [],
   "source": [
    "%pip show validmind"
   ]
  },
  {
    "cell_type": "markdown",
    "metadata": {},
    "source": [
     "If the version returned is lower than the version indicated in our [production open-source code](https://github.com/validmind/developer-framework/blob/prod/validmind/__version__.py), restart your notebook and run:\n",
     "\n",
     "```bash\n",
     "%pip install --upgrade validmind\n",
     "```"
    ]
   },
  {
   "cell_type": "markdown",
   "metadata": {},
   "source": [
    "You may need to restart your kernel after running the upgrade package for changes to be applied."
   ]
  }
 ],
 "metadata": {
  "kernelspec": {
   "display_name": ".venv",
   "language": "python",
   "name": "python3"
  },
  "language_info": {
   "codemirror_mode": {
    "name": "ipython",
    "version": 3
   },
   "file_extension": ".py",
   "mimetype": "text/x-python",
   "name": "python",
   "nbconvert_exporter": "python",
   "pygments_lexer": "ipython3",
   "version": "3.8.13"
  }
 },
 "nbformat": 4,
 "nbformat_minor": 2
}<|MERGE_RESOLUTION|>--- conflicted
+++ resolved
@@ -14,11 +14,7 @@
     "- Initialize a ValidMind dataset \n",
     "- Pass the dataset to the `run_test` fuction for any test that takes a `dataset` input\n",
     "\n",
-<<<<<<< HEAD
     "**We recommended that you first complete the [Explore tests](../explore_tests.ipynb) notebook,** to understand the basics of how to find and describe all the available tests in the ValidMind Library before moving on to this advanced guide.\n",
-=======
-    "**We recommended that you first complete the [Explore tests](../explore_tests.ipynb) notebook,** to understand the basics of how to find and describe all the available tests in the library before moving on to this advanced guide.\n",
->>>>>>> e3500e8e
     "\n",
     "This interactive notebook provides a step-by-step guide for listing and filtering available tests, building a sample dataset, initializing the required ValidMind objects, running the test, and then logging the results to ValidMind. "
    ]
