{
  "cells": [
    {
      "cell_type": "markdown",
      "metadata": {},
      "source": [
        "# Running Individual Documentation Sections\n",
        "\n",
        "This notebook guides you through using the `run_documentation_tests()` function within the ValidMind Developer Framework for targeted testing. The function is designed to enable developers to run tests on individual sections or specific groups of sections in their model documentation.\n",
        "\n",
        "As a model developer, running individual documentation sections is useful in various development scenarios. For instance, when updates are made to a model, often only certain parts of the documentation require revision. The `run_documentation_tests()` function allows you to directly test only these affected sections, thus saving you time and ensuring that the documentation accurately reflects the latest changes.\n",
        "\n",
        "This guide includes the code required to:\n",
        "\n",
        "- Load the demo dataset\n",
        "- Prepocess the raw dataset\n",
        "- Train a model for testing\n",
        "- Initialize ValidMind objects\n",
        "- Run the data preparation documentation section\n",
        "- Run the model development documentation section\n",
        "- Run multiple documentation sections\n"
      ]
    },
    {
      "cell_type": "markdown",
      "metadata": {},
      "source": [
        "## Before you begin\n",
        "\n",
        "::: {.callout-tip}\n",
        "\n",
        "### New to ValidMind?\n",
        "\n",
        "For access to all features available in this notebook, create a free ValidMind account.\n",
        "\n",
        "Signing up is FREE — [**Sign up now**](https://app.prod.validmind.ai)\n",
        ":::\n",
        "\n",
        "If you encounter errors due to missing modules in your Python environment, install the modules with `pip install`, and then re-run the notebook. For more help, refer to [Installing Python Modules](https://docs.python.org/3/installing/index.html).\n"
      ]
    },
    {
      "cell_type": "markdown",
      "metadata": {},
      "source": [
        "## Install the client library\n"
      ]
    },
    {
      "cell_type": "code",
      "execution_count": null,
      "metadata": {},
      "outputs": [],
      "source": [
        "%pip install -q validmind"
      ]
    },
    {
      "cell_type": "markdown",
      "metadata": {},
      "source": [
        "## Initialize the client library\n",
        "\n",
<<<<<<< HEAD
        "Every documentation project in the Platform UI comes with a _code snippet_ that lets the client library associate your documentation and tests with the right project on the Platform UI when you run this notebook. As you will see later, documentation projects are useful because they act as containers for model documentation and validation reports and they enable you to organize all of your documentation work in one place.\n",
=======
        "ValidMind generates a unique _code snippet_ for each registered model to connect with your developer environment. You initialize the client library with this code snippet, which ensures that your documentation and tests are uploaded to the correct model when you run the notebook.\n",
>>>>>>> 99b1fffc
        "\n",
        "Get your code snippet:\n",
        "\n",
        "1. In a browser, log into the [Platform UI](https://app.prod.validmind.ai).\n",
        "\n",
        "2. In the left sidebar, navigate to **Model Inventory** and click **+ Register new model**.\n",
        "\n",
<<<<<<< HEAD
        "3. Select **`[Demo] Customer Churn Model`** and **`Initial Validation`** for the model name and type, give the project a unique name to make it yours, and then click **Create project**.\n",
=======
        "3. Enter the model details, making sure to select **Binary classification** as the template and **Marketing/Sales - Attrition/Churn Management** as the use case, and click **Continue**. ([Need more help?](https://docs.validmind.ai/guide/register-models-in-model-inventory.html))\n",
>>>>>>> 99b1fffc
        "\n",
        "4. Go to **Getting Started** and click **Copy snippet to clipboard**.\n",
        "\n",
        "Next, replace this placeholder with your own code snippet:\n"
      ]
    },
    {
      "cell_type": "code",
      "execution_count": null,
      "metadata": {},
      "outputs": [],
      "source": [
<<<<<<< HEAD
        "## Replace with code snippet from your documentation project ##\n",
=======
        "# Replace with your code snippet\n",
>>>>>>> 99b1fffc
        "\n",
        "import validmind as vm\n",
        "\n",
        "vm.init(\n",
        "    api_host=\"https://api.prod.validmind.ai/api/v1/tracking\",\n",
        "    api_key=\"...\",\n",
        "    api_secret=\"...\",\n",
<<<<<<< HEAD
        "    project=\"...\",\n",
=======
        "    project=\"...\"\n",
>>>>>>> 99b1fffc
        ")"
      ]
    },
    {
      "cell_type": "code",
      "execution_count": null,
      "metadata": {},
      "outputs": [],
      "source": [
        "%matplotlib inline\n",
        "\n",
        "import xgboost as xgb"
      ]
    },
    {
      "cell_type": "markdown",
      "metadata": {},
      "source": [
        "### Preview the documentation template\n",
        "\n",
        "A template predefines sections for your model documentation and provides a general outline to follow, making the documentation process much easier.\n",
        "\n",
        "You will upload documentation and test results into this template later on. For now, take a look at the structure that the template provides with the `vm.preview_template()` function from the ValidMind library and note the empty sections:\n"
      ]
    },
    {
      "cell_type": "code",
      "execution_count": null,
      "metadata": {},
      "outputs": [],
      "source": [
        "vm.preview_template()"
      ]
    },
    {
      "cell_type": "markdown",
      "metadata": {},
      "source": [
        "## Load the Demo Dataset\n"
      ]
    },
    {
      "cell_type": "code",
      "execution_count": null,
      "metadata": {},
      "outputs": [],
      "source": [
        "# You can also import taiwan_credit like this:\n",
        "# from validmind.datasets.classification import taiwan_credit as demo_dataset\n",
        "from validmind.datasets.classification import customer_churn as demo_dataset\n",
        "\n",
        "df = demo_dataset.load_data()"
      ]
    },
    {
      "cell_type": "markdown",
      "metadata": {},
      "source": [
        "### Prepocess the raw dataset\n"
      ]
    },
    {
      "cell_type": "code",
      "execution_count": null,
      "metadata": {},
      "outputs": [],
      "source": [
        "train_df, validation_df, test_df = demo_dataset.preprocess(df)"
      ]
    },
    {
      "cell_type": "markdown",
      "metadata": {},
      "source": [
        "## Train a model for testing\n",
        "\n",
        "We train a simple customer churn model for our test.\n"
      ]
    },
    {
      "cell_type": "code",
      "execution_count": null,
      "metadata": {},
      "outputs": [],
      "source": [
        "x_train = train_df.drop(demo_dataset.target_column, axis=1)\n",
        "y_train = train_df[demo_dataset.target_column]\n",
        "x_val = validation_df.drop(demo_dataset.target_column, axis=1)\n",
        "y_val = validation_df[demo_dataset.target_column]\n",
        "\n",
        "model = xgb.XGBClassifier(early_stopping_rounds=10)\n",
        "model.set_params(\n",
        "    eval_metric=[\"error\", \"logloss\", \"auc\"],\n",
        ")\n",
        "model.fit(\n",
        "    x_train,\n",
        "    y_train,\n",
        "    eval_set=[(x_val, y_val)],\n",
        "    verbose=False,\n",
        ")"
      ]
    },
    {
      "cell_type": "markdown",
      "metadata": {},
      "source": [
        "## Initialize ValidMind objects\n",
        "\n",
        "We initize the objects required to run test suites using the ValidMind framework.\n"
      ]
    },
    {
      "cell_type": "code",
      "execution_count": null,
      "metadata": {},
      "outputs": [],
      "source": [
        "vm_dataset = vm.init_dataset(\n",
        "    input_id=\"raw_dataset\",\n",
        "    dataset=df,\n",
        "    target_column=demo_dataset.target_column,\n",
        "    class_labels=demo_dataset.class_labels,\n",
        ")\n",
        "\n",
        "vm_train_ds = vm.init_dataset(\n",
        "    input_id=\"train_dataset\",\n",
        "    dataset=train_df,\n",
        "    type=\"generic\",\n",
        "    target_column=demo_dataset.target_column,\n",
        ")\n",
        "\n",
        "vm_test_ds = vm.init_dataset(\n",
        "    input_id=\"test_dataset\",\n",
        "    dataset=test_df,\n",
        "    type=\"generic\",\n",
        "    target_column=demo_dataset.target_column,\n",
        ")\n",
        "\n",
        "vm_model = vm.init_model(model, input_id=\"model\")"
      ]
    },
    {
      "cell_type": "markdown",
      "metadata": {},
      "source": [
        "### Assign predictions to the datasets\n",
        "We can now use the `assign_predictions()` method from the `Dataset` object to link existing predictions to any model. If no prediction values are passed, the method will compute predictions automatically:"
      ]
    },
    {
      "cell_type": "code",
      "execution_count": null,
      "metadata": {},
      "outputs": [],
      "source": [
        "vm_train_ds.assign_predictions(\n",
        "    model=vm_model,\n",
        ")\n",
        "vm_test_ds.assign_predictions(\n",
        "    model=vm_model,\n",
        ")"
      ]
    },
    {
      "cell_type": "markdown",
      "metadata": {},
      "source": [
        "## Run the data preparation section\n",
        "\n",
        "In this section, we focus on running the tests within the data preparation section of the model documentation. After running this function, only the tests associated with this section will be executed, and the corresponding section in the model documentation will be updated.\n"
      ]
    },
    {
      "cell_type": "code",
      "execution_count": null,
      "metadata": {},
      "outputs": [],
      "source": [
        "results = vm.run_documentation_tests(\n",
        "    section=\"data_preparation\",\n",
        "    inputs={\n",
        "        \"dataset\": vm_dataset,\n",
        "    },\n",
        ")"
      ]
    },
    {
      "cell_type": "markdown",
      "metadata": {},
      "source": [
        "## Run the model development section\n",
        "\n",
        "In this section, we focus on running the tests within the model development section of the model documentation. After running this function, only the tests associated with this section will be executed, and the corresponding section in the model documentation will be updated.\n"
      ]
    },
    {
      "cell_type": "code",
      "execution_count": null,
      "metadata": {},
      "outputs": [],
      "source": [
        "results = vm.run_documentation_tests(\n",
        "    section=\"model_development\",\n",
        "    inputs={\n",
        "        \"dataset\": vm_train_ds,\n",
        "        \"model\": vm_model,\n",
        "        \"datasets\": (vm_train_ds, vm_test_ds),\n",
        "    },\n",
        ")"
      ]
    },
    {
      "cell_type": "markdown",
      "metadata": {},
      "source": [
        "## Run multiple model documentation sections\n",
        "\n",
        "This section demonstrates how you can execute both the data preparation and model development sections using `run_documentation_tests()`. After running this function, the tests associated with both sections will be executed, and their corresponding model documentation sections updated.\n"
      ]
    },
    {
      "cell_type": "code",
      "execution_count": null,
      "metadata": {},
      "outputs": [],
      "source": [
        "results = vm.run_documentation_tests(\n",
        "    section=[\"model_development\", \"model_diagnosis\"],\n",
        "    inputs={\n",
        "        \"dataset\": vm_test_ds,\n",
        "        \"model\": vm_model,\n",
        "        \"datasets\": (vm_train_ds, vm_test_ds),\n",
        "    },\n",
        ")"
      ]
    }
  ],
  "metadata": {
    "kernelspec": {
      "display_name": "Dev Framework 3.9.16",
      "language": "python",
      "name": "dev-framework-3.9"
    },
    "language_info": {
      "codemirror_mode": {
        "name": "ipython",
        "version": 3
      },
      "file_extension": ".py",
      "mimetype": "text/x-python",
      "name": "python",
      "nbconvert_exporter": "python",
      "pygments_lexer": "ipython3",
      "version": "3.9.16"
    },
    "orig_nbformat": 4
  },
  "nbformat": 4,
  "nbformat_minor": 2
}<|MERGE_RESOLUTION|>--- conflicted
+++ resolved
@@ -1,369 +1,354 @@
 {
-  "cells": [
-    {
-      "cell_type": "markdown",
-      "metadata": {},
-      "source": [
-        "# Running Individual Documentation Sections\n",
-        "\n",
-        "This notebook guides you through using the `run_documentation_tests()` function within the ValidMind Developer Framework for targeted testing. The function is designed to enable developers to run tests on individual sections or specific groups of sections in their model documentation.\n",
-        "\n",
-        "As a model developer, running individual documentation sections is useful in various development scenarios. For instance, when updates are made to a model, often only certain parts of the documentation require revision. The `run_documentation_tests()` function allows you to directly test only these affected sections, thus saving you time and ensuring that the documentation accurately reflects the latest changes.\n",
-        "\n",
-        "This guide includes the code required to:\n",
-        "\n",
-        "- Load the demo dataset\n",
-        "- Prepocess the raw dataset\n",
-        "- Train a model for testing\n",
-        "- Initialize ValidMind objects\n",
-        "- Run the data preparation documentation section\n",
-        "- Run the model development documentation section\n",
-        "- Run multiple documentation sections\n"
-      ]
-    },
-    {
-      "cell_type": "markdown",
-      "metadata": {},
-      "source": [
-        "## Before you begin\n",
-        "\n",
-        "::: {.callout-tip}\n",
-        "\n",
-        "### New to ValidMind?\n",
-        "\n",
-        "For access to all features available in this notebook, create a free ValidMind account.\n",
-        "\n",
-        "Signing up is FREE — [**Sign up now**](https://app.prod.validmind.ai)\n",
-        ":::\n",
-        "\n",
-        "If you encounter errors due to missing modules in your Python environment, install the modules with `pip install`, and then re-run the notebook. For more help, refer to [Installing Python Modules](https://docs.python.org/3/installing/index.html).\n"
-      ]
-    },
-    {
-      "cell_type": "markdown",
-      "metadata": {},
-      "source": [
-        "## Install the client library\n"
-      ]
-    },
-    {
-      "cell_type": "code",
-      "execution_count": null,
-      "metadata": {},
-      "outputs": [],
-      "source": [
-        "%pip install -q validmind"
-      ]
-    },
-    {
-      "cell_type": "markdown",
-      "metadata": {},
-      "source": [
-        "## Initialize the client library\n",
-        "\n",
-<<<<<<< HEAD
-        "Every documentation project in the Platform UI comes with a _code snippet_ that lets the client library associate your documentation and tests with the right project on the Platform UI when you run this notebook. As you will see later, documentation projects are useful because they act as containers for model documentation and validation reports and they enable you to organize all of your documentation work in one place.\n",
-=======
-        "ValidMind generates a unique _code snippet_ for each registered model to connect with your developer environment. You initialize the client library with this code snippet, which ensures that your documentation and tests are uploaded to the correct model when you run the notebook.\n",
->>>>>>> 99b1fffc
-        "\n",
-        "Get your code snippet:\n",
-        "\n",
-        "1. In a browser, log into the [Platform UI](https://app.prod.validmind.ai).\n",
-        "\n",
-        "2. In the left sidebar, navigate to **Model Inventory** and click **+ Register new model**.\n",
-        "\n",
-<<<<<<< HEAD
-        "3. Select **`[Demo] Customer Churn Model`** and **`Initial Validation`** for the model name and type, give the project a unique name to make it yours, and then click **Create project**.\n",
-=======
-        "3. Enter the model details, making sure to select **Binary classification** as the template and **Marketing/Sales - Attrition/Churn Management** as the use case, and click **Continue**. ([Need more help?](https://docs.validmind.ai/guide/register-models-in-model-inventory.html))\n",
->>>>>>> 99b1fffc
-        "\n",
-        "4. Go to **Getting Started** and click **Copy snippet to clipboard**.\n",
-        "\n",
-        "Next, replace this placeholder with your own code snippet:\n"
-      ]
-    },
-    {
-      "cell_type": "code",
-      "execution_count": null,
-      "metadata": {},
-      "outputs": [],
-      "source": [
-<<<<<<< HEAD
-        "## Replace with code snippet from your documentation project ##\n",
-=======
-        "# Replace with your code snippet\n",
->>>>>>> 99b1fffc
-        "\n",
-        "import validmind as vm\n",
-        "\n",
-        "vm.init(\n",
-        "    api_host=\"https://api.prod.validmind.ai/api/v1/tracking\",\n",
-        "    api_key=\"...\",\n",
-        "    api_secret=\"...\",\n",
-<<<<<<< HEAD
-        "    project=\"...\",\n",
-=======
-        "    project=\"...\"\n",
->>>>>>> 99b1fffc
-        ")"
-      ]
-    },
-    {
-      "cell_type": "code",
-      "execution_count": null,
-      "metadata": {},
-      "outputs": [],
-      "source": [
-        "%matplotlib inline\n",
-        "\n",
-        "import xgboost as xgb"
-      ]
-    },
-    {
-      "cell_type": "markdown",
-      "metadata": {},
-      "source": [
-        "### Preview the documentation template\n",
-        "\n",
-        "A template predefines sections for your model documentation and provides a general outline to follow, making the documentation process much easier.\n",
-        "\n",
-        "You will upload documentation and test results into this template later on. For now, take a look at the structure that the template provides with the `vm.preview_template()` function from the ValidMind library and note the empty sections:\n"
-      ]
-    },
-    {
-      "cell_type": "code",
-      "execution_count": null,
-      "metadata": {},
-      "outputs": [],
-      "source": [
-        "vm.preview_template()"
-      ]
-    },
-    {
-      "cell_type": "markdown",
-      "metadata": {},
-      "source": [
-        "## Load the Demo Dataset\n"
-      ]
-    },
-    {
-      "cell_type": "code",
-      "execution_count": null,
-      "metadata": {},
-      "outputs": [],
-      "source": [
-        "# You can also import taiwan_credit like this:\n",
-        "# from validmind.datasets.classification import taiwan_credit as demo_dataset\n",
-        "from validmind.datasets.classification import customer_churn as demo_dataset\n",
-        "\n",
-        "df = demo_dataset.load_data()"
-      ]
-    },
-    {
-      "cell_type": "markdown",
-      "metadata": {},
-      "source": [
-        "### Prepocess the raw dataset\n"
-      ]
-    },
-    {
-      "cell_type": "code",
-      "execution_count": null,
-      "metadata": {},
-      "outputs": [],
-      "source": [
-        "train_df, validation_df, test_df = demo_dataset.preprocess(df)"
-      ]
-    },
-    {
-      "cell_type": "markdown",
-      "metadata": {},
-      "source": [
-        "## Train a model for testing\n",
-        "\n",
-        "We train a simple customer churn model for our test.\n"
-      ]
-    },
-    {
-      "cell_type": "code",
-      "execution_count": null,
-      "metadata": {},
-      "outputs": [],
-      "source": [
-        "x_train = train_df.drop(demo_dataset.target_column, axis=1)\n",
-        "y_train = train_df[demo_dataset.target_column]\n",
-        "x_val = validation_df.drop(demo_dataset.target_column, axis=1)\n",
-        "y_val = validation_df[demo_dataset.target_column]\n",
-        "\n",
-        "model = xgb.XGBClassifier(early_stopping_rounds=10)\n",
-        "model.set_params(\n",
-        "    eval_metric=[\"error\", \"logloss\", \"auc\"],\n",
-        ")\n",
-        "model.fit(\n",
-        "    x_train,\n",
-        "    y_train,\n",
-        "    eval_set=[(x_val, y_val)],\n",
-        "    verbose=False,\n",
-        ")"
-      ]
-    },
-    {
-      "cell_type": "markdown",
-      "metadata": {},
-      "source": [
-        "## Initialize ValidMind objects\n",
-        "\n",
-        "We initize the objects required to run test suites using the ValidMind framework.\n"
-      ]
-    },
-    {
-      "cell_type": "code",
-      "execution_count": null,
-      "metadata": {},
-      "outputs": [],
-      "source": [
-        "vm_dataset = vm.init_dataset(\n",
-        "    input_id=\"raw_dataset\",\n",
-        "    dataset=df,\n",
-        "    target_column=demo_dataset.target_column,\n",
-        "    class_labels=demo_dataset.class_labels,\n",
-        ")\n",
-        "\n",
-        "vm_train_ds = vm.init_dataset(\n",
-        "    input_id=\"train_dataset\",\n",
-        "    dataset=train_df,\n",
-        "    type=\"generic\",\n",
-        "    target_column=demo_dataset.target_column,\n",
-        ")\n",
-        "\n",
-        "vm_test_ds = vm.init_dataset(\n",
-        "    input_id=\"test_dataset\",\n",
-        "    dataset=test_df,\n",
-        "    type=\"generic\",\n",
-        "    target_column=demo_dataset.target_column,\n",
-        ")\n",
-        "\n",
-        "vm_model = vm.init_model(model, input_id=\"model\")"
-      ]
-    },
-    {
-      "cell_type": "markdown",
-      "metadata": {},
-      "source": [
-        "### Assign predictions to the datasets\n",
-        "We can now use the `assign_predictions()` method from the `Dataset` object to link existing predictions to any model. If no prediction values are passed, the method will compute predictions automatically:"
-      ]
-    },
-    {
-      "cell_type": "code",
-      "execution_count": null,
-      "metadata": {},
-      "outputs": [],
-      "source": [
-        "vm_train_ds.assign_predictions(\n",
-        "    model=vm_model,\n",
-        ")\n",
-        "vm_test_ds.assign_predictions(\n",
-        "    model=vm_model,\n",
-        ")"
-      ]
-    },
-    {
-      "cell_type": "markdown",
-      "metadata": {},
-      "source": [
-        "## Run the data preparation section\n",
-        "\n",
-        "In this section, we focus on running the tests within the data preparation section of the model documentation. After running this function, only the tests associated with this section will be executed, and the corresponding section in the model documentation will be updated.\n"
-      ]
-    },
-    {
-      "cell_type": "code",
-      "execution_count": null,
-      "metadata": {},
-      "outputs": [],
-      "source": [
-        "results = vm.run_documentation_tests(\n",
-        "    section=\"data_preparation\",\n",
-        "    inputs={\n",
-        "        \"dataset\": vm_dataset,\n",
-        "    },\n",
-        ")"
-      ]
-    },
-    {
-      "cell_type": "markdown",
-      "metadata": {},
-      "source": [
-        "## Run the model development section\n",
-        "\n",
-        "In this section, we focus on running the tests within the model development section of the model documentation. After running this function, only the tests associated with this section will be executed, and the corresponding section in the model documentation will be updated.\n"
-      ]
-    },
-    {
-      "cell_type": "code",
-      "execution_count": null,
-      "metadata": {},
-      "outputs": [],
-      "source": [
-        "results = vm.run_documentation_tests(\n",
-        "    section=\"model_development\",\n",
-        "    inputs={\n",
-        "        \"dataset\": vm_train_ds,\n",
-        "        \"model\": vm_model,\n",
-        "        \"datasets\": (vm_train_ds, vm_test_ds),\n",
-        "    },\n",
-        ")"
-      ]
-    },
-    {
-      "cell_type": "markdown",
-      "metadata": {},
-      "source": [
-        "## Run multiple model documentation sections\n",
-        "\n",
-        "This section demonstrates how you can execute both the data preparation and model development sections using `run_documentation_tests()`. After running this function, the tests associated with both sections will be executed, and their corresponding model documentation sections updated.\n"
-      ]
-    },
-    {
-      "cell_type": "code",
-      "execution_count": null,
-      "metadata": {},
-      "outputs": [],
-      "source": [
-        "results = vm.run_documentation_tests(\n",
-        "    section=[\"model_development\", \"model_diagnosis\"],\n",
-        "    inputs={\n",
-        "        \"dataset\": vm_test_ds,\n",
-        "        \"model\": vm_model,\n",
-        "        \"datasets\": (vm_train_ds, vm_test_ds),\n",
-        "    },\n",
-        ")"
-      ]
-    }
-  ],
-  "metadata": {
-    "kernelspec": {
-      "display_name": "Dev Framework 3.9.16",
-      "language": "python",
-      "name": "dev-framework-3.9"
-    },
-    "language_info": {
-      "codemirror_mode": {
-        "name": "ipython",
-        "version": 3
-      },
-      "file_extension": ".py",
-      "mimetype": "text/x-python",
-      "name": "python",
-      "nbconvert_exporter": "python",
-      "pygments_lexer": "ipython3",
-      "version": "3.9.16"
-    },
-    "orig_nbformat": 4
-  },
-  "nbformat": 4,
-  "nbformat_minor": 2
+ "cells": [
+  {
+   "cell_type": "markdown",
+   "metadata": {},
+   "source": [
+    "# Running Individual Documentation Sections\n",
+    "\n",
+    "This notebook guides you through using the `run_documentation_tests()` function within the ValidMind Developer Framework for targeted testing. The function is designed to enable developers to run tests on individual sections or specific groups of sections in their model documentation. \n",
+    "\n",
+    "As a model developer, running individual documentation sections is useful in various development scenarios. For instance, when updates are made to a model, often only certain parts of the documentation require revision. The `run_documentation_tests()` function allows you to directly test only these affected sections, thus saving you time and ensuring that the documentation accurately reflects the latest changes.\n",
+    "\n",
+    "This guide includes the code required to:\n",
+    "\n",
+    "- Load the demo dataset\n",
+    "- Prepocess the raw dataset\n",
+    "- Train a model for testing\n",
+    "- Initialize ValidMind objects\n",
+    "- Run the data preparation documentation section \n",
+    "- Run the model development documentation section\n",
+    "- Run multiple documentation sections"
+   ]
+  },
+  {
+   "cell_type": "markdown",
+   "metadata": {},
+   "source": [
+    "## Before you begin\n",
+    "\n",
+    "::: {.callout-tip}\n",
+    "### New to ValidMind? \n",
+    "For access to all features available in this notebook, create a free ValidMind account. \n",
+    "\n",
+    "Signing up is FREE — [**Sign up now**](https://app.prod.validmind.ai)\n",
+    ":::\n",
+    "\n",
+    "If you encounter errors due to missing modules in your Python environment, install the modules with `pip install`, and then re-run the notebook. For more help, refer to [Installing Python Modules](https://docs.python.org/3/installing/index.html)."
+   ]
+  },
+  {
+   "cell_type": "markdown",
+   "metadata": {},
+   "source": [
+    "## Install the client library\n",
+    ""
+   ]
+  },
+  {
+   "cell_type": "code",
+   "execution_count": null,
+   "metadata": {},
+   "outputs": [],
+   "source": [
+    "%pip install -q validmind"
+   ]
+  },
+  {
+   "cell_type": "markdown",
+   "metadata": {},
+   "source": [
+    "## Initialize the client library\n",
+    "\n",
+    "ValidMind generates a unique _code snippet_ for each registered model to connect with your developer environment. You initialize the client library with this code snippet, which ensures that your documentation and tests are uploaded to the correct model when you run the notebook.\n",
+    "\n",
+    "Get your code snippet:\n",
+    "\n",
+    "1. In a browser, log into the [Platform UI](https://app.prod.validmind.ai).\n",
+    "\n",
+    "2. In the left sidebar, navigate to **Model Inventory** and click **+ Register new model**.\n",
+    "\n",
+    "3. Enter the model details, making sure to select **Binary classification** as the template and **Marketing/Sales - Attrition/Churn Management** as the use case, and click **Continue**. ([Need more help?](https://docs.validmind.ai/guide/register-models-in-model-inventory.html))\n",
+    "\n",
+    "4. Go to **Getting Started** and click **Copy snippet to clipboard**.\n",
+    "\n",
+    "Next, replace this placeholder with your own code snippet:"
+   ]
+  },
+  {
+   "cell_type": "code",
+   "execution_count": null,
+   "metadata": {},
+   "outputs": [],
+   "source": [
+    "# Replace with your code snippet\n",
+    "\n",
+    "import validmind as vm\n",
+    "\n",
+    "vm.init(\n",
+    "    api_host=\"https://api.prod.validmind.ai/api/v1/tracking\",\n",
+    "    api_key=\"...\",\n",
+    "    api_secret=\"...\",\n",
+    "    project=\"...\"\n",
+    ")"
+   ]
+  },
+  {
+   "cell_type": "code",
+   "execution_count": null,
+   "metadata": {},
+   "outputs": [],
+   "source": [
+    "%matplotlib inline\n",
+    "\n",
+    "import xgboost as xgb"
+   ]
+  },
+  {
+   "cell_type": "markdown",
+   "metadata": {},
+   "source": [
+    "### Preview the documentation template\n",
+    "\n",
+    "A template predefines sections for your model documentation and provides a general outline to follow, making the documentation process much easier.\n",
+    "\n",
+    "You will upload documentation and test results into this template later on. For now, take a look at the structure that the template provides with the `vm.preview_template()` function from the ValidMind library and note the empty sections:"
+   ]
+  },
+  {
+   "cell_type": "code",
+   "execution_count": null,
+   "metadata": {},
+   "outputs": [],
+   "source": [
+    "vm.preview_template()"
+   ]
+  },
+  {
+   "cell_type": "markdown",
+   "metadata": {},
+   "source": [
+    "## Load the Demo Dataset"
+   ]
+  },
+  {
+   "cell_type": "code",
+   "execution_count": null,
+   "metadata": {},
+   "outputs": [],
+   "source": [
+    "# You can also import taiwan_credit like this:\n",
+    "# from validmind.datasets.classification import taiwan_credit as demo_dataset\n",
+    "from validmind.datasets.classification import customer_churn as demo_dataset\n",
+    "\n",
+    "df = demo_dataset.load_data()"
+   ]
+  },
+  {
+   "cell_type": "markdown",
+   "metadata": {},
+   "source": [
+    "### Prepocess the raw dataset"
+   ]
+  },
+  {
+   "cell_type": "code",
+   "execution_count": null,
+   "metadata": {},
+   "outputs": [],
+   "source": [
+    "train_df, validation_df, test_df = demo_dataset.preprocess(df)"
+   ]
+  },
+  {
+   "cell_type": "markdown",
+   "metadata": {},
+   "source": [
+    "## Train a model for testing\n",
+    "\n",
+    "We train a simple customer churn model for our test."
+   ]
+  },
+  {
+   "cell_type": "code",
+   "execution_count": null,
+   "metadata": {},
+   "outputs": [],
+   "source": [
+    "x_train = train_df.drop(demo_dataset.target_column, axis=1)\n",
+    "y_train = train_df[demo_dataset.target_column]\n",
+    "x_val = validation_df.drop(demo_dataset.target_column, axis=1)\n",
+    "y_val = validation_df[demo_dataset.target_column]\n",
+    "\n",
+    "model = xgb.XGBClassifier(early_stopping_rounds=10)\n",
+    "model.set_params(\n",
+    "    eval_metric=[\"error\", \"logloss\", \"auc\"],\n",
+    ")\n",
+    "model.fit(\n",
+    "    x_train,\n",
+    "    y_train,\n",
+    "    eval_set=[(x_val, y_val)],\n",
+    "    verbose=False,\n",
+    ")"
+   ]
+  },
+  {
+   "cell_type": "markdown",
+   "metadata": {},
+   "source": [
+    "## Initialize ValidMind objects\n",
+    "\n",
+    "We initize the objects required to run test suites using the ValidMind framework."
+   ]
+  },
+  {
+   "cell_type": "code",
+   "execution_count": null,
+   "metadata": {},
+   "outputs": [],
+   "source": [
+    "vm_dataset = vm.init_dataset(\n",
+    "    input_id=\"raw_dataset\",\n",
+    "    dataset=df,\n",
+    "    target_column=demo_dataset.target_column,\n",
+    "    class_labels=demo_dataset.class_labels,\n",
+    ")\n",
+    "\n",
+    "vm_train_ds = vm.init_dataset(\n",
+    "    input_id=\"train_dataset\",\n",
+    "    dataset=train_df,\n",
+    "    type=\"generic\",\n",
+    "    target_column=demo_dataset.target_column,\n",
+    ")\n",
+    "\n",
+    "vm_test_ds = vm.init_dataset(\n",
+    "    input_id=\"test_dataset\",\n",
+    "    dataset=test_df,\n",
+    "    type=\"generic\",\n",
+    "    target_column=demo_dataset.target_column,\n",
+    ")\n",
+    "\n",
+    "vm_model = vm.init_model(model, input_id=\"model\")"
+   ]
+  },
+  {
+   "cell_type": "markdown",
+   "metadata": {},
+   "source": [
+    "### Assign predictions to the datasets\n",
+    "We can now use the `assign_predictions()` method from the `Dataset` object to link existing predictions to any model. If no prediction values are passed, the method will compute predictions automatically:"
+   ]
+  },
+  {
+   "cell_type": "code",
+   "execution_count": null,
+   "metadata": {},
+   "outputs": [],
+   "source": [
+    "vm_train_ds.assign_predictions(\n",
+    "    model=vm_model,\n",
+    ")\n",
+    "vm_test_ds.assign_predictions(\n",
+    "    model=vm_model,\n",
+    ")"
+   ]
+  },
+  {
+   "cell_type": "markdown",
+   "metadata": {},
+   "source": [
+    "## Run the data preparation section\n",
+    "\n",
+    "In this section, we focus on running the tests within the data preparation section of the model documentation. After running this function, only the tests associated with this section will be executed, and the corresponding section in the model documentation will be updated.\n",
+    ""
+   ]
+  },
+  {
+   "cell_type": "code",
+   "execution_count": null,
+   "metadata": {},
+   "outputs": [],
+   "source": [
+    "results = vm.run_documentation_tests(\n",
+    "    section=\"data_preparation\",\n",
+    "    inputs={\n",
+    "        \"dataset\": vm_dataset,\n",
+    "    },\n",
+    ")"
+   ]
+  },
+  {
+   "cell_type": "markdown",
+   "metadata": {},
+   "source": [
+    "## Run the model development section\n",
+    "\n",
+    "In this section, we focus on running the tests within the model development section of the model documentation. After running this function, only the tests associated with this section will be executed, and the corresponding section in the model documentation will be updated.\n",
+    ""
+   ]
+  },
+  {
+   "cell_type": "code",
+   "execution_count": null,
+   "metadata": {},
+   "outputs": [],
+   "source": [
+    "results = vm.run_documentation_tests(\n",
+    "    section=\"model_development\",\n",
+    "    inputs={\n",
+    "        \"dataset\": vm_train_ds,\n",
+    "        \"model\": vm_model,\n",
+    "        \"datasets\": (vm_train_ds, vm_test_ds),\n",
+    "    },\n",
+    ")"
+   ]
+  },
+  {
+   "cell_type": "markdown",
+   "metadata": {},
+   "source": [
+    "## Run multiple model documentation sections\n",
+    "\n",
+    "This section demonstrates how you can execute both the data preparation and model development sections using `run_documentation_tests()`. After running this function, the tests associated with both sections will be executed, and their corresponding model documentation sections updated.\n",
+    ""
+   ]
+  },
+  {
+   "cell_type": "code",
+   "execution_count": null,
+   "metadata": {},
+   "outputs": [],
+   "source": [
+    "results = vm.run_documentation_tests(\n",
+    "    section=[\"model_development\", \"model_diagnosis\"],\n",
+    "    inputs={\n",
+    "        \"dataset\": vm_test_ds,\n",
+    "        \"model\": vm_model,\n",
+    "        \"datasets\": (vm_train_ds, vm_test_ds),\n",
+    "    },\n",
+    ")"
+   ]
+  }
+ ],
+ "metadata": {
+  "kernelspec": {
+   "display_name": "Dev Framework 3.9.16",
+   "language": "python",
+   "name": "dev-framework-3.9"
+  },
+  "language_info": {
+   "codemirror_mode": {
+    "name": "ipython",
+    "version": 3
+   },
+   "file_extension": ".py",
+   "mimetype": "text/x-python",
+   "name": "python",
+   "nbconvert_exporter": "python",
+   "pygments_lexer": "ipython3",
+   "version": "3.9.16"
+  }
+ },
+ "nbformat": 4,
+ "nbformat_minor": 2
 }