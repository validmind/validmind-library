--- conflicted
+++ resolved
@@ -55,7 +55,6 @@
     "- [Assign predictions](#toc8_)    \n",
     "- [Running unit metrics](#toc9_)    \n",
     "  - [Compute F1 score](#toc9_1_)    \n",
-    "  - [Access metric results](#toc9_2_)    \n",
     "  - [Pass parameters](#toc9_3_)    \n",
     "  - [Load the last computed value](#toc9_4_)    \n",
     "  - [Unit metrics for model performance](#toc9_5_)    \n",
@@ -405,26 +404,7 @@
    "metadata": {},
    "outputs": [],
    "source": [
-<<<<<<< HEAD
-    "metric_id = \"validmind.unit_metrics.sklearn.classification.F1\"\n",
-    "\n",
-    "inputs = {\"model\": vm_model, \"dataset\": vm_test_ds}\n",
-    "\n",
-    "result = vm.unit_metrics.run_metric(\n",
-    "    metric_id=metric_id,\n",
-    "    inputs=inputs,\n",
-    ")"
-   ]
-  },
-  {
-   "cell_type": "markdown",
-   "metadata": {},
-   "source": [
-    "<a id='toc9_2_'></a>\n\n",
-    "### Access metric results\n",
-=======
     "from validmind.tests import run_test\n",
->>>>>>> 167e3d01
     "\n",
     "inputs = {\"model\": vm_model, \"dataset\": vm_test_ds}"
    ]
@@ -671,14 +651,10 @@
    "cell_type": "markdown",
    "metadata": {},
    "source": [
-<<<<<<< HEAD
     "<a id='toc9_7_1_'></a>\n\n",
-    "#### [Reconnect to the documentation project](#toc0_)"
-=======
     "#### Reload the Documentation Project Template\n",
     "\n",
     "You can call `vm.reload()` to re-intialize the connection the ValidMind platform. This will refresh any changes made to the documentation template."
->>>>>>> 167e3d01
    ]
   },
   {
