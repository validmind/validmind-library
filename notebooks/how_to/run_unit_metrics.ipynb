--- conflicted
+++ resolved
@@ -88,11 +88,6 @@
     "ValidMind is a suite of tools for managing model risk, including risk associated with AI and statistical models.\n",
     "\n",
     "You use the ValidMind Library to automate documentation and validation tests, and then use the ValidMind AI Risk Platform UI to collaborate on model documentation. Together, these products simplify model risk management, facilitate compliance with regulations and institutional standards, and enhance collaboration between yourself and model validators.\n",
-<<<<<<< HEAD
-=======
-    "\n",
-    "\n",
->>>>>>> e3500e8e
     "\n",
     "<a id='toc1_1_'></a>\n",
     "\n",
