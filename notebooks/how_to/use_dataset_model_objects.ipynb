--- conflicted
+++ resolved
@@ -62,13 +62,9 @@
    "source": [
     "<a id='toc1_'></a>\n",
     "\n",
-<<<<<<< HEAD
+    "## About ValidMind\n",
+    "\n",
     "ValidMind is a suite of tools for managing model risk, including risk associated with AI and statistical models. You use the ValidMind Library to automate documentation and validation tests, and then use the ValidMind AI Risk Platform UI to collaborate on model documentation. Together, these products simplify model risk management, facilitate compliance with regulations and institutional standards, and enhance collaboration between yourself and model validators.\n",
-=======
-    "## About ValidMind\n",
->>>>>>> e3500e8e
-    "\n",
-    "ValidMind is a platform for managing model risk, including risk associated with AI and statistical models. You use the ValidMind Library to automate documentation and validation tests, and then use the ValidMind AI Risk Platform UI to collaborate on model documentation. Together, these products simplify model risk management, facilitate compliance with regulations and institutional standards, and enhance collaboration between yourself and model validators.\n",
     "\n",
     "<a id='toc1_1_'></a>\n",
     "\n",
@@ -79,10 +75,6 @@
     "If you encounter errors due to missing modules in your Python environment, install the modules with `pip install`, and then re-run the notebook. For more help, refer to [Installing Python Modules](https://docs.python.org/3/installing/index.html).\n",
     "\n",
     "<a id='toc1_2_'></a>\n",
-<<<<<<< HEAD
-    "If you haven't already seen our [Get started with the ValidMind Library](https://docs.validmind.ai/developer/get-started-developer-framework.html), we recommend you explore the available resources for developers at some point. There, you can learn more about documenting models, find code samples, or read our developer reference.\n",
-=======
->>>>>>> e3500e8e
     "\n",
     "### New to ValidMind?\n",
     "\n",
@@ -848,17 +840,10 @@
     "\n",
     "- Running out-of-the-box tests\n",
     "- Documenting your model by adding evidence to model documentation\n",
-<<<<<<< HEAD
     "- Extending the capabilities of the ValidMind Library by implementing custom tests\n",
     "- Ensuring that the documentation is complete by running all tests in the documentation template\n",
     "\n",
     "As a next step, you can explore the following notebooks to get a deeper understanding on how the ValidMind Library allows you generate model documentation for any use case:\n",
-=======
-    "- Extending the capabilities of the Library by implementing custom tests\n",
-    "- Ensuring that the documentation is complete by running all tests in the documentation template\n",
-    "\n",
-    "As a next step, you can explore the following notebooks to get a deeper understanding on how the library allows you generate model documentation for any use case:\n",
->>>>>>> e3500e8e
     "\n",
     "<a id='toc7_1_'></a>\n",
     "\n",
@@ -882,11 +867,7 @@
     "\n",
     "### Discover more learning resources\n",
     "\n",
-<<<<<<< HEAD
     "All notebook samples can be found in the following directories of the ValidMind Library GitHub repository:\n",
-=======
-    "All notebook samples can be found in the following directories of the Library GitHub repository:\n",
->>>>>>> e3500e8e
     "\n",
     "- [Code samples](https://github.com/validmind/developer-framework/tree/main/notebooks/code_samples)\n",
     "- [How-to guides](https://github.com/validmind/developer-framework/tree/main/notebooks/how_to)\n"
