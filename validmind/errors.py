# Copyright © 2023-2024 ValidMind Inc. All rights reserved.
# See the LICENSE file in the root of this repository for details.
# SPDX-License-Identifier: AGPL-3.0 AND ValidMind Commercial

"""
<<<<<<< HEAD
This module contains all the custom errors that are used in the ValidMind Library.
=======
This module contains all the custom errors that are used in the library.
>>>>>>> e3500e8e

The following base errors are defined for others:
- BaseError
- APIRequestError
"""
import json


class BaseError(Exception):
    def __init__(self, message=""):
        self.message = message
        super().__init__(self.message)

    def description(self, *args, **kwargs):
        return self.message

    def __str__(self):
        return self.description()


class APIRequestError(BaseError):
    """
    Generic error for API request errors that are not known.
    """

    pass


class GetTestSuiteError(BaseError):
    """
    When the test suite could not be found.
    """

    pass


class MissingCacheResultsArgumentsError(BaseError):
    """
    When the cache_results function is missing arguments.
    """

    pass


class MissingOrInvalidModelPredictFnError(BaseError):
    """
    When the pytorch model is missing a predict function or its predict
    method does not have the expected arguments.
    """

    pass


class InitializeTestSuiteError(BaseError):
    """
    When the test suite was found but could not be initialized.
    """

    pass


class InvalidAPICredentialsError(APIRequestError):
    def description(self, *args, **kwargs):
        return (
            self.message
            or "Invalid API credentials. Please ensure that you have provided the correct values for api_key and api_secret."
        )


class InvalidContentIdPrefixError(APIRequestError):
    """
    When an invalid text content_id is sent to the API.
    """


class InvalidFigureForObjectError(BaseError):
    """
    When a figure was constructed with an unsupported for_object value.
    """

    pass


class InvalidMetricResultsError(APIRequestError):
    """
    When an invalid metric results object is sent to the API.
    """

    pass


class InvalidProjectError(APIRequestError):
    def description(self, *args, **kwargs):
        return (
            self.message
            or "Invalid project ID. Please ensure that you have provided a project ID that belongs to your organization."
        )


class InvalidRequestBodyError(APIRequestError):
    """
    When a POST/PUT request is made with an invalid request body.
    """

    pass


class InvalidTestResultsError(APIRequestError):
    """
    When an invalid test results object is sent to the API.
    """

    pass


class InvalidTestParametersError(BaseError):
    """
    When an invalid parameters for the test.
    """

    pass


class InvalidInputError(BaseError):
    """
    When an invalid input object.
    """

    pass


class InvalidTextObjectError(APIRequestError):
    """
    When an invalid Metadat (Text) object is sent to the API.
    """

    pass


class InvalidValueFormatterError(BaseError):
    """
    When an invalid value formatter is provided when serializing results.
    """

    pass


class InvalidXGBoostTrainedModelError(BaseError):
    """
    When an invalid XGBoost trained model is used when calling init_r_model.
    """

    pass


class LoadTestError(BaseError):
    """
    Exception raised when an error occurs while loading a test
    """

    pass


class MismatchingClassLabelsError(BaseError):
    """
    When the class labels found in the dataset don't match the provided target labels.
    """

    pass


class MissingAPICredentialsError(BaseError):
    def description(self, *args, **kwargs):
        return (
            self.message
            or "API key and secret must be provided either as environment variables or as arguments to init."
        )


class MissingClassLabelError(BaseError):
    """
    When the one or more class labels are missing from provided dataset targets.
    """

    pass


class MissingDocumentationTemplate(BaseError):
    """
    When the client config is missing the documentation template.
    """

    pass


class MissingRequiredTestInputError(BaseError):
    """
    When a required test context variable is missing.
    """

    pass


class MissingDependencyError(BaseError):
    """
    When a required dependency is missing.
    """

    def __init__(self, message="", required_dependencies=None, extra=None):
        """
        Args:
            message (str): The error message.
            required_dependencies (list): A list of required dependencies.
            extra (str): The particular validmind `extra` that will install the missing dependencies.
        """
        super().__init__(message)
        self.required_dependencies = required_dependencies or []
        self.extra = extra


class MissingRExtrasError(BaseError):
    """
    When the R extras have not been installed.
    """

    def description(self, *args, **kwargs):
        return (
            self.message
            or "ValidMind r-support needs to be installed: `pip install validmind[r-support]`"
        )


class MissingTextContentIdError(APIRequestError):
    """
    When a Text object is sent to the API without a content_id.
    """

    pass


class MissingTextContentsError(APIRequestError):
    """
    When a Text object is sent to the API without a "text" attribute.
    """

    pass


class MissingModelIdError(BaseError):
    def description(self, *args, **kwargs):
        return (
            self.message
            or "Model ID must be provided either as an environment variable or as an argument to init."
        )


class TestInputInvalidDatasetError(BaseError):
    """
    When an invalid dataset is used in a test context.
    """

    pass


class UnsupportedColumnTypeError(BaseError):
    """
    When an unsupported column type is found on a dataset.
    """

    pass


class UnsupportedDatasetError(BaseError):
    """
    When an unsupported dataset is used.
    """

    pass


class UnsupportedFigureError(BaseError):
    """
    When an unsupported figure object is constructed.
    """

    pass


class UnsupportedRModelError(BaseError):
    """
    When an unsupported R model is used.
    """

    pass


class UnsupportedModelError(BaseError):
    """
    When an unsupported model is used.
    """

    pass


class UnsupportedModelForSHAPError(BaseError):
    """
    When an unsupported model is used for SHAP importance.
    """

    pass


class SkipTestError(BaseError):
    """
    Useful error to throw when a test cannot be executed.
    """

    pass


def raise_api_error(error_string):
    """
    Safely try to parse JSON from the response message in case the API
    returns a non-JSON string or if the API returns a non-standard error
    """
    try:
        json_response = json.loads(error_string)
        api_code = json_response.get("code")
        api_description = json_response.get("description", json_response.get("message"))
    except json.decoder.JSONDecodeError:
        api_code = "unknown"
        api_description = error_string

    error_map = {
        "invalid_credentials": InvalidAPICredentialsError,
        "invalid_project": InvalidProjectError,
        "invalid_json": InvalidRequestBodyError,
        "missing_content_id": MissingTextContentIdError,
        "missing_text": MissingTextContentsError,
        "invalid_text_object": InvalidTextObjectError,
        "invalid_content_id_prefix": InvalidContentIdPrefixError,
        "invalid_metric_results": InvalidMetricResultsError,
        "invalid_test_results": InvalidTestResultsError,
    }

    error_class = error_map.get(api_code, APIRequestError)
    raise error_class(api_description)


def should_raise_on_fail_fast(error) -> bool:
    """
    Determine whether an error should be raised when fail_fast is True.
    """
    error_class = error.__class__.__name__
    return error_class not in [
        "MissingOrInvalidModelPredictFnError",
        "MissingRequiredTestInputError",
        "SkipTestError",
        "UnsupportedModelForSHAPError",
    ]<|MERGE_RESOLUTION|>--- conflicted
+++ resolved
@@ -3,11 +3,7 @@
 # SPDX-License-Identifier: AGPL-3.0 AND ValidMind Commercial
 
 """
-<<<<<<< HEAD
 This module contains all the custom errors that are used in the ValidMind Library.
-=======
-This module contains all the custom errors that are used in the library.
->>>>>>> e3500e8e
 
 The following base errors are defined for others:
 - BaseError
