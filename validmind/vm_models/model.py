# Copyright © 2023 ValidMind Inc. All rights reserved.

"""
Model class wrapper module
"""
import importlib
import inspect
<<<<<<< HEAD
=======
import numpy as np
import pandas as pd
>>>>>>> 4ac7b682

from abc import abstractmethod
from dataclasses import dataclass
from .dataset import VMDataset
<<<<<<< HEAD
=======
from ..errors import MissingModelPredictFnError

import importlib
>>>>>>> 4ac7b682


SUPPORTED_LIBRARIES = {
    "catboost": "CatBoostModel",
    "xgboost": "XGBoostModel",
    "sklearn": "SKlearnModel",
    "statsmodels": "StatsModelsModel",
<<<<<<< HEAD
    "torch": "PyTorchModel",
=======
    "transformers": "HFModel",
>>>>>>> 4ac7b682
    "custom": "SKlearnModel",
}

R_MODEL_TYPES = [
    "LogisticRegression",
    "LinearRegression",
    "XGBClassifier",
    "XGBRegressor",
]


@dataclass
class ModelAttributes:
    """
    Model attributes definition
    """

    architecture: str = None
    framework: str = None
    framework_version: str = None


class VMModel:
    """
    An base class that wraps a trained model instance and its associated data.

    Attributes:
        attributes (ModelAttributes, optional): The attributes of the model. Defaults to None.
        model (object, optional): The trained model instance. Defaults to None.
        train_ds (Dataset, optional): The training dataset. Defaults to None.
        test_ds (Dataset, optional): The test dataset. Defaults to None.
        validation_ds (Dataset, optional): The validation dataset. Defaults to None.
        y_train_predict (object, optional): The predicted outputs for the training dataset. Defaults to None.
        y_test_predict (object, optional): The predicted outputs for the test dataset. Defaults to None.
        y_validation_predict (object, optional): The predicted outputs for the validation dataset. Defaults to None.
        device_type(str, optional) The device where model is trained
    """

    def __init__(
        self,
        model: object = None,
        train_ds: VMDataset = None,
        test_ds: VMDataset = None,
        validation_ds: VMDataset = None,
        attributes: ModelAttributes = None,
    ):
        self._model = model
        self._train_ds = train_ds
        self._test_ds = test_ds
        self._validation_ds = validation_ds
        self._attributes = attributes

        # These variables can be generated dynamically if not passed
        self._y_train_predict = None
        self._y_test_predict = None
        self._y_validation_predict = None

        # The device where model is trained
        self._device_type = None

    @property
    def attributes(self):
        return self._attributes

    @property
    def model(self):
        return self._model

    @property
    def train_ds(self):
        return self._train_ds

    @property
    def test_ds(self):
        return self._test_ds

    @property
    def validation_ds(self):
        return

    @property
    def y_train_true(self):
        """
        This variable can be generated dynamically
        """
        return self.train_ds.y

    @property
    def y_test_true(self):
        """
        This variable can be generated dynamically
        """
        return self.test_ds.y

    @property
    def y_train_predict(self):
        """
        This variable can be generated dynamically
        """
        return self._y_train_predict

    @property
    def y_test_predict(self):
        """
        This variable can be generated dynamically
        """
        return self._y_test_predict

    @property
    def device_type(self):
        """
        The device where model is trained
        """
        return self._device_type

    def serialize(self):
        """
        Serializes the model to a dictionary so it can be sent to the API
        """
        return {
            "attributes": self.attributes.__dict__,
        }

    @abstractmethod
    def predict_proba(self, *args, **kwargs):
        """
        Predict probability for the model.
        This is a wrapper around the model's if available
        """
        pass

    @abstractmethod
    def predict(self, *args, **kwargs):
        """
        Predict method for the model. This is a wrapper around the model's
        """
        pass

    @abstractmethod
    def model_library(self, *args, **kwargs):
        """
        Predict method for the model. This is a wrapper around the model's
        """
        pass

    @abstractmethod
    def model_class(self, *args, **kwargs):
        """
        Predict method for the model. This is a wrapper around the model's
        """
        pass

    @abstractmethod
    def model_name(self, *args, **kwargs):
        """
        Model name
        """
        pass

<<<<<<< HEAD
=======
    @abstractmethod
    def is_pytorch_model(self):
        pass


@dataclass
class SKlearnModel(VMModel):
    """
    An SKlearn model class that wraps a trained model instance and its associated data.

    Attributes:
        attributes (ModelAttributes, optional): The attributes of the model. Defaults to None.
        model (object, optional): The trained model instance. Defaults to None.
        train_ds (Dataset, optional): The training dataset. Defaults to None.
        test_ds (Dataset, optional): The test dataset. Defaults to None.
        validation_ds (Dataset, optional): The validation dataset. Defaults to None.
        y_train_predict (object, optional): The predicted outputs for the training dataset. Defaults to None.
        y_test_predict (object, optional): The predicted outputs for the test dataset. Defaults to None.
        y_validation_predict (object, optional): The predicted outputs for the validation dataset. Defaults to None.
        device_type(str, optional) The device where model is trained
    """

    def __init__(
        self,
        model: object = None,  # Trained model instance
        train_ds: VMDataset = None,
        test_ds: VMDataset = None,
        validation_ds: VMDataset = None,
        attributes: ModelAttributes = None,
    ):
        super().__init__(
            model=model,
            train_ds=train_ds,
            test_ds=test_ds,
            validation_ds=validation_ds,
            attributes=attributes,
        )

        if self.model and self.train_ds:
            self._y_train_predict = np.array(self.predict(self.train_ds.x))
        if self.model and self.test_ds:
            self._y_test_predict = np.array(self.predict(self.test_ds.x))
        if self.model and self.validation_ds:
            self._y_validation_predict = np.array(self.predict(self.validation_ds.x))

    def predict_proba(self, *args, **kwargs):
        """
        predict_proba (for classification) or predict (for regression) method
        """
        if not has_method_with_arguments(self.model, "predict_proba", 1):
            raise MissingModelPredictFnError(
                "Model requires a implemention of predict_proba method with 1 argument"
                + " that is features matrix"
            )
        if callable(getattr(self.model, "predict_proba", None)):
            return self.model.predict_proba(*args, **kwargs)[:, 1]
        return None

    def predict(self, *args, **kwargs):
        """
        Predict method for the model. This is a wrapper around the model's
        """
        return self.model.predict(*args, **kwargs)

    def model_library(self):
        """
        Returns the model library name
        """
        return self.model.__class__.__module__.split(".")[0]

    def model_class(self):
        """
        Returns the model class name
        """
        return self.model.__class__.__name__

    def model_name(self):
        """
        Returns model name
        """
        return type(self.model).__name__

    def is_pytorch_model(self):
        return self.model_library() == "torch"


@dataclass
class XGBoostModel(SKlearnModel):
    """
    An XGBoost model class that wraps a trained model instance and its associated data.

    Attributes:
        attributes (ModelAttributes, optional): The attributes of the model. Defaults to None.
        model (object, optional): The trained model instance. Defaults to None.
        train_ds (Dataset, optional): The training dataset. Defaults to None.
        test_ds (Dataset, optional): The test dataset. Defaults to None.
        validation_ds (Dataset, optional): The validation dataset. Defaults to None.
        y_train_predict (object, optional): The predicted outputs for the training dataset. Defaults to None.
        y_test_predict (object, optional): The predicted outputs for the test dataset. Defaults to None.
        y_validation_predict (object, optional): The predicted outputs for the validation dataset. Defaults to None.
        device_type(str, optional) The device where model is trained
    """

    def __init__(
        self,
        model: object = None,
        train_ds: VMDataset = None,
        test_ds: VMDataset = None,
        validation_ds: VMDataset = None,
        attributes: ModelAttributes = None,
    ):
        super().__init__(
            model=model,
            train_ds=train_ds,
            test_ds=test_ds,
            validation_ds=validation_ds,
            attributes=attributes,
        )


@dataclass
class CatBoostModel(SKlearnModel):
    """
    An CatBoost model class that wraps a trained model instance and its associated data.

    Attributes:
        attributes (ModelAttributes, optional): The attributes of the model. Defaults to None.
        model (object, optional): The trained model instance. Defaults to None.
        train_ds (Dataset, optional): The training dataset. Defaults to None.
        test_ds (Dataset, optional): The test dataset. Defaults to None.
        validation_ds (Dataset, optional): The validation dataset. Defaults to None.
        y_train_predict (object, optional): The predicted outputs for the training dataset. Defaults to None.
        y_test_predict (object, optional): The predicted outputs for the test dataset. Defaults to None.
        y_validation_predict (object, optional): The predicted outputs for the validation dataset. Defaults to None.
        device_type(str, optional) The device where model is trained
    """

    def __init__(
        self,
        model: object = None,  # Trained model instance
        train_ds: VMDataset = None,
        test_ds: VMDataset = None,
        validation_ds: VMDataset = None,
        attributes: ModelAttributes = None,
    ):
        """
        Initialize CatBoostModel
        """
        super().__init__(
            model=model,
            train_ds=train_ds,
            test_ds=test_ds,
            validation_ds=validation_ds,
            attributes=attributes,
        )


@dataclass
class StatsModelsModel(SKlearnModel):
    """
    An Statsmodels model class that wraps a trained model instance and its associated data.

    Attributes:
        attributes (ModelAttributes, optional): The attributes of the model. Defaults to None.
        model (object, optional): The trained model instance. Defaults to None.
        train_ds (Dataset, optional): The training dataset. Defaults to None.
        test_ds (Dataset, optional): The test dataset. Defaults to None.
        validation_ds (Dataset, optional): The validation dataset. Defaults to None.
        y_train_predict (object, optional): The predicted outputs for the training dataset. Defaults to None.
        y_test_predict (object, optional): The predicted outputs for the test dataset. Defaults to None.
        y_validation_predict (object, optional): The predicted outputs for the validation dataset. Defaults to None.
        device_type(str, optional) The device where model is trained
    """

    def __init__(
        self,
        model: object = None,  # Trained model instance
        train_ds: VMDataset = None,
        test_ds: VMDataset = None,
        validation_ds: VMDataset = None,
        attributes: ModelAttributes = None,
    ):
        super().__init__(
            model=model,
            train_ds=train_ds,
            test_ds=test_ds,
            validation_ds=validation_ds,
            attributes=attributes,
        )


@dataclass
class PyTorchModel(VMModel):
    """
    An PyTorch model class that wraps a trained model instance and its associated data.

    Attributes:
        attributes (ModelAttributes, optional): The attributes of the model. Defaults to None.
        model (object, optional): The trained model instance. Defaults to None.
        train_ds (Dataset, optional): The training dataset. Defaults to None.
        test_ds (Dataset, optional): The test dataset. Defaults to None.
        validation_ds (Dataset, optional): The validation dataset. Defaults to None.
        y_train_predict (object, optional): The predicted outputs for the training dataset. Defaults to None.
        y_test_predict (object, optional): The predicted outputs for the test dataset. Defaults to None.
        y_validation_predict (object, optional): The predicted outputs for the validation dataset. Defaults to None.
        device_type(str, optional) The device where model is trained
    """

    def __init__(
        self,
        model: object = None,  # Trained model instance
        train_ds: VMDataset = None,
        test_ds: VMDataset = None,
        validation_ds: VMDataset = None,
        attributes: ModelAttributes = None,
    ):
        super().__init__(
            model=model,
            train_ds=train_ds,
            test_ds=test_ds,
            validation_ds=validation_ds,
            attributes=attributes,
        )
        if self.model and self.train_ds:
            self._y_train_predict = np.array(self.predict(self.train_ds.x))
        if self.model and self.test_ds:
            self._y_test_predict = np.array(self.predict(self.test_ds.x))
        if self.model and self.validation_ds:
            self._y_validation_predict = np.array(self.predict(self.validation_ds.x))

        self._device_type = next(self.model.parameters()).device

    def predict_proba(self, *args, **kwargs):
        """
        Invoke predict_proba from underline model
        """
        if not has_method_with_arguments(self.model, "predict_proba", 1):
            raise MissingModelPredictFnError(
                "Model requires a implemention of predict_proba method with 1 argument"
                + " that is tensor features matrix"
            )

        if callable(getattr(self.model, "predict_proba", None)):
            return self.model.predict_proba(*args, **kwargs)[:, 1]

    def predict(self, *args, **kwargs):
        """
        Predict method for the model. This is a wrapper around the model's
        """
        if not has_method_with_arguments(self.model, "predict", 1):
            raise MissingModelPredictFnError(
                "Model requires a implemention of predict method with 1 argument"
                + " that is tensor features matrix"
            )
        import torch

        return self.model.predict(torch.tensor(args[0]).to(self.device_type))

    def model_library(self):
        """
        Returns the model library name
        """
        return "torch"

    def is_pytorch_model(self):
        return self.model_library() == "torch"

    def model_class(self):
        """
        Returns the model class name
        """
        return "PyTorchModel"

    def model_name(self):
        """
        Returns model architecture
        """
        return "PyTorch Neural Networks"

>>>>>>> 4ac7b682

@dataclass
class HFModel(VMModel):
    """
    An Hugging Face model class that wraps a trained model instance and its associated data.

    Attributes:
        attributes (ModelAttributes, optional): The attributes of the model. Defaults to None.
        model (object, optional): The trained model instance. Defaults to None.
        train_ds (Dataset, optional): The train dataset. Defaults to None.
        test_ds (Dataset, optional): The test dataset. Defaults to None.
        validation_ds (Dataset, optional): The validation dataset. Defaults to None.
        y_test_predict (object, optional): The predicted outputs for the test dataset. Defaults to None.
        y_validation_predict (object, optional): The predicted outputs for the validation dataset. Defaults to None.
    """

    def __init__(
        self,
        model: object = None,  # Trained model instance
        train_ds: VMDataset = None,
        test_ds: VMDataset = None,
        validation_ds: VMDataset = None,
        attributes: ModelAttributes = None,
    ):
        super().__init__(
            model=model,
            train_ds=train_ds,
            test_ds=test_ds,
            validation_ds=validation_ds,
            attributes=attributes,
        )
        if self.model and self.train_ds:
            self._y_train_predict = self.predict(self.test_ds.x)
        if self.model and self.test_ds:
            self._y_test_predict = self.predict(self.test_ds.x)
        if self.model and self.validation_ds:
            self._y_validation_predict = self.predict(self.validation_ds.x)

    def predict_proba(self, *args, **kwargs):
        """
        Invoke predict_proba from underline model
        """
        if not has_method_with_arguments(self.model, "predict_proba", 1):
            raise MissingModelPredictFnError(
                "Model requires a implemention of predict_proba method with 1 argument"
                + " that is tensor features matrix"
            )

        if callable(getattr(self.model, "predict_proba", None)):
            return self.model.predict_proba(*args, **kwargs)[:, 1]

    def predict(self, data):
        """
        Predict method for the model. This is a wrapper around the HF model's pipeline function
        """
        data = [str(datapoint) for datapoint in data]
        results = self.model(data)
        results_df = pd.DataFrame(results)
        return results_df.label.values

    def model_library(self):
        """
        Returns the model library name
        """
        return self.model.__class__.__module__.split(".")[0]

    def model_class(self):
        """
        Returns the model class name
        """
        return self.model.__class__.__name__

    def model_name(self):
        """
        Returns model name
        """
        return type(self.model).__name__

    def is_pytorch_model(self):
        return self.model_library() == "torch"


def has_method_with_arguments(cls, method_name, n_args):
    if not hasattr(cls, method_name):
        return False

    method = getattr(cls, method_name)
    if not inspect.ismethod(method) and not inspect.isfunction(method):
        return False

    signature = inspect.signature(method)
    parameters = signature.parameters

    if len(parameters) != n_args:
        return False

    return True


def is_pytorch_model(model):
    """
    Checks if the model is a PyTorch model. Need to extend this
    method to check for all ways a PyTorch model can be created
    """
    # if we can't import torch, then it's not a PyTorch model
    try:
        import torch.nn as nn
    except ImportError:
        return False

    # return False
    # TBD. Fix setting PyTorch on Ubuntu
    return isinstance(model, nn.Module)


<<<<<<< HEAD
def model_module(model):
=======
def get_model_module(model):
    # pyTorch liabrary
>>>>>>> 4ac7b682
    if is_pytorch_model(model=model):
        return "torch"

    module = model.__class__.__module__.split(".")[0]

    if module == "__main__":
        return "custom"

    return module


def get_model_class(model):
<<<<<<< HEAD
    model_class_name = SUPPORTED_LIBRARIES.get(model_module(model), None)

    if model_class_name is None:
        raise Exception("Model library not supported")

    model_class = getattr(
        importlib.import_module("validmind.models"),
        model_class_name,
    )

    return model_class
=======
    class_name = SUPPORTED_LIBRARIES.get(get_model_module(model), None)
    if class_name:
        module = importlib.import_module(__name__)
        return getattr(module, class_name)
    return None
>>>>>>> 4ac7b682
<|MERGE_RESOLUTION|>--- conflicted
+++ resolved
@@ -5,21 +5,12 @@
 """
 import importlib
 import inspect
-<<<<<<< HEAD
-=======
 import numpy as np
 import pandas as pd
->>>>>>> 4ac7b682
 
 from abc import abstractmethod
 from dataclasses import dataclass
 from .dataset import VMDataset
-<<<<<<< HEAD
-=======
-from ..errors import MissingModelPredictFnError
-
-import importlib
->>>>>>> 4ac7b682
 
 
 SUPPORTED_LIBRARIES = {
@@ -27,11 +18,7 @@
     "xgboost": "XGBoostModel",
     "sklearn": "SKlearnModel",
     "statsmodels": "StatsModelsModel",
-<<<<<<< HEAD
     "torch": "PyTorchModel",
-=======
-    "transformers": "HFModel",
->>>>>>> 4ac7b682
     "custom": "SKlearnModel",
 }
 
@@ -191,8 +178,6 @@
         """
         pass
 
-<<<<<<< HEAD
-=======
     @abstractmethod
     def is_pytorch_model(self):
         pass
@@ -243,7 +228,7 @@
         predict_proba (for classification) or predict (for regression) method
         """
         if not has_method_with_arguments(self.model, "predict_proba", 1):
-            raise MissingModelPredictFnError(
+            raise MissingPytorchModelPredictError(
                 "Model requires a implemention of predict_proba method with 1 argument"
                 + " that is features matrix"
             )
@@ -430,7 +415,7 @@
         Invoke predict_proba from underline model
         """
         if not has_method_with_arguments(self.model, "predict_proba", 1):
-            raise MissingModelPredictFnError(
+            raise MissingPytorchModelPredictError(
                 "Model requires a implemention of predict_proba method with 1 argument"
                 + " that is tensor features matrix"
             )
@@ -443,7 +428,7 @@
         Predict method for the model. This is a wrapper around the model's
         """
         if not has_method_with_arguments(self.model, "predict", 1):
-            raise MissingModelPredictFnError(
+            raise MissingPytorchModelPredictError(
                 "Model requires a implemention of predict method with 1 argument"
                 + " that is tensor features matrix"
             )
@@ -471,88 +456,6 @@
         Returns model architecture
         """
         return "PyTorch Neural Networks"
-
->>>>>>> 4ac7b682
-
-@dataclass
-class HFModel(VMModel):
-    """
-    An Hugging Face model class that wraps a trained model instance and its associated data.
-
-    Attributes:
-        attributes (ModelAttributes, optional): The attributes of the model. Defaults to None.
-        model (object, optional): The trained model instance. Defaults to None.
-        train_ds (Dataset, optional): The train dataset. Defaults to None.
-        test_ds (Dataset, optional): The test dataset. Defaults to None.
-        validation_ds (Dataset, optional): The validation dataset. Defaults to None.
-        y_test_predict (object, optional): The predicted outputs for the test dataset. Defaults to None.
-        y_validation_predict (object, optional): The predicted outputs for the validation dataset. Defaults to None.
-    """
-
-    def __init__(
-        self,
-        model: object = None,  # Trained model instance
-        train_ds: VMDataset = None,
-        test_ds: VMDataset = None,
-        validation_ds: VMDataset = None,
-        attributes: ModelAttributes = None,
-    ):
-        super().__init__(
-            model=model,
-            train_ds=train_ds,
-            test_ds=test_ds,
-            validation_ds=validation_ds,
-            attributes=attributes,
-        )
-        if self.model and self.train_ds:
-            self._y_train_predict = self.predict(self.test_ds.x)
-        if self.model and self.test_ds:
-            self._y_test_predict = self.predict(self.test_ds.x)
-        if self.model and self.validation_ds:
-            self._y_validation_predict = self.predict(self.validation_ds.x)
-
-    def predict_proba(self, *args, **kwargs):
-        """
-        Invoke predict_proba from underline model
-        """
-        if not has_method_with_arguments(self.model, "predict_proba", 1):
-            raise MissingModelPredictFnError(
-                "Model requires a implemention of predict_proba method with 1 argument"
-                + " that is tensor features matrix"
-            )
-
-        if callable(getattr(self.model, "predict_proba", None)):
-            return self.model.predict_proba(*args, **kwargs)[:, 1]
-
-    def predict(self, data):
-        """
-        Predict method for the model. This is a wrapper around the HF model's pipeline function
-        """
-        data = [str(datapoint) for datapoint in data]
-        results = self.model(data)
-        results_df = pd.DataFrame(results)
-        return results_df.label.values
-
-    def model_library(self):
-        """
-        Returns the model library name
-        """
-        return self.model.__class__.__module__.split(".")[0]
-
-    def model_class(self):
-        """
-        Returns the model class name
-        """
-        return self.model.__class__.__name__
-
-    def model_name(self):
-        """
-        Returns model name
-        """
-        return type(self.model).__name__
-
-    def is_pytorch_model(self):
-        return self.model_library() == "torch"
 
 
 def has_method_with_arguments(cls, method_name, n_args):
@@ -588,12 +491,7 @@
     return isinstance(model, nn.Module)
 
 
-<<<<<<< HEAD
 def model_module(model):
-=======
-def get_model_module(model):
-    # pyTorch liabrary
->>>>>>> 4ac7b682
     if is_pytorch_model(model=model):
         return "torch"
 
@@ -606,7 +504,6 @@
 
 
 def get_model_class(model):
-<<<<<<< HEAD
     model_class_name = SUPPORTED_LIBRARIES.get(model_module(model), None)
 
     if model_class_name is None:
@@ -617,11 +514,4 @@
         model_class_name,
     )
 
-    return model_class
-=======
-    class_name = SUPPORTED_LIBRARIES.get(get_model_module(model), None)
-    if class_name:
-        module = importlib.import_module(__name__)
-        return getattr(module, class_name)
-    return None
->>>>>>> 4ac7b682
+    return model_class