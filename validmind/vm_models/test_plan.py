"""
TestPlan class
"""
from dataclasses import dataclass
from typing import ClassVar, List

from IPython.display import display, HTML
from tqdm import tqdm

from ..utils import is_notebook
from .dataset import Dataset
from .model import Model
from .test_context import TestContext
from .test_plan_result import TestPlanResult

# A test plan can have 1 or more test plans


@dataclass
class TestPlan:
    """
    Base class for test plans. Test plans are used to define any
    arbitrary grouping of tests that will be run on a dataset or model.
    """

    # Class Variables
    name: ClassVar[str]
    required_context: ClassVar[List[str]]
    tests: ClassVar[List[object]] = []
    test_plans: ClassVar[List[object]] = []
    results: ClassVar[List[TestPlanResult]] = []

    # Instance Variables
    config: dict() = None
    test_context: TestContext = None

    # Single dataset for dataset-only tests
    dataset: Dataset = None

    # Model and corresponding datasets for model related tests
    model: Model = None
    train_ds: Dataset = None
    test_ds: Dataset = None

    # tqdm progress bar
    pbar: tqdm = None

    def __post_init__(self):
        if self.test_context is not None:
            self.dataset = self.test_context.dataset
            self.model = self.test_context.model
            self.train_ds = self.test_context.train_ds
            self.test_ds = self.test_context.test_ds

        self.validate_context()

    def validate_context(self):
        """
        Validates that the context elements are present
        in the instance so that the test plan can be run
        """
        for element in self.required_context:
            if not hasattr(self, element):
                raise ValueError(
                    f"Test plan '{self.name}' requires '{element}' to be present in the test context"
                )

            if getattr(self, element) is None:
                raise ValueError(
                    f"Test plan '{self.name}' requires '{element}' to be present in the test context"
                )

    def run(self, send=True):
        """
        Runs the test plan
        """
        self.results = []  # Empty the results cache on every run

        if self.test_context is None:
            self.test_context = TestContext(
                dataset=self.dataset,
                model=self.model,
                train_ds=self.train_ds,
                test_ds=self.test_ds,
            )

        if self.pbar is None:
            self.pbar = tqdm(
                total=len(self.tests),
                desc=f"Running test plan: '{self.name}'",
                leave=False,
            )
        else:
            # if already initiated (meaning we are in a sub test plan), reset it
            self.pbar.reset(total=len(self.tests))
            self.pbar.set_description(f"Running sub test plan: '{self.name}'")

        for test in self.tests:
            test_instance = test(self.test_context)

            self.pbar.set_description(f"Running {test.test_type}: {test_instance.name}")

            result = test_instance.run()

            if result is None:
                self.pbar.set_description("Test returned None, skipping...")
                self.pbar.update(1)
                continue

            if not isinstance(result, TestPlanResult):
                raise ValueError(
                    f"'{test_instance.name}' must return an instance of TestPlanResult Base Class"
                )

            self.results.append(result)

            self.pbar.update(1)

        if send:
            self.log_results()

        for test_plan in self.test_plans:
            test_plan_instance = test_plan(
                test_context=self.test_context,
                pbar=self.pbar,
            )
            test_plan_instance.run(send=send)

        self.pbar.close()
        self.summarize()

    def log_results(self):
<<<<<<< HEAD
        """
        Logs the results of the test plan to ValidMind
        """
        print(f"Sending results of test plan execution '{self.name}' to ValidMind...")
=======
        """Logs the results of the test plan to ValidMind

        This method will be called after the test plan has been run and all results have been
        collected. This method will log the results to ValidMind.
        """
        self.pbar.reset(total=len(self.results))
        self.pbar.set_description(
            f"Sending results of test plan execution '{self.name}' to ValidMind..."
        )
>>>>>>> 50b43613

        for result in self.results:
            self.pbar.set_description(f"Logging result: {result}")
            result.log()
            self.pbar.update(1)

    def summarize(self):
        """Summarizes the results of the test plan

        This method will be called after the test plan has been run and all results have been
        logged to ValidMind. It will summarize the results of the test plan by creating an
        html table with the results of each test. This html table will be displayed in an
        VS Code, Jupyter or other notebook environment.
        """
        if not is_notebook():
            return

        if len(self.results) == 0:
            return

        html = f"<h2>Results for <i>{self.name}</i> Test Plan:</h2><hr>"

        for result in self.results:
            result_html = result._to_html()
            if result_html:
                html += f'<div class="result">{result_html}</div>'

        html += """
        <style>
            .result {
                margin: 10px 0;
                padding: 10px;
                background-color: #f1f1f1;
                border: 1px solid #ccc;
                border-radius: 5px;
            }
        </style>
        """

        display(HTML(html))<|MERGE_RESOLUTION|>--- conflicted
+++ resolved
@@ -130,12 +130,6 @@
         self.summarize()
 
     def log_results(self):
-<<<<<<< HEAD
-        """
-        Logs the results of the test plan to ValidMind
-        """
-        print(f"Sending results of test plan execution '{self.name}' to ValidMind...")
-=======
         """Logs the results of the test plan to ValidMind
 
         This method will be called after the test plan has been run and all results have been
@@ -145,7 +139,6 @@
         self.pbar.set_description(
             f"Sending results of test plan execution '{self.name}' to ValidMind..."
         )
->>>>>>> 50b43613
 
         for result in self.results:
             self.pbar.set_description(f"Logging result: {result}")
