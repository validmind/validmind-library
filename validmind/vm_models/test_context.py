# Copyright © 2023-2024 ValidMind Inc. All rights reserved.
# See the LICENSE file in the root of this repository for details.
# SPDX-License-Identifier: AGPL-3.0 AND ValidMind Commercial

"""
TestContext
"""

# TODO: lets think about refactoring this file since it deals with both the `TestContext` and the `TestInput`.
# TestInput was previously used for both storing a global "context" for running tests to be able to
# share data, as well as for storing the inputs to those tests.
# We've since split this into two separate concepts.
# https://app.shortcut.com/validmind/story/2468/allow-arbitrary-test-context
# There is more changes to come around how we handle test inputs, so once we iron out that, we can refactor

from dataclasses import dataclass
from typing import ClassVar, List, Optional

from validmind.input_registry import input_registry

from ..errors import MissingRequiredTestInputError
from ..logging import get_logger
from .dataset import VMDataset
from .model import VMModel

# More human readable context names for error messages
CONTEXT_NAMES = {
    "dataset": "Dataset",
    "model": "Model",
    "models": "Models",
    "model.train_ds": "Model Training Dataset",
    "model.test_ds": "Model Testing Dataset",
    "model.validation_ds": "Model Validation Dataset",
    "train_ds": "Training Dataset",
    "test_ds": "Testing Dataset",
    "validation_ds": "Validation Dataset",
}

logger = get_logger(__name__)


@dataclass
class TestContext:
    """
    Holds context that can be used by tests to run.
    Allows us to store data that needs to be reused
    across different tests/metrics such as shared dataset metrics, etc.
    """

    # Custom context data that can be set by metrics or tests using this context
    context_data: Optional[dict] = None

    # TODO: here for backwards compatibility, remove this when appropriate
    dataset: VMDataset = None
    model: VMModel = None
    models: List[VMModel] = None

    def set_context_data(self, key, value):
        if self.context_data is None:
            self.context_data = {}

        self.context_data[key] = value

    def get_context_data(self, key):
        if self.context_data is None:
            return None

        return self.context_data.get(key)


class TestInput:
    """Holds models, datasets and other arbitrary inputs for test(s)

    Attributes:
        dataset (VMDataset): Single dataset for dataset-only tests
        model (VMModel): Single model for model-related tests
        models (List[VMModel]): Multiple models for model comparison tests
        ... (any): Any other arbitrary inputs that can be used by tests
    """

    # TODO: we need to look into adding metadata for test inputs and logging that

    def __init__(self, inputs):
        """Initialize with either a dictionary of inputs"""
        for key, value in inputs.items():
            # retrieve input object from input registry if input_id is provided
            if isinstance(value, str):
                value = input_registry.get(key=value)
            setattr(self, key, value)

    def __getitem__(self, key):
        """Allow accessing inputs via `self.inputs["input_name"]`"""
        return getattr(self, key)

    def __repr__(self):
        """Human-readable string representation of the object."""
        attrs = ",\n    ".join(
            f"{key}={value!r}" for key, value in self.__dict__.items()
        )
        return f"{self.__class__.__name__}(\n    {attrs}\n)"


class InputAccessTrackerProxy:
    """Proxy object to track TestInput attribute access on a per-test basis"""

    def __init__(self, inputs):
        self._inputs = inputs
        self._accessed = set()

    def __getattr__(self, name):
        # Track access only if the attribute actually exists in the inputs
        if hasattr(self._inputs, name):
            input = getattr(self._inputs, name)
            # if the input is a list of inputs, track each input individually
<<<<<<< HEAD
            if isinstance(input, list):
=======
            if isinstance(input, list) or isinstance(input, tuple):
>>>>>>> 7697200e
                for i in input:
                    self._accessed.add(i.input_id)
            else:
                self._accessed.add(input.input_id)
            return getattr(self._inputs, name)

        raise AttributeError(
            f"'{type(self._inputs).__name__}' object has no attribute '{name}'"
        )

    def get_accessed(self):
        # Provide the list of accessed input names
        return list(self._accessed)


@dataclass
class TestUtils:
    """Utility methods for classes that receive a TestContext"""

    required_inputs: ClassVar[List[str]]

    context: Optional[TestContext] = None
    inputs: Optional[TestInput] = None  # gets overwritten to be a proxy when accessed

    def __getattribute__(self, name):
        # Intercept attribute access
        if name == "inputs":
            inputs = super().__getattribute__(name)

            # when accessing inputs for the first time, wrap them in tracker proxy
            if inputs is not None and not isinstance(inputs, InputAccessTrackerProxy):
                inputs = InputAccessTrackerProxy(inputs)
                super().__setattr__(name, inputs)  # overwrite to avoid re-wrapping

            return inputs

        return super().__getattribute__(name)

    def get_accessed_inputs(self):
        """Return a list of inputs that were accessed for this test"""
        if isinstance(self.inputs, InputAccessTrackerProxy):
            return self.inputs.get_accessed()

        return []

    def _get_legacy_input(self, key):
        """Retrieve an input from the Test Input or, for backwards compatibility,
        the Test Context

        We should remove this once we all tests (including customer tests) are
        using `self.inputs.<input_name>` instead of `self.<input_name>`.
        """
        try:
            _input = getattr(self.inputs, key)
        except AttributeError:
            # in case any code is still manually creating a TestContext instead of
            # a TestInput, we'll still support that for now by checking there
            _input = getattr(self.context, key)

        return _input

    @property
    def dataset(self):
        """[DEPRECATED] Returns the input dataset for the test"""
        logger.warning(
            "Accesing the input dataset using `self.dataset` is deprecated. "
            "Use `self.inputs.dataset` instead."
        )
        return self._get_legacy_input("dataset")

    @property
    def model(self):
        """[DEPRECATED] Returns the input model for the test"""
        logger.warning(
            "Accesing the input model using `self.model` is deprecated. "
            "Use `self.inputs.model` instead."
        )
        return self._get_legacy_input("model")

    @property
    def models(self):
        """[DEPRECATED] Returns the input models for the test"""
        logger.warning(
            "Accesing the input models using `self.models` is deprecated. "
            "Use `self.inputs.models` instead."
        )
        return self._get_legacy_input("models")

    def validate_inputs(self):
        """
        Validates that the required inputs are present in the test input object.

        Raises:
            MissingRequiredTestInputError: If a required context element is missing.
        """

        def recursive_attr_check(obj, attr_chain):
            """
            Recursively checks if the given object has the specified attribute chain.

            Args:
                obj: The object to check.
                attr_chain: A string representing the attribute chain, separated by dots.

            Returns:
                True if the object has the attribute chain, False otherwise.
            """
            attrs = attr_chain.split(".")
            if not hasattr(obj, attrs[0]) or getattr(obj, attrs[0]) is None:
                return False
            return len(attrs) == 1 or recursive_attr_check(
                getattr(obj, attrs[0]),
                ".".join(attrs[1:]),
            )

        required_inputs = self.required_inputs or []
        for element in required_inputs:
            if not recursive_attr_check(self.inputs, element):
                context_name = CONTEXT_NAMES.get(element, element)
                raise MissingRequiredTestInputError(
                    f"{context_name} '{element}' is a required input and must be "
                    "passed as part of the test inputs dictionary."
                )<|MERGE_RESOLUTION|>--- conflicted
+++ resolved
@@ -112,11 +112,7 @@
         if hasattr(self._inputs, name):
             input = getattr(self._inputs, name)
             # if the input is a list of inputs, track each input individually
-<<<<<<< HEAD
-            if isinstance(input, list):
-=======
             if isinstance(input, list) or isinstance(input, tuple):
->>>>>>> 7697200e
                 for i in input:
                     self._accessed.add(i.input_id)
             else:
