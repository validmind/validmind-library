# Copyright © 2023-2024 ValidMind Inc. All rights reserved.
# See the LICENSE file in the root of this repository for details.
# SPDX-License-Identifier: AGPL-3.0 AND ValidMind Commercial

"""
Result Wrappers for test and metric results
"""
import asyncio
import json
from abc import ABC, abstractmethod
from dataclasses import dataclass
from typing import Dict, List, Optional, Union

import pandas as pd
from ipywidgets import HTML, GridBox, Layout, VBox

from ... import api_client
from ...ai.test_descriptions import AI_REVISION_NAME, DescriptionFuture
from ...input_registry import input_registry
from ...logging import get_logger
from ...utils import NumpyEncoder, display, run_async, test_id_to_name
from ..dataset import VMDataset
from ..figure import Figure
from .output_template import OutputTemplate
from .result_summary import ResultSummary

logger = get_logger(__name__)


async def update_metadata(content_id: str, text: str, _json: Union[Dict, List] = None):
    """Create or Update a Metadata Object"""
    parts = content_id.split("::")
    content_id = parts[0]
    revision_name = parts[1] if len(parts) > 1 else None

    # we always want composite metric definitions to be updated
    should_update = content_id.startswith("composite_metric_def:")

    # if we are updating a metric or test description, we check if the text
    # has changed from the last time it was logged, and only update if it has
    if content_id.split(":", 1)[0] in ["metric_description", "test_description"]:
        try:
            md = await api_client.get_metadata(content_id)
            # if there is an existing description, only update it if the new one
            # is different and is an AI-generated description
            should_update = (
                md["text"] != text if revision_name == AI_REVISION_NAME else False
            )
            logger.debug(f"Check if description has changed: {should_update}")
        except Exception:
            # if exception, assume its not created yet TODO: don't catch all
            should_update = True

    if should_update:
        if revision_name:
            content_id = f"{content_id}::{revision_name}"

        logger.debug(f"Updating metadata for `{content_id}`")

        await api_client.log_metadata(content_id, text, _json)


def plot_figures(figures: List[Figure]) -> None:
    """Plot figures to a ipywidgets GridBox"""
    plots = [figure.to_widget() for figure in figures]
    num_columns = 2 if len(figures) > 1 else 1

    return GridBox(
        plots,
        layout=Layout(grid_template_columns=f"repeat({num_columns}, 1fr)"),
    )


def _summary_tables_to_widget(summary: ResultSummary):
    """Convert summary (list of json tables) into ipywidgets"""
    widgets = []

    for table in summary.results:
        if table.metadata and table.metadata.title:
            widgets.append(HTML(f"<h4>{table.metadata.title}</h4>"))

        df_html = (
            pd.DataFrame(table.data)
            .style.format(precision=4)
            .hide(axis="index")
            .set_table_styles(
                [
                    {
                        "selector": "",
                        "props": [("width", "100%")],
                    },
                    {
                        "selector": "th",
                        "props": [("text-align", "left")],
                    },
                    {
                        "selector": "tbody tr:nth-child(even)",
                        "props": [("background-color", "#FFFFFF")],
                    },
                    {
                        "selector": "tbody tr:nth-child(odd)",
                        "props": [("background-color", "#F5F5F5")],
                    },
                    {
                        "selector": "td, th",
                        "props": [
                            ("padding-left", "5px"),
                            ("padding-right", "5px"),
                        ],
                    },
                ]
            )
            .set_properties(**{"text-align": "left"})
            .to_html(escape=False)
        )
        widgets.append(HTML(df_html))

    return widgets


@dataclass
class ResultWrapper(ABC):
    """Base Class for test suite results"""

    name: str = "ResultWrapper"
    # id of the result, can be set by the subclass. This helps
    # looking up results later on
    result_id: str = None
    # Text description from test or metric (docstring usually)
    result_description: str = None
    # Text metadata about the result, can include description, etc.
    result_metadata: List[dict] = None
    # Output template to use for rendering the result
    output_template: Optional[str] = None

    def __str__(self) -> str:
        """May be overridden by subclasses"""
        return self.__class__.__name__

    @abstractmethod
    def to_widget(self):
        """Create an ipywdiget representation of the result... Must be overridden by subclasses"""
        raise NotImplementedError

    def render(self, output_template=None):
        """Helper method thats lets the user try out output templates"""
        if output_template:
            self.output_template = output_template

        return self.to_widget()

    def show(self):
        """Display the result... May be overridden by subclasses"""
        display(self.to_widget())

    @abstractmethod
    async def log_async(self):
        """Log the result... Must be overridden by subclasses"""
        raise NotImplementedError

    def log(self, section_id: str = None, position: int = None):
        """Log the result... May be overridden by subclasses"""

        self._validate_section_id_for_block(section_id, position)
        run_async(self.log_async, section_id=section_id, position=position)


@dataclass
class FailedResultWrapper(ResultWrapper):
    """
    Result wrapper for test suites that fail to load or run properly
    """

    name: str = "Failed"
    error: Exception = None
    message: str = None

    def __repr__(self) -> str:
        return f'FailedResult(result_id="{self.result_id}")'

    def to_widget(self):
        return HTML(f"<h3 style='color: red;'>{self.message}</h3><p>{self.error}</p>")

    async def log_async(self):
        pass


@dataclass
class TestResultWrapper(ResultWrapper):
    """Test result wrapper"""

    name: str = "Test"
    scalar: Optional[Union[int, float]] = None
    summary: Optional[ResultSummary] = None
    figures: Optional[List[Figure]] = None
    params: Optional[dict] = None
    passed: Optional[bool] = None
    inputs: List[str] = None  # List of input ids

    def __repr__(self) -> str:
        if self.metric:
            return f'{self.__class__.__name__}(result_id="{self.result_id}", metric, figures)'
        else:
            return f'{self.__class__.__name__}(result_id="{self.result_id}", figures)'

    def _validate_section_id_for_block(self, section_id: str, position: int = None):
        """
        Validate the section_id exits on the template before logging. We validate
        if the section exists and if the user provided position is within the bounds
        of the section. When the position is None, we assume it goes to the end of the section.
        """
        if section_id is None:
            return

        api_client.reload()
        found = False
        client_config = api_client.client_config

        for section in client_config.documentation_template["sections"]:
            if section["id"] == section_id:
                found = True
                break

        if not found:
            raise ValueError(
                f"Section with id {section_id} not found in the model's document"
            )

        # Check if the block already exists in the section
        block_definition = {
            "content_id": self.result_id,
            "content_type": "test",
        }
        blocks = section.get("contents", [])
        for block in blocks:
            if (
                block["content_id"] == block_definition["content_id"]
                and block["content_type"] == block_definition["content_type"]
            ):
                logger.info(
                    f"Test driven block with content_id {block_definition['content_id']} already exists in the document's section"
                )
                return

        # Validate that the position is within the bounds of the section
        if position is not None:
            num_blocks = len(blocks)
            if position < 0 or position > num_blocks:
                raise ValueError(
                    f"Invalid position {position}. Must be between 0 and {num_blocks}"
                )

    def _get_filtered_summary(self):
        """Check if the metric summary has columns from input datasets with matching row counts."""
        dataset_columns = self._get_dataset_columns()
        filtered_results = []

        for table in self.metric.summary.results:
            table_columns = self._get_table_columns(table)
            sensitive_columns = self._find_sensitive_columns(
                dataset_columns, table_columns
            )

            if sensitive_columns:
                self._log_sensitive_data_warning(sensitive_columns)
            else:
                filtered_results.append(table)

        self.metric.summary.results = filtered_results
        return self.metric.summary

    def _get_dataset_columns(self):
        dataset_columns = {}
        for input_item in self.inputs:
            input_id = (
                input_item if isinstance(input_item, str) else input_item.input_id
            )
            input_obj = input_registry.get(input_id)
            if isinstance(input_obj, VMDataset):
                dataset_columns.update(
                    {col: len(input_obj.df) for col in input_obj.columns}
                )
        return dataset_columns

    def _get_table_columns(self, table):
        if isinstance(table.data, pd.DataFrame):
            return {col: len(table.data) for col in table.data.columns}
        elif isinstance(table.data, list) and table.data:
            return {col: len(table.data) for col in table.data[0].keys()}
        else:
            raise ValueError("Invalid data type in summary table")

    def _find_sensitive_columns(self, dataset_columns, table_columns):
        return [
            col
            for col, row_count in table_columns.items()
            if col in dataset_columns and row_count == dataset_columns[col]
        ]

    def _log_sensitive_data_warning(self, sensitive_columns):
        logger.warning(
            "Sensitive data in metric summary table. Not logging to API automatically. "
            "Pass `unsafe=True` to result.log() method to override manually."
        )
        logger.warning(
            f"The following columns are present in the table with matching row counts: {sensitive_columns}"
        )

    def to_widget(self):
        if self.metric and self.metric.key == "dataset_description":
            return ""

        vbox_children = []

        if self.passed is not None:
            title_html = f"""
            <h1>{test_id_to_name(self.result_id)} {"✅" if self.passed else "❌"}</h1>
            """
            vbox_children.append(HTML(title_html))
        else:
            vbox_children.append(HTML(f"<h1>{test_id_to_name(self.result_id)}</h1>"))

        if self.result_metadata:
            metric_description = self.result_metadata[0].get("text", "")
            if isinstance(metric_description, DescriptionFuture):
                metric_description = metric_description.get_description()
                self.result_metadata[0]["text"] = metric_description

            vbox_children.append(HTML(metric_description))

        if self.params:
            params_html = f"""
            <h4>Test Parameters</h4>
            <pre>{json.dumps(self.params, cls=NumpyEncoder, indent=2)}</pre>
            """
            vbox_children.append(HTML(params_html))

        if self.scalar is not None:
            vbox_children.append(
                HTML(
                    "<h3>Unit Metrics</h3>"
                    f"<p>{test_id_to_name(self.result_id)} "
                    f"(<i>{self.result_id}</i>): "
                    f"<code>{self.scalar}</code></p>"
                )
            )

        if self.metric:
            vbox_children.append(HTML("<h3>Tables</h3>"))
            if self.output_template:
                vbox_children.append(
                    HTML(
                        OutputTemplate(self.output_template).render(
                            value=self.metric.value
                        )
                    )
                )
            elif self.metric.summary:
                vbox_children.extend(_summary_tables_to_widget(self.metric.summary))

        if self.figures:
            vbox_children.append(HTML("<h3>Plots</h3>"))
            plot_widgets = plot_figures(self.figures)
            vbox_children.append(plot_widgets)

        return VBox(vbox_children)

    async def log_async(
        self, section_id: str = None, position: int = None, unsafe=False
    ):
        tasks = []  # collect tasks to run in parallel (async)

        if self.scalar is not None:
            # scalars (unit metrics) are logged as key-value pairs associated with the inventory model
            tasks.append(
                api_client.alog_metric(
                    key=self.result_id,
                    value=self.scalar,
                    inputs=self.inputs,
                    params=self.params,
                )
            )

        if self.metric:
            if self.metric.summary and not unsafe:
                self.metric.summary = self._get_filtered_summary()

            tasks.append(
                api_client.log_metric_result(
                    metric=self.metric,
                    inputs=self.inputs,
                    output_template=self.output_template,
                    section_id=section_id,
                    position=position,
                )
            )

        if self.figures:
            tasks.extend([api_client.log_figure(figure) for figure in self.figures])

        if hasattr(self, "result_metadata") and self.result_metadata:
            description = self.result_metadata[0].get("text", "")
            if isinstance(description, DescriptionFuture):
                description = description.get_description()
                self.result_metadata[0]["text"] = description

            for metadata in self.result_metadata:
                tasks.append(
                    update_metadata(
                        content_id=metadata["content_id"],
                        text=metadata.get("text", ""),
                        _json=metadata.get("json"),
                    )
                )

<<<<<<< HEAD
        return await asyncio.gather(*tasks)
=======
        return await asyncio.gather(*tasks)


@dataclass
class ThresholdTestResultWrapper(ResultWrapper):
    """
    Result wrapper for test results produced by the tests that run as part of a test suite
    """

    name: str = "Threshold Test"
    figures: Optional[List[Figure]] = None
    test_results: ThresholdTestResults = None
    inputs: List[str] = None

    def __repr__(self) -> str:
        if self.test_results:
            return (
                f'{self.__class__.__name__}(result_id="{self.result_id}", test_results)'
            )
        else:
            return f'{self.__class__.__name__}(result_id="{self.result_id}", figures)'

    def to_widget(self):
        vbox_children = []
        description_html = []

        description_html.append(
            f"""
            <h1>{test_id_to_name(self.test_results.test_name)} {"✅" if self.test_results.passed else "❌"}</h1>
            """
        )

        if self.result_metadata:
            metric_description = self.result_metadata[0].get("text", "")
            if isinstance(metric_description, DescriptionFuture):
                metric_description = metric_description.get_description()
                self.result_metadata[0]["text"] = metric_description

            description_html.append(metric_description)

        test_params = json.dumps(self.test_results.params, cls=NumpyEncoder, indent=2)
        description_html.append(
            f"""
                <h4>Test Parameters</h4>
                <pre>{test_params}</pre>
            """
        )

        vbox_children.append(HTML("".join(description_html)))

        if self.test_results.summary:
            vbox_children.append(HTML("<h3>Tables</h3>"))
            vbox_children.extend(_summary_tables_to_widget(self.test_results.summary))

        if self.figures:
            vbox_children.append(HTML("<h3>Plots</h3>"))
            plot_widgets = plot_figures(self.figures)
            vbox_children.append(plot_widgets)

        return VBox(vbox_children)

    async def log_async(self, section_id: str = None, position: int = None):
        tasks = [
            api_client.log_test_result(
                self.test_results, self.inputs, section_id, position
            )
        ]

        if self.figures:
            tasks.extend([api_client.log_figure(figure) for figure in self.figures])

        if hasattr(self, "result_metadata") and self.result_metadata:
            description = self.result_metadata[0].get("text", "")
            if isinstance(description, DescriptionFuture):
                description = description.get_description()
                self.result_metadata[0]["text"] = description

            for metadata in self.result_metadata:
                tasks.append(update_metadata(metadata["content_id"], metadata["text"]))

        await asyncio.gather(*tasks)
>>>>>>> a807cb29
<|MERGE_RESOLUTION|>--- conflicted
+++ resolved
@@ -413,88 +413,4 @@
                     )
                 )
 
-<<<<<<< HEAD
-        return await asyncio.gather(*tasks)
-=======
-        return await asyncio.gather(*tasks)
-
-
-@dataclass
-class ThresholdTestResultWrapper(ResultWrapper):
-    """
-    Result wrapper for test results produced by the tests that run as part of a test suite
-    """
-
-    name: str = "Threshold Test"
-    figures: Optional[List[Figure]] = None
-    test_results: ThresholdTestResults = None
-    inputs: List[str] = None
-
-    def __repr__(self) -> str:
-        if self.test_results:
-            return (
-                f'{self.__class__.__name__}(result_id="{self.result_id}", test_results)'
-            )
-        else:
-            return f'{self.__class__.__name__}(result_id="{self.result_id}", figures)'
-
-    def to_widget(self):
-        vbox_children = []
-        description_html = []
-
-        description_html.append(
-            f"""
-            <h1>{test_id_to_name(self.test_results.test_name)} {"✅" if self.test_results.passed else "❌"}</h1>
-            """
-        )
-
-        if self.result_metadata:
-            metric_description = self.result_metadata[0].get("text", "")
-            if isinstance(metric_description, DescriptionFuture):
-                metric_description = metric_description.get_description()
-                self.result_metadata[0]["text"] = metric_description
-
-            description_html.append(metric_description)
-
-        test_params = json.dumps(self.test_results.params, cls=NumpyEncoder, indent=2)
-        description_html.append(
-            f"""
-                <h4>Test Parameters</h4>
-                <pre>{test_params}</pre>
-            """
-        )
-
-        vbox_children.append(HTML("".join(description_html)))
-
-        if self.test_results.summary:
-            vbox_children.append(HTML("<h3>Tables</h3>"))
-            vbox_children.extend(_summary_tables_to_widget(self.test_results.summary))
-
-        if self.figures:
-            vbox_children.append(HTML("<h3>Plots</h3>"))
-            plot_widgets = plot_figures(self.figures)
-            vbox_children.append(plot_widgets)
-
-        return VBox(vbox_children)
-
-    async def log_async(self, section_id: str = None, position: int = None):
-        tasks = [
-            api_client.log_test_result(
-                self.test_results, self.inputs, section_id, position
-            )
-        ]
-
-        if self.figures:
-            tasks.extend([api_client.log_figure(figure) for figure in self.figures])
-
-        if hasattr(self, "result_metadata") and self.result_metadata:
-            description = self.result_metadata[0].get("text", "")
-            if isinstance(description, DescriptionFuture):
-                description = description.get_description()
-                self.result_metadata[0]["text"] = description
-
-            for metadata in self.result_metadata:
-                tasks.append(update_metadata(metadata["content_id"], metadata["text"]))
-
-        await asyncio.gather(*tasks)
->>>>>>> a807cb29
+        return await asyncio.gather(*tasks)