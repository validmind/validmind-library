--- conflicted
+++ resolved
@@ -475,18 +475,10 @@
                     config=config,
                 )
             )
-<<<<<<< HEAD
-
-=======
->>>>>>> 8dd72cd9
         if self.figures:
             tasks.extend(
                 [api_client.alog_figure(figure) for figure in (self.figures or [])]
             )
-<<<<<<< HEAD
-
-=======
->>>>>>> 8dd72cd9
         if self.description:
             revision_name = (
                 AI_REVISION_NAME
