--- conflicted
+++ resolved
@@ -8,10 +8,6 @@
 import asyncio
 import json
 import os
-<<<<<<< HEAD
-from abc import ABC, abstractmethod
-=======
->>>>>>> 4005b185
 from dataclasses import dataclass
 from typing import Any, Dict, List, Optional, Union
 from uuid import uuid4
@@ -396,13 +392,8 @@
     title: Optional[str] = None
     doc: Optional[str] = None
     description: Optional[Union[str, DescriptionFuture]] = None
-<<<<<<< HEAD
-    metric: Optional[Union[int, float, MetricValues]] = None
-    row_metric: Optional[MetricValues] = None
-=======
     metric: Optional[Union[int, float]] = None
     scorer: Optional[List[Union[int, float]]] = None
->>>>>>> 4005b185
     tables: Optional[List[ResultTable]] = None
     raw_data: Optional[RawData] = None
     figures: Optional[List[Figure]] = None
@@ -471,31 +462,6 @@
 
         return list(inputs.values())
 
-<<<<<<< HEAD
-    def set_metric(
-        self, values: Union[int, float, List[Union[int, float]], MetricValues]
-    ) -> None:
-        """Set the metric value, automatically wrapping raw values in appropriate MetricValues subclass.
-        Args:
-            values: The metric values to set. Can be int, float, List[Union[int, float]], or MetricValues.
-        """
-        if isinstance(values, MetricValues):
-            # If it's already a MetricValues object, store it in the appropriate field
-            if isinstance(values, RowMetricValues):
-                self.row_metric = values
-                self.metric = None  # Clear metric field when using row_metric
-            else:
-                self.metric = values
-                self.row_metric = None  # Clear row_metric field when using metric
-        elif isinstance(values, list):
-            # Lists should be stored as RowMetricValues in row_metric
-            self.row_metric = RowMetricValues(values)
-            self.metric = None  # Clear metric field when using row_metric
-        else:
-            # Single values should be stored as UnitMetricValue in metric
-            self.metric = UnitMetricValue(values)
-            self.row_metric = None  # Clear row_metric field when using metric
-=======
     def set_metric(self, values: Union[int, float, List[Union[int, float]]]) -> None:
         """Set the metric value.
         Args:
@@ -509,26 +475,12 @@
             # Single values should be stored in metric
             self.metric = values
             self.scorer = None  # Clear scorer field when using metric
->>>>>>> 4005b185
 
     def _get_metric_display_value(
         self,
     ) -> Union[int, float, List[Union[int, float]], None]:
         """Get the metric value for display purposes.
         Returns:
-<<<<<<< HEAD
-            The raw metric value, handling both metric and row_metric fields.
-        """
-        # Check metric field first
-        if self.metric is not None:
-            if isinstance(self.metric, MetricValues):
-                return self.metric.get_values()
-            return self.metric
-
-        # Check row_metric field
-        if self.row_metric is not None:
-            return self.row_metric.get_values()
-=======
             The raw metric value, handling both metric and scorer fields.
         """
         # Check metric field first
@@ -538,7 +490,6 @@
         # Check scorer field
         if self.scorer is not None:
             return self.scorer
->>>>>>> 4005b185
 
         return None
 
@@ -547,19 +498,6 @@
     ) -> Union[int, float, List[Union[int, float]], None]:
         """Get the metric value for API serialization.
         Returns:
-<<<<<<< HEAD
-            The serialized metric value, handling both metric and row_metric fields.
-        """
-        # Check metric field first
-        if self.metric is not None:
-            if isinstance(self.metric, MetricValues):
-                return self.metric.serialize()
-            return self.metric
-
-        # Check row_metric field
-        if self.row_metric is not None:
-            return self.row_metric.serialize()
-=======
             The serialized metric value, handling both metric and scorer fields.
         """
         # Check metric field first
@@ -569,7 +507,6 @@
         # Check scorer field
         if self.scorer is not None:
             return self.scorer
->>>>>>> 4005b185
 
         return None
 
@@ -579,19 +516,10 @@
             The metric type identifier or None if no metric is set.
         """
         if self.metric is not None:
-<<<<<<< HEAD
-            if isinstance(self.metric, MetricValues):
-                return self.metric.get_metric_type()
-            return "unit_metric"
-
-        if self.row_metric is not None:
-            return self.row_metric.get_metric_type()
-=======
             return "unit_metric"
 
         if self.scorer is not None:
             return "scorer"
->>>>>>> 4005b185
 
         return None
 
@@ -679,11 +607,7 @@
     def to_widget(self):
         metric_display_value = self._get_metric_display_value()
         if (
-<<<<<<< HEAD
-            (self.metric is not None or self.row_metric is not None)
-=======
             (self.metric is not None or self.scorer is not None)
->>>>>>> 4005b185
             and not self.tables
             and not self.figures
         ):
@@ -838,24 +762,15 @@
             )
         )
 
-<<<<<<< HEAD
-        if self.metric is not None or self.row_metric is not None:
-=======
         if self.metric is not None or self.scorer is not None:
->>>>>>> 4005b185
             # metrics are logged as separate entities
             metric_value = self._get_metric_serialized_value()
             metric_type = self._get_metric_type()
 
             # Use appropriate metric key based on type
             metric_key = self.result_id
-<<<<<<< HEAD
-            if metric_type == "row_metrics":
-                metric_key = f"{self.result_id}_row_metrics"
-=======
             if metric_type == "scorer":
                 metric_key = f"{self.result_id}_scorer"
->>>>>>> 4005b185
 
             tasks.append(
                 api_client.alog_metric(
