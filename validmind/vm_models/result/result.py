# Copyright © 2023-2024 ValidMind Inc. All rights reserved.
# See the LICENSE file in the root of this repository for details.
# SPDX-License-Identifier: AGPL-3.0 AND ValidMind Commercial

"""
Result objects for test results
"""
import asyncio
import json
from abc import abstractmethod
from dataclasses import dataclass
from typing import Any, Dict, List, Optional, Union
from uuid import uuid4

import matplotlib
import pandas as pd
import plotly.graph_objs as go
from ipywidgets import HTML, VBox

from ... import api_client
from ...ai.utils import DescriptionFuture
from ...errors import InvalidParameterError
from ...logging import get_logger
from ...utils import (
    HumanReadableEncoder,
    NumpyEncoder,
    display,
    run_async,
    test_id_to_name,
)
from ..figure import Figure, create_figure
from ..input import VMInput
from .utils import (
    AI_REVISION_NAME,
    DEFAULT_REVISION_NAME,
    check_for_sensitive_data,
    figures_to_widgets,
    get_result_template,
    tables_to_widgets,
    update_metadata,
)

logger = get_logger(__name__)


class RawData:
    """Holds raw data for a test result."""

    def __init__(self, log: bool = False, **kwargs: Any) -> None:
        """Create a new RawData object.

        Args:
            log (bool): If True, log the raw data to ValidMind.
            **kwargs: Keyword arguments to set as attributes, such as
                `RawData(log=True, dataset_duplicates=df_duplicates)`.
        """
        self.log = log

        for key, value in kwargs.items():
            setattr(self, key, value)

    def __repr__(self) -> str:
        return f"RawData({', '.join(self.__dict__.keys())})"

    def inspect(self, show: bool = True) -> Optional[Dict[str, Any]]:
        """Inspect the raw data.

        Args:
            show (bool): If True, print the raw data. If False, return it.

        Returns:
            Optional[Dict[str, Any]]: If True, print the raw data and return None. If
                False, return the raw data dictionary.
        """
        raw_data = {
            key: getattr(self, key)
            for key in self.__dict__
            if not key.startswith("_") and key != "log"
        }

        if not show:
            return raw_data

        print(json.dumps(raw_data, indent=2, cls=HumanReadableEncoder))
        return None

    def serialize(self) -> Dict[str, Any]:
        """Serialize the raw data to a dictionary

        Returns:
            Dict[str, Any]: The serialized raw data
        """
        return {key: getattr(self, key) for key in self.__dict__}


@dataclass
class ResultTable:
    """
    A dataclass that holds the table summary of result.
    """

    data: Union[List[Any], pd.DataFrame]
    title: Optional[str] = None

    def __repr__(self) -> str:
        return f'ResultTable(title="{self.title}")' if self.title else "ResultTable"

    def __post_init__(self):
        if isinstance(self.data, list):
            self.data = pd.DataFrame(self.data)

        self.data = self.data.round(4)

    def serialize(self):
        data = {
            "type": "table",
            "data": self.data.to_dict(orient="records"),
        }

        if self.title:
            data["metadata"] = {"title": self.title}

        return data


@dataclass
class Result:
    """Base Class for test suite results."""

    result_id: str = None
    name: str = None

    def __str__(self) -> str:
        """May be overridden by subclasses."""
        return self.__class__.__name__

    @abstractmethod
    def to_widget(self):
        """Create an ipywidget representation of the result... Must be overridden by subclasses."""
        raise NotImplementedError

    @abstractmethod
    def log(self):
        """Log the result... Must be overridden by subclasses."""
        raise NotImplementedError

    def show(self):
        """Display the result... May be overridden by subclasses."""
        display(self.to_widget())


@dataclass
class ErrorResult(Result):
    """Result for test suites that fail to load or run properly."""

    name: str = "Failed Test"
    error: Exception = None
    message: str = None

    def __repr__(self) -> str:
        return f'ErrorResult(result_id="{self.result_id}")'

    def to_widget(self):
        return HTML(f"<h3 style='color: red;'>{self.message}</h3><p>{self.error}</p>")

    async def log_async(self):
        pass


@dataclass
class TestResult(Result):
    """Test result."""

    name: str = "Test Result"
    ref_id: str = None
    title: Optional[str] = None
    doc: Optional[str] = None
    description: Optional[Union[str, DescriptionFuture]] = None
    metric: Optional[Union[int, float]] = None
    tables: Optional[List[ResultTable]] = None
    raw_data: Optional[RawData] = None
    figures: Optional[List[Figure]] = None
    passed: Optional[bool] = None
    params: Optional[Dict[str, Any]] = None
    inputs: Optional[Dict[str, Union[List[VMInput], VMInput]]] = None
    metadata: Optional[Dict[str, Any]] = None
    _was_description_generated: bool = False
    _unsafe: bool = False
    _client_config_cache: Optional[Any] = None

    def __post_init__(self):
        if self.ref_id is None:
            self.ref_id = str(uuid4())

    def __repr__(self) -> str:
        attrs = [
            attr
            for attr in [
                "doc",
                "description",
                "params",
                "tables",
                "figures",
                "metric",
                "passed",
            ]
            if getattr(self, attr) is not None
            and (
                len(getattr(self, attr)) > 0
                if isinstance(getattr(self, attr), list)
                else True
            )
        ]

        return f'TestResult("{self.result_id}", {", ".join(attrs)})'

    def __getattribute__(self, name):
        # lazy load description if its a DescriptionFuture (generated in background)
        if name == "description":
            description = super().__getattribute__("description")

            if isinstance(description, DescriptionFuture):
                self._was_description_generated = True
                self.description = description.get_description()

        return super().__getattribute__(name)

    @property
    def test_name(self) -> str:
        """Get the test name, using custom title if available."""
        return self.title or test_id_to_name(self.result_id)

    def _get_flat_inputs(self):
        # remove duplicates by `input_id`
        inputs = {}

        for input_or_list in self.inputs.values():
            if isinstance(input_or_list, list):
                inputs.update({input.input_id: input for input in input_or_list})
            else:
                inputs[input_or_list.input_id] = input_or_list

        return list(inputs.values())

    def add_table(
        self,
        table: Union[ResultTable, pd.DataFrame, List[Dict[str, Any]]],
        title: Optional[str] = None,
    ):
        """Add a new table to the result.

        Args:
            table (Union[ResultTable, pd.DataFrame, List[Dict[str, Any]]]): The table to add.
            title (Optional[str]): The title of the table (can optionally be provided for
                pd.DataFrame and List[Dict[str, Any]] tables).
        """
        if self.tables is None:
            self.tables = []

        if isinstance(table, (pd.DataFrame, list)):
            table = ResultTable(data=table, title=title)

        self.tables.append(table)

    def remove_table(self, index: int):
        """Remove a table from the result by index.

        Args:
            index (int): The index of the table to remove (default is 0).
        """
        if self.tables is None:
            return

        self.tables.pop(index)

    def add_figure(
        self,
        figure: Union[
            matplotlib.figure.Figure,
            go.Figure,
            go.FigureWidget,
            bytes,
            Figure,
        ],
    ) -> None:
        """Add a new figure to the result.

        Args:
            figure: The figure to add. Can be one of:
                - matplotlib.figure.Figure: A matplotlib figure
                - plotly.graph_objs.Figure: A plotly figure
                - plotly.graph_objs.FigureWidget: A plotly figure widget
                - bytes: A PNG image as raw bytes
                - validmind.vm_models.figure.Figure: A ValidMind figure object.

        Returns:
            None.
        """
        if self.figures is None:
            self.figures = []

        if not isinstance(figure, Figure):
            random_tag = str(uuid4())[:4]
            figure = create_figure(
                figure=figure,
                ref_id=self.ref_id,
                key=f"{self.result_id}:{random_tag}",
            )

        if figure.ref_id != self.ref_id:
            figure.ref_id = self.ref_id

        self.figures.append(figure)

    def remove_figure(self, index: int = 0):
        """Remove a figure from the result by index.

        Args:
            index (int): The index of the figure to remove (default is 0).
        """
        if self.figures is None:
            return

        self.figures.pop(index)

    def to_widget(self):
        if self.metric is not None and not self.tables and not self.figures:
            return HTML(f"<h3>{self.test_name}: <code>{self.metric}</code></h3>")

        template_data = {
            "test_name": self.test_name,
            "passed_icon": "" if self.passed is None else "✅" if self.passed else "❌",
            "description": self.description.replace("h3", "strong"),
            "params": (
                json.dumps(self.params, cls=NumpyEncoder, indent=2)
                if self.params
                else None
            ),
            "show_metric": self.metric is not None,
            "metric": self.metric,
        }
        rendered = get_result_template().render(**template_data)

        widgets = [HTML(rendered)]

        if self.tables:
            widgets.extend(tables_to_widgets(self.tables))
        if self.figures:
            widgets.extend(figures_to_widgets(self.figures))

        return VBox(widgets)

    @classmethod
    def _get_client_config(cls):
        """Get the client config, loading it if not cached."""
        if cls._client_config_cache is None:
            api_client.reload()
            cls._client_config_cache = api_client.client_config

            if cls._client_config_cache is None:
                raise ValueError(
                    "Failed to load client config: api_client.client_config is None"
                )

            if not hasattr(cls._client_config_cache, "documentation_template"):
                raise ValueError(
                    "Invalid client config: missing documentation_template"
                )

        return cls._client_config_cache

    def check_result_id_exist(self):
        """Check if the result_id exists in any test block across all sections."""
        client_config = self._get_client_config()

        # Iterate through all sections
        for section in client_config.documentation_template["sections"]:
            blocks = section.get("contents", [])
            # Check each block in the section
            for block in blocks:
                if (
                    block.get("content_type") == "test"
                    and block.get("content_id") == self.result_id
                ):
                    return

        logger.info(
            f"Test driven block with result_id {self.result_id} does not exist in model's document"
        )

    def _validate_section_id_for_block(
        self, section_id: str, position: Union[int, None] = None
    ):
        """Validate the section_id exits on the template before logging."""
        client_config = self._get_client_config()
        found = False

        for section in client_config.documentation_template["sections"]:
            if section["id"] == section_id:
                found = True
                break

        if not found:
            raise ValueError(
                f"Section with id {section_id} not found in the model's document"
            )

        # Check if the block already exists in the section
        block_definition = {
            "content_id": self.result_id,
            "content_type": "test",
        }
        blocks = section.get("contents", [])
        for block in blocks:
            if (
                block["content_id"] == block_definition["content_id"]
                and block["content_type"] == block_definition["content_type"]
            ):
                logger.info(
                    f"Test driven block with content_id {block_definition['content_id']} already exists in the document's section"
                )
                return

        # Validate that the position is within the bounds of the section
        if position is not None:
            num_blocks = len(blocks)
            if position < 0 or position > num_blocks:
                raise ValueError(
                    f"Invalid position {position}. Must be between 0 and {num_blocks}"
                )

    def serialize(self):
        """Serialize the result for the API."""
        return {
            "test_name": self.result_id,
            "title": self.title,
            "ref_id": self.ref_id,
            "params": self.params,
            "inputs": [_input.input_id for _input in self._get_flat_inputs()],
            "passed": self.passed,
            "summary": [table.serialize() for table in (self.tables or [])],
            "metadata": self.metadata,
        }

    async def log_async(
        self,
        section_id: str = None,
        position: int = None,
        config: Dict[str, bool] = None,
    ):
        tasks = []  # collect tasks to run in parallel (async)

        # Default empty dict if None
        config = config or {}

        if self.metric is not None:
            # metrics are logged as separate entities
            tasks.append(
                api_client.alog_metric(
                    key=self.result_id,
                    value=self.metric,
                    inputs=[input.input_id for input in self._get_flat_inputs()],
                    params=self.params,
                )
            )

        if self.tables or self.figures:
            tasks.append(
                api_client.alog_test_result(
                    result=self.serialize(),
                    section_id=section_id,
                    position=position,
                    config=config,
                )
            )

            tasks.extend(
                [api_client.alog_figure(figure) for figure in (self.figures or [])]
            )

            if self.description:
                revision_name = (
                    AI_REVISION_NAME
                    if self._was_description_generated
                    else DEFAULT_REVISION_NAME
                )

                tasks.append(
                    update_metadata(
                        content_id=f"test_description:{self.result_id}::{revision_name}",
                        text=self.description,
                    )
                )

        return await asyncio.gather(*tasks)

<<<<<<< HEAD
    def log(self, section_id: str = None, position: int = None, unsafe: bool = False):
        """Log the result to ValidMind.
=======
    def log(
        self,
        section_id: str = None,
        position: int = None,
        unsafe: bool = False,
        config: Dict[str, bool] = None,
    ):
        """Log the result to ValidMind
>>>>>>> 3be47b06

        Args:
            section_id (str): The section ID within the model document to insert the
                test result.
            position (int): The position (index) within the section to insert the test
                result.
            unsafe (bool): If True, log the result even if it contains sensitive data
<<<<<<< HEAD
                i.e. raw data from input datasets.
=======
                i.e. raw data from input datasets
            config (Dict[str, bool]): Configuration options for displaying the test result.
                Available config options:
                - hideTitle: Hide the title in the document view
                - hideText: Hide the description text in the document view
                - hideParams: Hide the parameters in the document view
                - hideTables: Hide tables in the document view
                - hideFigures: Hide figures in the document view
>>>>>>> 3be47b06
        """
        if config:
            self.validate_log_config(config)

        self.check_result_id_exist()

        if not unsafe:
            for table in self.tables or []:
                check_for_sensitive_data(table.data, self._get_flat_inputs())

        if section_id:
            self._validate_section_id_for_block(section_id, position)

        run_async(
            self.log_async,
            section_id=section_id,
            position=position,
            config=config,
        )

    def validate_log_config(self, config: Dict[str, bool]):
        """Validate the configuration options for logging a test result

        Args:
            config (Dict[str, bool]): Configuration options to validate

        Raises:
            InvalidParameterError: If config contains invalid keys or non-boolean values
        """
        valid_keys = {
            "hideTitle",
            "hideText",
            "hideParams",
            "hideTables",
            "hideFigures",
        }
        invalid_keys = set(config.keys()) - valid_keys
        if invalid_keys:
            raise InvalidParameterError(
                f"Invalid config keys: {', '.join(invalid_keys)}. "
                f"Valid keys are: {', '.join(valid_keys)}"
            )

        # Ensure all values are boolean
        non_bool_keys = [
            key for key, value in config.items() if not isinstance(value, bool)
        ]
        if non_bool_keys:
            raise InvalidParameterError(
                f"Values for config keys must be boolean. Non-boolean values found for keys: {', '.join(non_bool_keys)}"
            )<|MERGE_RESOLUTION|>--- conflicted
+++ resolved
@@ -494,10 +494,6 @@
 
         return await asyncio.gather(*tasks)
 
-<<<<<<< HEAD
-    def log(self, section_id: str = None, position: int = None, unsafe: bool = False):
-        """Log the result to ValidMind.
-=======
     def log(
         self,
         section_id: str = None,
@@ -505,8 +501,7 @@
         unsafe: bool = False,
         config: Dict[str, bool] = None,
     ):
-        """Log the result to ValidMind
->>>>>>> 3be47b06
+        """Log the result to ValidMind.
 
         Args:
             section_id (str): The section ID within the model document to insert the
@@ -514,10 +509,7 @@
             position (int): The position (index) within the section to insert the test
                 result.
             unsafe (bool): If True, log the result even if it contains sensitive data
-<<<<<<< HEAD
                 i.e. raw data from input datasets.
-=======
-                i.e. raw data from input datasets
             config (Dict[str, bool]): Configuration options for displaying the test result.
                 Available config options:
                 - hideTitle: Hide the title in the document view
@@ -525,7 +517,6 @@
                 - hideParams: Hide the parameters in the document view
                 - hideTables: Hide tables in the document view
                 - hideFigures: Hide figures in the document view
->>>>>>> 3be47b06
         """
         if config:
             self.validate_log_config(config)
