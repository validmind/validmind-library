--- conflicted
+++ resolved
@@ -152,11 +152,7 @@
                 "X-API-KEY": _api_key,
                 "X-API-SECRET": _api_secret,
                 "X-PROJECT-CUID": _model_cuid,
-<<<<<<< HEAD
-                "X-MONITORING": str(_monitoring),
-=======
                 "X-MONITORING": _monitoring,
->>>>>>> acc85390
             }
         )
 
