--- conflicted
+++ resolved
@@ -460,7 +460,6 @@
     recorded_at: Optional[str] = None,
     thresholds: Optional[Dict[str, Any]] = None,
 ):
-<<<<<<< HEAD
     """Logs a unit metric.
 
     Unit metrics are key-value pairs where the key is the metric name and the value is
@@ -468,17 +467,16 @@
     selected model (inventory model in the ValidMind Platform) and keys can be logged
     to over time to create a history of the metric. On the ValidMind Platform, these metrics
     will be used to create plots/visualizations for documentation and dashboards etc.
-=======
-    """Log a metric
->>>>>>> 3be47b06
 
     Args:
         key (str): The metric key
         value (Union[int, float]): The metric value
         inputs (List[str], optional): List of input IDs
         params (Dict[str, Any], optional): Parameters used to generate the metric
-    """
-    return run_async(alog_metric, key=key, value=value, inputs=inputs, params=params)
+        recorded_at (str, optional): Timestamp when the metric was recorded
+        thresholds (Dict[str, Any], optional): Thresholds for the metric
+    """
+    return run_async(alog_metric, key=key, value=value, inputs=inputs, params=params, recorded_at=recorded_at, thresholds=thresholds)
 
 
 def get_ai_key() -> Dict[str, Any]:
