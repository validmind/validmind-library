# Copyright © 2023-2024 ValidMind Inc. All rights reserved.
# See the LICENSE file in the root of this repository for details.
# SPDX-License-Identifier: AGPL-3.0 AND ValidMind Commercial

from typing import Any, Dict, List, Tuple

from validmind import RawData, tags, tasks
from validmind.errors import MissingRequiredTestInputError

from .ai_powered_test import (
    call_model,
    get_explanation,
    get_score,
    missing_prompt_message,
)

SYSTEM = """
You are a prompt evaluation AI.
You are aware of all prompt engineering best practices and can score prompts based on how well they satisfy different metrics.
You analyse the prompts step-by-step based on provided documentation and provide a score and an explanation for how you produced that score.

LLM Prompts that include different sections and user inputs should be properly delimitated.
Ideally, the prompt should use triple quotes or backticks or at least single quotes around any user input, reference text or code block etc.
This is to ensure that the prompt is parsed correctly by the model, different pieces of the prompt are understood as separate and any user-provided inputs are not interpreted as part of the prompt.
Identify any issues in the user-submitted prompt and give a score from 1 to 10, where 10 is a perfect score, based on the number and severity of issues.

Response Format:
```
Score: <score>
Explanation: <explanation>
```
"""

USER = """
Prompt:
'''
{prompt_to_test}
'''
"""


@tags("llm", "zero_shot", "few_shot")
@tasks("text_classification", "text_summarization")
<<<<<<< HEAD
def Delimitation(model, min_threshold=7) -> Tuple[List[Dict[str, Any]], bool, RawData]:
=======
def Delimitation(model, min_threshold=7, judge_llm=None):
>>>>>>> 376e8ef1
    """
    Evaluates the proper use of delimiters in prompts provided to Large Language Models.

    ### Purpose

    The Delimitation Test aims to assess whether prompts provided to the Language Learning Model (LLM) correctly use
    delimiters to mark different sections of the input. Well-delimited prompts help simplify the interpretation process
    for the LLM, ensuring that the responses are precise and accurate.

    ### Test Mechanism

    The test employs an LLM to examine prompts for appropriate use of delimiters such as triple quotation marks, XML
    tags, and section titles. Each prompt is assigned a score from 1 to 10 based on its delimitation integrity. Prompts
    with scores equal to or above the preset threshold (which is 7 by default, although it can be adjusted as
    necessary) pass the test.

    ### Signs of High Risk

    - Prompts missing, improperly placed, or incorrectly used delimiters, leading to misinterpretation by the LLM.
    - High-risk scenarios with complex prompts involving multiple tasks or diverse data where correct delimitation is
    crucial.
    - Scores below the threshold, indicating a high risk.

    ### Strengths

    - Ensures clarity in demarcating different components of given prompts.
    - Reduces ambiguity in understanding prompts, especially for complex tasks.
    - Provides a quantified insight into the appropriateness of delimiter usage, aiding continuous improvement.

    ### Limitations

    - Only checks for the presence and placement of delimiters, not whether the correct delimiter type is used for the
    specific data or task.
    - May not fully reveal the impacts of poor delimitation on the LLM's final performance.
    - The preset score threshold may not be refined enough for complex tasks and prompts, requiring regular manual
    adjustment.
    """
    if not hasattr(model, "prompt"):
        raise MissingRequiredTestInputError(missing_prompt_message)

    response = call_model(
        system_prompt=SYSTEM,
        user_prompt=USER.format(prompt_to_test=model.prompt.template),
        judge_llm=judge_llm,
    )
    score = get_score(response)
    explanation = get_explanation(response)

    passed = score > min_threshold

    return (
        [
            {
                "Score": score,
                "Threshold": min_threshold,
                "Explanation": explanation,
                "Pass/Fail": "Pass" if passed else "Fail",
            }
        ],
        passed,
        RawData(response=response),
    )<|MERGE_RESOLUTION|>--- conflicted
+++ resolved
@@ -41,11 +41,9 @@
 
 @tags("llm", "zero_shot", "few_shot")
 @tasks("text_classification", "text_summarization")
-<<<<<<< HEAD
-def Delimitation(model, min_threshold=7) -> Tuple[List[Dict[str, Any]], bool, RawData]:
-=======
-def Delimitation(model, min_threshold=7, judge_llm=None):
->>>>>>> 376e8ef1
+def Delimitation(
+    model, min_threshold=7, judge_llm=None
+) -> Tuple[List[Dict[str, Any]], bool, RawData]:
     """
     Evaluates the proper use of delimiters in prompts provided to Large Language Models.
 
