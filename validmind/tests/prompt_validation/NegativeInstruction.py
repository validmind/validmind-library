--- conflicted
+++ resolved
@@ -54,13 +54,9 @@
 
 @tags("llm", "zero_shot", "few_shot")
 @tasks("text_classification", "text_summarization")
-<<<<<<< HEAD
 def NegativeInstruction(
-    model, min_threshold=7
+    model, min_threshold=7, judge_llm=None
 ) -> Tuple[List[Dict[str, Any]], bool, RawData]:
-=======
-def NegativeInstruction(model, min_threshold=7, judge_llm=None):
->>>>>>> 376e8ef1
     """
     Evaluates and grades the use of affirmative, proactive language over negative instructions in LLM prompts.
 
