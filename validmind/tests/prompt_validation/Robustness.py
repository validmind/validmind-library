--- conflicted
+++ resolved
@@ -58,13 +58,9 @@
 
 @tags("llm", "zero_shot", "few_shot")
 @tasks("text_classification", "text_summarization")
-<<<<<<< HEAD
 def Robustness(
-    model, dataset, num_tests=10
+    model, dataset, num_tests=10, judge_llm=None
 ) -> Tuple[List[Dict[str, Any]], bool, RawData]:
-=======
-def Robustness(model, dataset, num_tests=10, judge_llm=None):
->>>>>>> 376e8ef1
     """
     Assesses the robustness of prompts provided to a Large Language Model under varying conditions and contexts. This test
     specifically measures the model's ability to generate correct classifications with the given prompt even when the
