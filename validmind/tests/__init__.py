--- conflicted
+++ resolved
@@ -145,9 +145,6 @@
             error = f"Unable to load test {test_id}. Class not in module: {test_class}"
 
     elif namespace in __test_providers:
-<<<<<<< HEAD
-        test = __test_providers[namespace].load_test(test_id.split(".", 1)[1])
-=======
         try:
             test = __test_providers[namespace].load_test(test_id.split(".", 1)[1])
         except Exception as e:
@@ -159,7 +156,6 @@
     if error:
         logger.error(error)
         raise LoadTestError(error)
->>>>>>> a9f2afbe
 
     # TODO: restore non-legacy flag for test IDs once we have a migration plan for existing templates
     # if not legacy:
