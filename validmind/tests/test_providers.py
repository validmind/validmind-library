# Copyright © 2023-2024 ValidMind Inc. All rights reserved.
# See the LICENSE file in the root of this repository for details.
# SPDX-License-Identifier: AGPL-3.0 AND ValidMind Commercial

import importlib.util
import os
import re
import sys
from pathlib import Path
from typing import Any, Callable, List, Protocol

from validmind.logging import get_logger

logger = get_logger(__name__)

# list all files in directory of this file
__private_files = [f.name for f in Path(__file__).parent.glob("*.py")]


def _is_test_file(path: Path) -> bool:
    return (
        path.name[0].isupper()
        or re.search(r"def\s*" + re.escape(path.stem), path.read_text())
    ) and path.name not in __private_files


class TestProvider(Protocol):
    """Protocol for user-defined test providers"""

    def list_tests(self) -> List[str]:
        """List all tests in the given namespace

        Returns:
            list: A list of test IDs
        """
        ...

    def load_test(self, test_id: str) -> callable:
        """Load the test function identified by the given test_id

        Args:
            test_id (str): The test ID (does not contain the namespace under which
                the test is registered)

        Returns:
            callable: The test function

        Raises:
            FileNotFoundError: If the test is not found
        """
        ...


class LocalTestProvider:
    """
    Test providers in ValidMind are responsible for loading tests from different sources,
    such as local files, databases, or remote services. The LocalTestProvider specifically
    loads tests from the local file system.

    To use the LocalTestProvider, you need to provide the root_folder, which is the
    root directory for local tests. The test_id is a combination of the namespace (set
    when registering the test provider) and the path to the test class module, where
    slashes are replaced by dots and the .py extension is left out.

    Example usage:

    ```
    # Create an instance of LocalTestProvider with the root folder
    test_provider = LocalTestProvider("/path/to/tests/folder")

    # Register the test provider with a namespace
    register_test_provider("my_namespace", test_provider)

    # List all tests in the namespace (returns a list of test IDs)
    test_provider.list_tests()
    # this is used by the validmind.tests.list_tests() function to aggregate all tests
    # from all test providers

    # Load a test using the test_id (namespace + path to test class module)
    test = test_provider.load_test("my_namespace.my_test_class")
    # full path to the test class module is /path/to/tests/folder/my_test_class.py
    ```

    Attributes:
        root_folder (str): The root directory for local tests.
    """

    def __init__(self, root_folder: str):
        """
        Initialize the LocalTestProvider with the given root_folder
        (see class docstring for details)

        Args:
            root_folder (str): The root directory for local tests.
        """
        self.root_folder = os.path.abspath(root_folder)

    def list_tests(self) -> List[str]:
        """List all tests in the given namespace

        Returns:
            list: A list of test IDs
        """
        test_files = []
        for root, _, files in os.walk(self.root_folder):
            for file in files:
                if not file.endswith(".py"):
                    continue

                path = Path(os.path.join(root, file))
                if _is_test_file(path):
                    rel_path = os.path.relpath(path, self.root_folder)
                    test_id = os.path.splitext(rel_path)[0].replace(os.sep, ".")
                    test_files.append(test_id)

        return test_files

    def load_test(self, test_id: str) -> Callable[..., Any]:
        """Load the test function identified by the given test_id

        Args:
            test_id (str): The test ID (does not contain the namespace under which
                the test is registered)

        Returns:
            callable: The test function

        Raises:
            FileNotFoundError: If the test is not found
        """
        # Convert test_id to file path
        file_path = os.path.join(self.root_folder, f"{test_id.replace('.', '/')}.py")
        file_path = os.path.abspath(file_path)

        module_dir = os.path.dirname(file_path)
        module_name = test_id.split(".")[-1]

        # module specification
        spec = importlib.util.spec_from_file_location(
            name=module_name,
            location=file_path,
            submodule_search_locations=[module_dir],
        )

        # module instance from specification
        module = importlib.util.module_from_spec(spec)

        # add module to sys.modules
        sys.modules[module_name] = module
        # execute the module
        spec.loader.exec_module(module)

        # test function should match the module (file) name exactly
        return getattr(module, module_name)


class ValidMindTestProvider:
    """Provider for built-in ValidMind tests"""

    def __init__(self) -> None:
<<<<<<< HEAD
        # three subproviders: unit_metrics, row_metrics, and normal tests
        self.unit_metrics_provider = LocalTestProvider(
            os.path.join(os.path.dirname(__file__), "..", "unit_metrics")
        )
        self.row_metrics_provider = LocalTestProvider(
            os.path.join(os.path.dirname(__file__), "..", "row_metrics")
=======
        # three subproviders: unit_metrics, scorers, and normal tests
        self.unit_metrics_provider = LocalTestProvider(
            os.path.join(os.path.dirname(__file__), "..", "unit_metrics")
        )
        self.scorers_provider = LocalTestProvider(
            os.path.join(os.path.dirname(__file__), "..", "scorer")
>>>>>>> 4005b185
        )
        self.test_provider = LocalTestProvider(os.path.dirname(__file__))

    def list_tests(self) -> List[str]:
<<<<<<< HEAD
        """List all tests in the given namespace"""
        unit_metric_ids = [
            f"unit_metrics.{test}" for test in self.unit_metrics_provider.list_tests()
        ]
        row_metric_ids = [
            f"row_metrics.{test}" for test in self.row_metrics_provider.list_tests()
        ]
        test_ids = self.test_provider.list_tests()

        return unit_metric_ids + row_metric_ids + test_ids
=======
        """List all tests in the given namespace (excludes scorers)"""
        unit_metric_ids = [
            f"unit_metrics.{test}" for test in self.unit_metrics_provider.list_tests()
        ]
        # Exclude scorers from general test list - they have their own list_scorers() function
        test_ids = self.test_provider.list_tests()

        return unit_metric_ids + test_ids
>>>>>>> 4005b185

    def load_test(self, test_id: str) -> Callable[..., Any]:
        """Load the test function identified by the given test_id"""
        if test_id.startswith("unit_metrics."):
            return self.unit_metrics_provider.load_test(
                test_id.replace("unit_metrics.", "")
            )
<<<<<<< HEAD
        elif test_id.startswith("row_metrics."):
            return self.row_metrics_provider.load_test(
                test_id.replace("row_metrics.", "")
            )
=======
        elif test_id.startswith("scorer."):
            return self.scorers_provider.load_test(test_id.replace("scorer.", ""))
>>>>>>> 4005b185
        else:
            return self.test_provider.load_test(test_id)<|MERGE_RESOLUTION|>--- conflicted
+++ resolved
@@ -158,37 +158,16 @@
     """Provider for built-in ValidMind tests"""
 
     def __init__(self) -> None:
-<<<<<<< HEAD
-        # three subproviders: unit_metrics, row_metrics, and normal tests
-        self.unit_metrics_provider = LocalTestProvider(
-            os.path.join(os.path.dirname(__file__), "..", "unit_metrics")
-        )
-        self.row_metrics_provider = LocalTestProvider(
-            os.path.join(os.path.dirname(__file__), "..", "row_metrics")
-=======
         # three subproviders: unit_metrics, scorers, and normal tests
         self.unit_metrics_provider = LocalTestProvider(
             os.path.join(os.path.dirname(__file__), "..", "unit_metrics")
         )
         self.scorers_provider = LocalTestProvider(
             os.path.join(os.path.dirname(__file__), "..", "scorer")
->>>>>>> 4005b185
         )
         self.test_provider = LocalTestProvider(os.path.dirname(__file__))
 
     def list_tests(self) -> List[str]:
-<<<<<<< HEAD
-        """List all tests in the given namespace"""
-        unit_metric_ids = [
-            f"unit_metrics.{test}" for test in self.unit_metrics_provider.list_tests()
-        ]
-        row_metric_ids = [
-            f"row_metrics.{test}" for test in self.row_metrics_provider.list_tests()
-        ]
-        test_ids = self.test_provider.list_tests()
-
-        return unit_metric_ids + row_metric_ids + test_ids
-=======
         """List all tests in the given namespace (excludes scorers)"""
         unit_metric_ids = [
             f"unit_metrics.{test}" for test in self.unit_metrics_provider.list_tests()
@@ -197,7 +176,6 @@
         test_ids = self.test_provider.list_tests()
 
         return unit_metric_ids + test_ids
->>>>>>> 4005b185
 
     def load_test(self, test_id: str) -> Callable[..., Any]:
         """Load the test function identified by the given test_id"""
@@ -205,14 +183,7 @@
             return self.unit_metrics_provider.load_test(
                 test_id.replace("unit_metrics.", "")
             )
-<<<<<<< HEAD
-        elif test_id.startswith("row_metrics."):
-            return self.row_metrics_provider.load_test(
-                test_id.replace("row_metrics.", "")
-            )
-=======
         elif test_id.startswith("scorer."):
             return self.scorers_provider.load_test(test_id.replace("scorer.", ""))
->>>>>>> 4005b185
         else:
             return self.test_provider.load_test(test_id)