# Copyright © 2023 ValidMind Inc. All rights reserved.

from dataclasses import dataclass

import numpy as np
import plotly.graph_objects as go
from plotly.subplots import make_subplots
from scipy.spatial.distance import cdist
from sklearn.metrics import silhouette_score

from validmind.errors import SkipTestError
from validmind.vm_models import Figure, Metric


@dataclass
class KMeansClustersOptimization(Metric):
    """
    Optimizes the number of clusters in K-means models using Elbow and Silhouette methods.

    **Purpose:**
    This metric is used to optimize the number of clusters used in K-means clustering models. It intends to measure and
    evaluate the optimal number of clusters by leveraging two methodologies, namely the Elbow method and the Silhouette
    method. This is crucial as an inappropriate number of clusters can either overly simplify or overcomplicate the
    structure of the data, thereby undermining the effectiveness of the model.

    **Test Mechanism:**
    The test mechanism involves iterating over a predefined range of cluster numbers and applying both the Elbow method
    and the Silhouette method. The Elbow method computes the sum of the minimum euclidean distances between data points
    and their respective cluster centers (distortion). This value decreases as the number of clusters increases; the
    optimal number is typically at the 'elbow' point where the decrease in distortion becomes less pronounced.
    Meanwhile, the Silhouette method calculates the average silhouette score for each data point in the dataset,
    providing a measure of how similar each item is to its own cluster compared to other clusters. The optimal number
    of clusters under this method is the one that maximizes the average silhouette score. The results of both methods
    are plotted for visual inspection.

    **Signs of High Risk:**
    - A high distortion value or a low silhouette average score for the optimal number of clusters.
    - No clear 'elbow' point or plateau observed in the distortion plot, or a uniformly low silhouette average score
    across different numbers of clusters, suggesting the data is not amenable to clustering.
    - An optimal cluster number that is unreasonably high or low, suggestive of overfitting or underfitting,
    respectively.

    **Strengths:**
    - Provides both a visual and quantitative method to determine the optimal number of clusters.
    - Leverages two different methods (Elbow and Silhouette), thereby affording robustness and versatility in assessing
    the data's clusterability.
    - Facilitates improved model performance by allowing for an informed selection of the number of clusters.

    **Limitations:**
    - Assumes that a suitable number of clusters exists in the data, which may not always be true, especially for
    complex or noisy data.
    - Both methods may fail to provide definitive answers when the data lacks clear cluster structures.
    - Might not be straightforward to determine the 'elbow' point or maximize the silhouette average score, especially
    in larger and complicated datasets.
    - Assumes spherical clusters (due to using the Euclidean distance in the Elbow method), which might not align with
    the actual structure of the data.
    """

    name = "clusters_optimize_elbow_method"
    required_inputs = ["model", "model.train_ds"]
    metadata = {
        "task_types": ["clustering"],
        "tags": ["sklearn", "model_performance", "kmeans"],
    }
    default_params = {
        "n_clusters": None,
    }

    def run(self):
        n_clusters = self.params["n_clusters"]
        if n_clusters is None:
            raise SkipTestError("n_clusters parameter must be provide in list format")
        model = self.inputs.model.model

        distortions = {}
        silhouette_avg = {}

        for k in n_clusters:
            # Building and fitting the model
            kmeanModel = model.set_params(n_clusters=k)
            kmeanModel = kmeanModel.fit(self.inputs.model.train_ds.x)
            # Calculate silhouette coefficients for each data point
            silhouette_avg[k] = silhouette_score(
<<<<<<< HEAD
                self.model.train_ds.x,
                kmeanModel.predict(self.model.train_ds.x),
=======
                self.inputs.model.train_ds.x,
                kmeanModel.predict(self.inputs.model.train_ds.x),
>>>>>>> 0a8b3a7f
            )

            distortions[k] = (
                sum(
                    np.min(
                        cdist(
                            self.inputs.model.train_ds.x,
                            kmeanModel.cluster_centers_,
                            "euclidean",
                        ),
                        axis=1,
                    )
                )
                / self.inputs.model.train_ds.x.shape[0]
            )
        fig = make_subplots(
            rows=1,
            cols=2,
            subplot_titles=(
                "The Silhouette value of each cluster",
                "The Elbow Method using Distortion",
            ),
        )

        fig.add_trace(
            go.Scatter(x=list(silhouette_avg.keys()), y=list(silhouette_avg.values())),
            row=1,
            col=1,
        )
        fig.update_xaxes(title_text="Number of clusters", row=1, col=1)
        fig.update_yaxes(title_text="Avg Silhouette Score", row=1, col=1)

        fig.add_trace(
            go.Scatter(x=list(distortions.keys()), y=list(distortions.values())),
            row=1,
            col=2,
        )
        # Update xaxis properties
        fig.update_xaxes(title_text="Number of clusters", showgrid=False, row=1, col=2)
        fig.update_yaxes(title_text="Distortion", showgrid=False, row=1, col=2)

        fig.update_layout(showlegend=False)

        figures = [
            Figure(
                for_object=self,
                key=self.key,
                figure=fig,
            )
        ]

        return self.cache_results(figures=figures)<|MERGE_RESOLUTION|>--- conflicted
+++ resolved
@@ -81,13 +81,9 @@
             kmeanModel = kmeanModel.fit(self.inputs.model.train_ds.x)
             # Calculate silhouette coefficients for each data point
             silhouette_avg[k] = silhouette_score(
-<<<<<<< HEAD
-                self.model.train_ds.x,
-                kmeanModel.predict(self.model.train_ds.x),
-=======
+
                 self.inputs.model.train_ds.x,
                 kmeanModel.predict(self.inputs.model.train_ds.x),
->>>>>>> 0a8b3a7f
             )
 
             distortions[k] = (
