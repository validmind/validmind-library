--- conflicted
+++ resolved
@@ -235,13 +235,6 @@
     # restore warnings
     _warnings_filters.pop(0)
 
-<<<<<<< HEAD
-    return {
-        "mean_importance_plot": generate_shap_plot("mean", shap_values, shap_sample),
-        "summary_plot": generate_shap_plot("summary", shap_values, shap_sample),
-        "shap_values": RawData(shap_values=shap_values, shap_sample=shap_sample),
-    }
-=======
     return (
         generate_shap_plot("mean", shap_values, shap_sample),
         generate_shap_plot("summary", shap_values, shap_sample),
@@ -251,5 +244,4 @@
             model=model.input_id,
             dataset=dataset.input_id,
         ),
-    )
->>>>>>> ace8047a
+    )