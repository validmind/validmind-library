# Copyright © 2023-2024 ValidMind Inc. All rights reserved.
# See the LICENSE file in the root of this repository for details.
# SPDX-License-Identifier: AGPL-3.0 AND ValidMind Commercial

import warnings
from typing import Dict, Tuple

import plotly.express as px
import plotly.graph_objects as go
from datasets import Dataset

from validmind import RawData, tags, tasks
from validmind.errors import MissingDependencyError
from validmind.vm_models import VMDataset

from .utils import get_ragas_config, get_renamed_columns

try:
    from ragas import evaluate
    from ragas.metrics import ContextEntityRecall as context_entity_recall
except ImportError as e:
    if "ragas" in str(e):
        raise MissingDependencyError(
            "Missing required package `ragas` for ContextEntityRecall. "
            "Please run `pip install validmind[llm]` to use LLM tests",
            required_dependencies=["ragas"],
            extra="llm",
        ) from e

    raise e


@tags("ragas", "llm", "retrieval_performance")
@tasks("text_qa", "text_generation", "text_summarization")
def ContextEntityRecall(
    dataset: VMDataset,
    retrieved_contexts_column: str = "retrieved_contexts",
    reference_column: str = "reference",
<<<<<<< HEAD
) -> Tuple[Dict[str, list], go.Figure, go.Figure, RawData]:
=======
    judge_llm=None,
    judge_embeddings=None,
):
>>>>>>> 376e8ef1
    """
    Evaluates the context entity recall for dataset entries and visualizes the results.

    ### Overview

    This metric gives the measure of recall of the retrieved context, based on the
    number of entities present in both `reference` and `retrieved_contexts` relative to the
    number of entities present in the `reference` alone. Simply put, it is a measure
    of what fraction of entities are recalled from `reference`. This metric is
    useful in fact-based use cases like tourism help desk, historical QA, etc. This
    metric can help evaluate the retrieval mechanism for entities, based on comparison
    with entities present in `reference`, because in cases where entities matter,
    we need the `retrieved_contexts` which cover them.

    ### Formula

    To compute this metric, we use two sets, $GE$ and $CE$, representing the set of
    entities present in `reference` and set of entities present in `retrieved_contexts`
    respectively. We then take the number of elements in intersection of these sets and
    divide it by the number of elements present in the $GE$, given by the formula:

    $$
    \\text{context entity recall} = \\frac{| CE \\cap GE |}{| GE |}
    $$

    ### Configuring Columns

    This metric requires the following columns in your dataset:

    - `retrieved_contexts` (List[str]): A list of text contexts which will be evaluated to make
    sure if they contain the entities present in the `reference`.
    - `reference` (str): The ground truth text from which the entities will be
    extracted and compared with the entities in the `retrieved_contexts`.

    If the above data is not in the appropriate column, you can specify different column
    names for these fields using the parameters `retrieved_contexts_column`, and `reference_column`.

    For example, if your dataset has this data stored in different columns, you can
    pass the following parameters:
    ```python
    {
        "retrieved_contexts_column": "context_info",
        "reference_column": "my_ground_truth_col",
    }
    ```

    If the data is stored as a dictionary in another column, specify the column and key
    like this:
    ```python
    pred_col = dataset.prediction_column(model)
    params = {
        "retrieved_contexts_column": f"{pred_col}.contexts",
        "reference_column": "my_ground_truth_col",
    }
    ```

    For more complex situations, you can use a function to extract the data:
    ```python
    pred_col = dataset.prediction_column(model)
    params = {
        "retrieved_contexts_column": lambda row: [row[pred_col]["context_message"]],
        "reference_column": "my_ground_truth_col",
    }
    ```
    """
    warnings.filterwarnings(
        "ignore",
        category=FutureWarning,
        message="promote has been superseded by promote_options='default'.",
    )

    required_columns = {
        "reference": reference_column,
        "retrieved_contexts": retrieved_contexts_column,
    }

    df = get_renamed_columns(dataset._df, required_columns)

    result_df = evaluate(
        Dataset.from_pandas(df),
        metrics=[context_entity_recall()],
        **get_ragas_config(judge_llm, judge_embeddings)
    ).to_pandas()

    score_column = "context_entity_recall"

    fig_histogram = px.histogram(
        x=result_df[score_column].to_list(), nbins=10, title="Context Entity Recall"
    )
    fig_box = px.box(x=result_df[score_column].to_list(), title="Context Entity Recall")

    return (
        {
            # "Scores (will not be uploaded to ValidMind Platform)": result_df[
            #     [
            #         "retrieved_contexts",
            #         "reference",
            #         "context_entity_recall",
            #     ]
            # ],
            "Aggregate Scores": [
                {
                    "Mean Score": result_df[score_column].mean(),
                    "Median Score": result_df[score_column].median(),
                    "Max Score": result_df[score_column].max(),
                    "Min Score": result_df[score_column].min(),
                    "Standard Deviation": result_df[score_column].std(),
                    "Count": result_df.shape[0],
                }
            ],
        },
        fig_histogram,
        fig_box,
        RawData(evaluation_results=result_df, dataset=dataset.input_id),
    )<|MERGE_RESOLUTION|>--- conflicted
+++ resolved
@@ -36,13 +36,9 @@
     dataset: VMDataset,
     retrieved_contexts_column: str = "retrieved_contexts",
     reference_column: str = "reference",
-<<<<<<< HEAD
-) -> Tuple[Dict[str, list], go.Figure, go.Figure, RawData]:
-=======
     judge_llm=None,
     judge_embeddings=None,
-):
->>>>>>> 376e8ef1
+) -> Tuple[Dict[str, list], go.Figure, go.Figure, RawData]:
     """
     Evaluates the context entity recall for dataset entries and visualizes the results.
 
