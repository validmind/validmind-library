# Copyright © 2023-2024 ValidMind Inc. All rights reserved.
# See the LICENSE file in the root of this repository for details.
# SPDX-License-Identifier: AGPL-3.0 AND ValidMind Commercial


import matplotlib.pyplot as plt

from validmind import tags, tasks


@tags("visualization")
@tasks("monitoring")
def PredictionAcrossEachFeature(datasets, model):
    """
    Assesses differences in model predictions across individual features between reference and monitoring datasets
    through visual analysis.

    ### Purpose

    The Prediction Across Each Feature test aims to visually compare model predictions for each feature between
    reference (training) and monitoring (production) datasets. It helps identify significant differences in prediction
    patterns for further investigation and ensures the model's consistency and stability over time.

    ### Test Mechanism

    The test generates scatter plots for each feature, comparing prediction probabilities between the reference and
    monitoring datasets. Each plot consists of two subplots: one for reference data and one for monitoring data,
    enabling visual comparison of the model's predictive behavior.

    ### Signs of High Risk

    - Significant discrepancies between the reference and monitoring subplots for the same feature.
    - Unexpected patterns or trends in monitoring data that were absent in reference data.

    ### Strengths

    - Provides a clear visual representation of model performance across different features.
    - Facilitates easy identification of features where the model's predictions have diverged.
    - Enables quick detection of potential model performance issues in production.

    ### Limitations

    - Interpretation of scatter plots can be subjective and may require expertise.
    - Visualizations do not provide quantitative metrics for objective evaluation.
    - May not capture all types of distribution changes or issues with the model's predictions.
    """

    """
    This test shows visually the prediction using reference data and monitoring data
    across each individual feature. If there are significant differences in predictions
    across feature values from reference to monitoring dataset then futher investigation
    is needed as the model is producing predictions that are different then what was
    observed during the training of the model.
    """

    y_prob_reference = datasets[0].y_prob(model)
    y_prob_monitoring = datasets[1].y_prob(model)

<<<<<<< HEAD
    figures = []
    for column in df_reference:
        prediction_prob_column = f"{model.input_id}_probabilities"
        prediction_column = f"{model.input_id}_prediction"
        if column == prediction_prob_column or column == prediction_column:
            pass
        else:
            fig, axs = plt.subplots(1, 2, figsize=(20, 10), sharey="row")

            ax1, ax2 = axs

            ax1.scatter(df_reference[column], df_reference[prediction_prob_column])
            ax2.scatter(df_monitoring[column], df_monitoring[prediction_prob_column])

            ax1.set_title("Reference")
            ax1.set_xlabel(column)
            ax1.set_ylabel("Prediction Value")

            ax2.set_title("Monitoring")
            ax2.set_xlabel(column)
            figures.append(fig)
            plt.close()
=======
    figures_to_save = []
    for column in datasets[0].feature_columns:
        fig, axs = plt.subplots(1, 2, figsize=(20, 10), sharey="row")

        ax1, ax2 = axs

        ax1.scatter(datasets[0].df[column], y_prob_reference)
        ax2.scatter(datasets[1].df[column], y_prob_monitoring)

        ax1.set_title("Reference")
        ax1.set_xlabel(column)
        ax1.set_ylabel("Prediction Value")

        ax2.set_title("Monitoring")
        ax2.set_xlabel(column)
        figures_to_save.append(fig)
        plt.close()
>>>>>>> 5b320ebc

    return tuple(figures)<|MERGE_RESOLUTION|>--- conflicted
+++ resolved
@@ -56,30 +56,6 @@
     y_prob_reference = datasets[0].y_prob(model)
     y_prob_monitoring = datasets[1].y_prob(model)
 
-<<<<<<< HEAD
-    figures = []
-    for column in df_reference:
-        prediction_prob_column = f"{model.input_id}_probabilities"
-        prediction_column = f"{model.input_id}_prediction"
-        if column == prediction_prob_column or column == prediction_column:
-            pass
-        else:
-            fig, axs = plt.subplots(1, 2, figsize=(20, 10), sharey="row")
-
-            ax1, ax2 = axs
-
-            ax1.scatter(df_reference[column], df_reference[prediction_prob_column])
-            ax2.scatter(df_monitoring[column], df_monitoring[prediction_prob_column])
-
-            ax1.set_title("Reference")
-            ax1.set_xlabel(column)
-            ax1.set_ylabel("Prediction Value")
-
-            ax2.set_title("Monitoring")
-            ax2.set_xlabel(column)
-            figures.append(fig)
-            plt.close()
-=======
     figures_to_save = []
     for column in datasets[0].feature_columns:
         fig, axs = plt.subplots(1, 2, figsize=(20, 10), sharey="row")
@@ -97,6 +73,5 @@
         ax2.set_xlabel(column)
         figures_to_save.append(fig)
         plt.close()
->>>>>>> 5b320ebc
 
-    return tuple(figures)+    return tuple(figures_to_save)