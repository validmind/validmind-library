--- conflicted
+++ resolved
@@ -4,13 +4,9 @@
 
 import numpy as np
 import pandas as pd
-<<<<<<< HEAD
+import plotly.graph_objects as go
 
-from validmind import RawData, tags, tasks
-=======
-import plotly.graph_objects as go
 from validmind import tags, tasks
->>>>>>> 5b320ebc
 
 
 def calculate_psi_score(actual, expected):
@@ -176,51 +172,6 @@
     # Sort by PSI Score
     psi_df.sort_values(by=["PSI Score"], inplace=True, ascending=False)
 
-<<<<<<< HEAD
-    psi_table = [
-        {"Features": values["Features"], "PSI Score": values["PSI Score"]}
-        for i, values in enumerate(psi_df.to_dict(orient="records"))
-    ]
-
-    save_fig = plot_hist(PSI_BUCKET_FRAC, bins)
-
-    final_psi = pd.DataFrame(psi_table)
-
-    return (
-        final_psi,
-        *save_fig,
-        RawData(psi_quantiles=PSI_QUANTILES, psi_bucket_frac=PSI_BUCKET_FRAC),
-    )
-
-
-def get_psi_buckets(x_test_df, x_train_df, feature_columns, bins, PSI_QUANTILES):
-    DATA = {"test": x_test_df, "train": x_train_df}
-    PSI_BUCKET_FRAC = {}
-    for table in DATA.keys():
-        total_count = DATA[table].shape[0]
-        for col in feature_columns:
-            count_sum = 0
-            for n in bins:
-                if n == 0:
-                    bucket_count = (DATA[table][col] < PSI_QUANTILES[col][n]).sum()
-                elif n < 9:
-                    bucket_count = (
-                        total_count
-                        - count_sum
-                        - ((DATA[table][col] >= PSI_QUANTILES[col][n]).sum())
-                    )
-                elif n == 9:
-                    bucket_count = total_count - count_sum
-                count_sum += bucket_count
-                PSI_BUCKET_FRAC[table, col, n] = bucket_count / total_count
-    return PSI_BUCKET_FRAC, col, n
-
-
-def plot_hist(PSI_BUCKET_FRAC, bins):
-    bin_table_psi = pd.DataFrame(PSI_BUCKET_FRAC)
-    save_fig = []
-    for i in range(len(bin_table_psi)):
-=======
     # Create distribution plots
     figures = []
     for feature in feature_columns:
@@ -228,7 +179,6 @@
         monitoring_dist = [distributions[("monitoring", feature, b)] for b in bins]
         fig = create_distribution_plot(feature, reference_dist, monitoring_dist, bins)
         figures.append(fig)
->>>>>>> 5b320ebc
 
     # Calculate overall pass/fail
     pass_fail_bool = (psi_df["Pass/Fail"] == "Pass").all()
