--- conflicted
+++ resolved
@@ -2,11 +2,10 @@
 # See the LICENSE file in the root of this repository for details.
 # SPDX-License-Identifier: AGPL-3.0 AND ValidMind Commercial
 
-<<<<<<< HEAD
 from collections import Counter
 
-import matplotlib.pyplot as plt
 import nltk
+import plotly.graph_objects as go
 from nltk.corpus import stopwords
 
 from validmind import tags, tasks
@@ -16,23 +15,6 @@
 @tags("nlp", "text_data", "visualization", "frequency_analysis")
 @tasks("text_classification", "text_summarization")
 def CommonWords(dataset: VMDataset):
-=======
-"""
-Metrics functions for any Pandas-compatible datasets
-"""
-import nltk
-import plotly.graph_objects as go
-
-from collections import Counter
-from nltk.corpus import stopwords
-
-from validmind import tags, tasks
-
-
-@tags("nlp", "text_data", "visualization", "frequency_analysis")
-@tasks("nlp", "text_classification", "text_summarization")
-def CommonWords(dataset):
->>>>>>> 1dbbba12
     """
     Assesses the most frequent non-stopwords in a text column for identifying prevalent language patterns.
 
@@ -72,28 +54,13 @@
     - The metric requires a valid Dataset object, indicating a dependency condition that limits its broader
     applicability.
     """
+    nltk.download("stopwords", quiet=True)
+
     counter = Counter(
         [word for x in dataset.df[dataset.text_column].str.split() for word in x]
     )
     most = counter.most_common()
 
-    x = []
-    y = []
-
-    nltk.download("stopwords")
-    stop = set(stopwords.words("english"))
-
-    for word, count in most[:40]:
-        if word not in stop:
-            x.append(word)
-            y.append(count)
-
-    fig = plt.figure()
-    plt.bar(x, y, color="#17C37B")
-    plt.xticks(rotation=90)
-
-<<<<<<< HEAD
-=======
     def create_corpus(df, text_column):
         corpus = []
         for x in df[text_column].str.split():
@@ -102,12 +69,12 @@
         return corpus
 
     corpus = create_corpus(dataset.df, text_column=dataset.text_column)
-
     counter = Counter(corpus)
     most = counter.most_common()
+
     x = []
     y = []
-    nltk.download("stopwords")
+
     stop = set(stopwords.words("english"))
     for word, count in most[:40]:
         if word not in stop:
@@ -121,5 +88,5 @@
         yaxis_title="Frequency",
         xaxis_tickangle=-45,
     )
->>>>>>> 1dbbba12
+
     return fig