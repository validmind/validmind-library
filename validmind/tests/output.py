--- conflicted
+++ resolved
@@ -46,11 +46,7 @@
 
 class MetricValuesOutputHandler(OutputHandler):
     def can_handle(self, item: Any) -> bool:
-<<<<<<< HEAD
-        return isinstance(item, MetricValues)
-=======
         return isinstance(item, (int, float))
->>>>>>> 4005b185
 
     def process(self, item: Any, result: TestResult) -> None:
         if result.metric is not None:
