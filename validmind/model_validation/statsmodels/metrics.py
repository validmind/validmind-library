"""
Metrics functions models trained with statsmodels or that provide
a statsmodels-like API
"""
from dataclasses import dataclass
import pandas as pd
import numpy as np
from scipy import stats
import matplotlib.pyplot as plt
import seaborn as sns
from sklearn.metrics import r2_score, mean_squared_error
from statsmodels.tsa.stattools import adfuller
from statsmodels.tsa.arima.model import ARIMA
from statsmodels.tsa.stattools import kpss
from statsmodels.tsa.seasonal import seasonal_decompose
from statsmodels.stats.stattools import durbin_watson
from statsmodels.stats.diagnostic import acorr_ljungbox
from statsmodels.sandbox.stats.runs import runstest_1samp
from statsmodels.stats.diagnostic import kstest_normal
from statsmodels.stats.diagnostic import lilliefors
from statsmodels.stats.stattools import jarque_bera
from statsmodels.graphics.tsaplots import plot_acf
from arch.unitroot import PhillipsPerron
from arch.unitroot import ZivotAndrews
from arch.unitroot import DFGLS
from ...vm_models import (
    Figure,
    Metric,
    Model,
    ResultSummary,
    ResultTable,
    ResultTableMetadata,
)
from ...statsutils import adj_r2_score


@dataclass
class ResidualsVisualInspection(Metric):
    """
    Log plots for visual inspection of residuals
    """

    name = "residuals_visual_inspection"

    def get_residuals(self, column, series):
        """
        Get the seasonal decomposition residuals from the test
        context or re-compute them if not available. This allows
        running the test individually or as part of a test plan.
        """
        sd_all_columns = self.test_context.get_context_data("seasonal_decompose")
        if sd_all_columns is None or column not in sd_all_columns:
            return seasonal_decompose(series, model="additive")

        return sd_all_columns[column]

    @staticmethod
    def residual_analysis(residuals, variable_name, axes):
        residuals = residuals.dropna().reset_index(
            drop=True
        )  # drop NaN values and reset index

        # QQ plot
        stats.probplot(residuals, dist="norm", plot=axes[0, 1])
        axes[0, 1].set_title(f"Residuals Q-Q Plot ({variable_name})")

        # Histogram with KDE
        sns.histplot(residuals, kde=True, ax=axes[0, 0])
        axes[0, 0].set_xlabel("Residuals")
        axes[0, 0].set_title(f"Residuals Histogram ({variable_name})")

        # Residual series dot plot
        sns.lineplot(data=residuals, linewidth=0.5, color="red", ax=axes[1, 0])
        axes[1, 0].set_title(f"Residual Series Dot Plot ({variable_name})")

        # ACF plot
        n_lags = min(100, len(residuals) - 1)  # Adjust the number of lags
        plot_acf(residuals, ax=axes[1, 1], lags=n_lags, zero=False)  # Added zero=False
        axes[1, 1].set_title(f"ACF Plot of Residuals ({variable_name})")

    def run(self):
        x_train = self.train_ds.df
        x_train = self.train_ds.df
        figures = []

        # TODO: specify which columns to plot via params
        for col in x_train.columns:
            sd = self.get_residuals(col, x_train[col])

            # Remove NaN values from the residuals and reset the index
            residuals = pd.Series(sd.resid).dropna().reset_index(drop=True)

            # Create subplots
            fig, axes = plt.subplots(nrows=2, ncols=2)
            fig.suptitle(f"Residuals Inspection for {col}", fontsize=24)

            self.residual_analysis(residuals, col, axes)

            # Adjust the layout
            plt.tight_layout()

            # Do this if you want to prevent the figure from being displayed
            plt.close("all")

            figures.append(
                Figure(
                    for_object=self,
                    key=self.key,
                    figure=fig,
                )
            )
        return self.cache_results(figures=figures)


class ADF(Metric):
    """
    Augmented Dickey-Fuller unit root test for establishing the order of integration of
    time series
    """

    name = "adf"

    def run(self):
        """
        Calculates ADF metric for each of the dataset features
        """
        dataset = self.dataset.df

        adf_values = {}
        for col in dataset.columns:
            adf, pvalue, usedlag, nobs, critical_values, icbest = adfuller(
                dataset[col].values
            )
            adf_values[col] = {
                "stat": adf,
                "pvalue": pvalue,
                "usedlag": usedlag,
                "nobs": nobs,
                "critical_values": critical_values,
                "icbest": icbest,
            }

        return self.cache_results(adf_values)


@dataclass
class KolmogorovSmirnov(Metric):
    """
    The Kolmogorov-Smirnov metric is a statistical test used to determine
    whether a given set of data follows a normal distribution.
    """

    name = "kolmogorov_smirnov"

    def run(self):
        """
        Calculates KS for each of the dataset features
        """
        x_train = self.train_ds.df
        x_train = self.train_ds.df

        ks_values = {}
        for col in x_train.columns:
            ks_stat, p_value = kstest_normal(x_train[col].values, "norm")
            ks_values[col] = {"stat": ks_stat, "pvalue": p_value}

        return self.cache_results(ks_values)


class ShapiroWilk(Metric):
    """
    The Shapiro-Wilk test is a statistical test used to determine
    whether a given set of data follows a normal distribution.
    """

    name = "shapiro_wilk"

    def run(self):
        """
        Calculates Shapiro-Wilk test for each of the dataset features.
        """
        x_train = self.train_ds.df
        x_train = self.train_ds.df

        sw_values = {}
        for col in x_train.columns:
            sw_stat, sw_pvalue = stats.shapiro(x_train[col].values)

            sw_values[col] = {
                "stat": sw_stat,
                "pvalue": sw_pvalue,
            }

        return self.cache_results(sw_values)


@dataclass
class Lilliefors(Metric):
    """
    The Lilliefors test is a statistical test used to determine
    whether a given set of data follows a normal distribution.
    """

    name = "lilliefors_test"

    def run(self):
        """
        Calculates Lilliefors test for each of the dataset features
        """
        x_train = self.train_ds.df
        x_train = self.train_ds.df

        lilliefors_values = {}
        for col in x_train.columns:
            l_stat, p_value = lilliefors(x_train[col].values)
            lilliefors_values[col] = {
                "stat": l_stat,
                "pvalue": p_value,
            }

        return self.cache_results(lilliefors_values)


class JarqueBera(Metric):
    """
    The Jarque-Bera test is a statistical test used to determine
    whether a given set of data follows a normal distribution.
    """

    name = "jarque_bera"

    def run(self):
        """
        Calculates JB for each of the dataset features
        """
        x_train = self.train_ds.df
        x_train = self.train_ds.df

        jb_values = {}
        for col in x_train.columns:
            jb_stat, jb_pvalue, jb_skew, jb_kurtosis = jarque_bera(x_train[col].values)

            jb_values[col] = {
                "stat": jb_stat,
                "pvalue": jb_pvalue,
                "skew": jb_skew,
                "kurtosis": jb_kurtosis,
            }

        return self.cache_results(jb_values)


class LJungBox(Metric):
    """
    The Ljung-Box test is a statistical test used to determine
    whether a given set of data has autocorrelations
    that are different from zero.
    """

    name = "ljung_box"

    def run(self):
        """
        Calculates Ljung-Box test for each of the dataset features
        """
        x_train = self.train_ds.df
        x_train = self.train_ds.df

        ljung_box_values = {}
        for col in x_train.columns:
            lb_results = acorr_ljungbox(x_train[col].values, return_df=True)

            ljung_box_values[col] = {
                "stat": lb_results["lb_stat"].values[0],
                "pvalue": lb_results["lb_pvalue"].values[0],
            }

        return self.cache_results(ljung_box_values)


class BoxPierce(Metric):
    """
    The Box-Pierce test is a statistical test used to determine
    whether a given set of data has autocorrelations
    that are different from zero.
    """

    name = "box_pierce"

    def run(self):
        """
        Calculates Box-Pierce test for each of the dataset features
        """
        x_train = self.train_ds.df
        x_train = self.train_ds.df

        box_pierce_values = {}
        for col in x_train.columns:
            bp_results = acorr_ljungbox(
                x_train[col].values, boxpierce=True, return_df=True
            )
            box_pierce_values[col] = {
                "stat": bp_results.iloc[0]["lb_stat"],
                "pvalue": bp_results.iloc[0]["lb_pvalue"],
            }

        return self.cache_results(box_pierce_values)


class RunsTest(Metric):
    """
    The runs test is a statistical test used to determine whether a given set
    of data has runs of positive and negative values that are longer than expected
    under the null hypothesis of randomness.
    """

    name = "runs_test"

    def run(self):
        """
        Calculates the run test for each of the dataset features
        """
        x_train = self.train_ds.df
        x_train = self.train_ds.df

        runs_test_values = {}
        for col in x_train.columns:
            runs_stat, runs_p_value = runstest_1samp(x_train[col].values)

            runs_test_values[col] = {
                "stat": runs_stat,
                "pvalue": runs_p_value,
            }

        return self.cache_results(runs_test_values)


@dataclass
class DurbinWatsonTest(Metric):
    """
    The Durbin-Watson Metric is a statistical test that
    can be used to detect autocorrelation in a time series.
    """

    name = "durbin_watson"

    def run(self):
        """
        Calculates DB for each of the dataset features
        """
        x_train = self.train_ds.df
        x_train = self.train_ds.df

        dw_values = {}
        for col in x_train.columns:
            dw_values[col] = durbin_watson(x_train[col].values)

        return self.cache_results(dw_values)


@dataclass
class PhillipsPerronArch(Metric):
    """
    Phillips-Perron (PP) unit root test for
    establishing the order of integration of time series
    """

    name = "phillips_perron"

    def run(self):
        """
        Calculates PP metric for each of the dataset features
        """
        dataset = self.dataset.df

        pp_values = {}
        for col in dataset.columns:
            pp = PhillipsPerron(dataset[col].values)
            pp_values[col] = {
                "stat": pp.stat,
                "pvalue": pp.pvalue,
                "usedlag": pp.lags,
                "nobs": pp.nobs,
            }

        return self.cache_results(pp_values)


@dataclass
class ZivotAndrewsArch(Metric):
    """
    Zivot-Andrews unit root test for
    establishing the order of integration of time series
    """

    name = "zivot_andrews"

    def run(self):
        """
        Calculates Zivot-Andrews metric for each of the dataset features
        """
        dataset = self.dataset.df

        za_values = {}
        for col in dataset.columns:
            za = ZivotAndrews(dataset[col].values)
            za_values[col] = {
                "stat": za.stat,
                "pvalue": za.pvalue,
                "usedlag": za.lags,
                "nobs": za.nobs,
            }

        return self.cache_results(za_values)


@dataclass
class DFGLSArch(Metric):
    """
    Dickey-Fuller GLS unit root test for
    establishing the order of integration of time series
    """

    name = "dickey_fuller_gls"

    def run(self):
        """
        Calculates Dickey-Fuller GLS metric for each of the dataset features
        """
        dataset = self.dataset.df

        dfgls_values = {}
        for col in dataset.columns:
            dfgls_out = DFGLS(dataset[col].values)
            dfgls_values[col] = {
                "stat": dfgls_out.stat,
                "pvalue": dfgls_out.pvalue,
                "usedlag": dfgls_out.lags,
                "nobs": dfgls_out.nobs,
            }

        return self.cache_results(dfgls_values)


@dataclass
class KPSS(Metric):
    """
    Kwiatkowski-Phillips-Schmidt-Shin (KPSS) unit root test for
    establishing the order of integration of time series
    """

    name = "kpss"

    def run(self):
        """
        Calculates KPSS for each of the dataset features
        """
        dataset = self.dataset.df

        kpss_values = {}
        for col in dataset.columns:
            kpss_stat, pvalue, usedlag, critical_values = kpss(dataset[col].values)
            kpss_values[col] = {
                "stat": kpss_stat,
                "pvalue": pvalue,
                "usedlag": usedlag,
                "critical_values": critical_values,
            }

        return self.cache_results(kpss_values)


class AutoARIMA(Metric):
    """
    Automatically fits multiple ARIMA models for each variable and ranks them by BIC and AIC.
    """

    name = "auto_arima"

    max_p = 3
    max_d = 2
    max_q = 3

    def run(self):
        x_train = self.train_ds.df

        results = []

        for col in x_train.columns:
            series = x_train[col].dropna()

            # Check for stationarity using the Augmented Dickey-Fuller test
            adf_test = adfuller(series)
            if adf_test[1] > 0.05:
                print(f"Warning: {col} is not stationary. Results may be inaccurate.")

            arima_orders = []
            bic_values = []
            aic_values = []

            for p in range(self.max_p + 1):
                for d in range(self.max_d + 1):
                    for q in range(self.max_q + 1):
                        try:
                            model = ARIMA(series, order=(p, d, q))
                            model_fit = model.fit()

                            arima_orders.append((p, d, q))
                            bic_values.append(model_fit.bic)
                            aic_values.append(model_fit.aic)
                        except Exception as e:
                            print(
                                f"Error fitting ARIMA({p}, {d}, {q}) model for {col}: {e}"
                            )

            result = {
                "Variable": col,
                "ARIMA Orders": arima_orders,
                "BIC": bic_values,
                "AIC": aic_values,
            }
            results.append(result)

        return self.cache_results(results)


@dataclass
class RegressionModelSummary(Metric):
    """
    Test that output the summary of regression models of statsmodel library.
    """

    name = "regression_model_summary"

    def run(self):
        if not Model.is_supported_model(self.model.model):
            raise ValueError(
                f"{Model.model_library(self.model.model)}.{Model.model_class(self.model.model)} \
                              is not supported by ValidMind framework yet"
            )

        X_columns = self.model.train_ds.get_features_columns()

        y_true = self.model.train_ds.y
        y_pred = self.model.model.predict(self.model.train_ds.x)

        r2 = r2_score(y_true, y_pred)
        adj_r2 = adj_r2_score(y_true, y_pred, len(y_true), len(X_columns))
        mse = mean_squared_error(y_true=y_true, y_pred=y_pred, squared=True)
        rmse = mean_squared_error(y_true=y_true, y_pred=y_pred, squared=False)

        results = {
            "Independent Variables": X_columns,
            "R-Squared": r2,
            "Adjusted R-Squared": adj_r2,
            "MSE": mse,
            "RMSE": rmse,
        }
        summary_regression = pd.DataFrame(results)

        return self.cache_results(
            {
                "regression_analysis": summary_regression.to_dict(orient="records"),
            }
        )

    def summary(self, metric_value):
        """
        Build one table for summarizing the regression analysis results
        """
        summary_regression = metric_value["regression_analysis"]

        return ResultSummary(
            results=[
                ResultTable(
                    data=summary_regression,
                    metadata=ResultTableMetadata(title="Regression Analysis Results"),
                ),
            ]
        )


@dataclass
class RegressionModelInsampleComparison(Metric):
    """
    Test that output the comparison of stats library regression models.
    """

    name = "regression_insample_performance"

    def description(self):
        return """
        This section shows In-sample comparison of regression models involves comparing
        the performance of different regression models on the same dataset that was used
        to train the models. This is typically done by calculating a goodness-of-fit statistic
        such as the R-squared or mean squared error (MSE) for each model, and then comparing
        these statistics to determine which model has the best fit to the data.
        """

    def run(self):
        # Check models list is not empty
        if not self.models:
            raise ValueError("List of models must be provided in the models parameter")
        all_models = []
        if self.model is not None:
            all_models.append(self.model)

        if self.models is not None:
            all_models.extend(self.models)

        for m in all_models:
            if not Model.is_supported_model(m.model):
                raise ValueError(
                    f"{Model.model_library(m.model)}.{Model.model_class(m.model)} \
                              is not supported by ValidMind framework yet"
                )
        results = self._in_sample_performance_ols(all_models)
        return self.cache_results(
            {
                "in_sample_performance": pd.DataFrame(results).to_dict(
                    orient="records"
                ),
            }
        )

    def _in_sample_performance_ols(self, models):
        """
        Computes the in-sample performance evaluation metrics for a list of OLS models.

        Args:
        models (list): A list of statsmodels OLS models.

        Returns:
        list: A list of dictionaries containing the evaluation results for each model.
        Each dictionary contains the following keys:
        - 'Model': A string identifying the model.
        - 'Independent Variables': A list of strings identifying the independent variables used in the model.
        - 'R-Squared': The R-squared value of the model.
        - 'Adjusted R-Squared': The adjusted R-squared value of the model.
        - 'MSE': The mean squared error of the model.
        - 'RMSE': The root mean squared error of the model.
        """
        evaluation_results = []

        for i, model in enumerate(models):
            X_columns = model.train_ds.get_features_columns()
            y_true = self.model.train_ds.y
            y_pred = self.model.model.predict(self.model.train_ds.x)

            # Extract R-squared and Adjusted R-squared
            r2 = r2_score(y_true, y_pred)
            adj_r2 = adj_r2_score(y_true, y_pred, len(y_true), len(X_columns))
            mse = mean_squared_error(y_true=y_true, y_pred=y_pred, squared=True)
            rmse = mean_squared_error(y_true=y_true, y_pred=y_pred, squared=False)

            # Append the results to the evaluation_results list
            evaluation_results.append(
                {
                    "Model": f"Model_{i + 1}",
                    "Independent Variables": X_columns,
                    "R-Squared": r2,
                    "Adjusted R-Squared": adj_r2,
                    "MSE": mse,
                    "RMSE": rmse,
                }
            )

        return evaluation_results

    def summary(self, metric_value):
        """
        Build one table for summarizing the in-sample performance results
        """
        summary_in_sample_performance = metric_value["in_sample_performance"]

        return ResultSummary(
            results=[
                ResultTable(
                    data=summary_in_sample_performance,
                    metadata=ResultTableMetadata(title="In-Sample Performance Results"),
                ),
            ]
        )


@dataclass
class RegressionModelOutsampleComparison(Metric):
    """
    Test that evaluates the performance of different regression models on a separate test dataset
    that was not used to train the models.
    """

    name = "regression_outsample_performance"

    def description(self):
        return """
        This section shows Out-of-sample comparison of regression models involves evaluating
        the performance of different regression models on a separate test dataset that was not
        used to train the models. This is typically done by calculating a goodness-of-fit statistic
        such as the R-squared or mean squared error (MSE) for each model, and then comparing these
        statistics to determine which model has the best fit to the test data.
        """

    def run(self):
        # Check models list is not empty
        if not self.models:
            raise ValueError("List of models must be provided in the models parameter")
        all_models = []
        if self.model is not None:
            all_models.append(self.model)

        if self.models is not None:
            all_models.extend(self.models)

        for model in all_models:
            if not Model.is_supported_model(model.model):
                raise ValueError(
                    f"{Model.model_library(model.model)}.{Model.model_class(model.model)} \
                                is not supported by ValidMind framework yet"
                )
            if model.test_ds is None:
                raise ValueError(
                    "Test dataset is missing in the ValidMind Model object"
                )

        results = self._out_sample_performance_ols(
            all_models,
        )
        return self.cache_results(
            {
                "out_sample_performance": results.to_dict(orient="records"),
            }
        )

    def _out_sample_performance_ols(self, model_list):
        """
        Returns the out-of-sample performance evaluation metrics of a list of OLS regression models.

        Args:
        model_list (list): A list of OLS models to evaluate.
        test_data (pandas.DataFrame): The test dataset containing the independent and dependent variables.
        target_col (str): The name of the target variable column in the test dataset.

        Returns:
        pandas.DataFrame: A DataFrame containing the evaluation results of the OLS models. The columns are 'Model',
        'MSE' (Mean Squared Error), and 'RMSE' (Root Mean Squared Error).
        """

        # Initialize a list to store results
        results = []

        for fitted_model in model_list:
            # Extract the column names of the independent variables from the model
            independent_vars = fitted_model.train_ds.get_features_columns()

            # Separate the target variable and features in the test dataset
            X_test = fitted_model.test_ds.x
            y_test = fitted_model.test_ds.y

            # Predict the test data
            y_pred = fitted_model.model.predict(X_test)

            # Calculate the residuals
            residuals = y_test - y_pred

            # Calculate the mean squared error and root mean squared error
            mse = np.mean(residuals**2)
            rmse_val = np.sqrt(mse)

            # Store the results
            model_name_with_vars = f"({', '.join(independent_vars)})"
            results.append(
                {
                    "Model": model_name_with_vars,
                    "MSE": mse,
                    "RMSE": rmse_val,
                }
            )

        # Create a DataFrame to display the results
        results_df = pd.DataFrame(results)

        return results_df

    def summary(self, metric_value):
        """
        Build one table for summarizing the out-of-sample performance results
        """
        summary_out_sample_performance = metric_value["out_sample_performance"]

        return ResultSummary(
            results=[
                ResultTable(
                    data=summary_out_sample_performance,
                    metadata=ResultTableMetadata(
                        title="Out-of-Sample Performance Results"
                    ),
                ),
            ]
        )


@dataclass
class RegressionModelForecastPlot(Metric):
    """
    This metric creates a plot of forecast vs observed for each model in the list.
    """

    name = "regression_forecast_plot"
    default_params = {"start_date": None, "end_date": None}

    def description(self):
        return """
        This section shows plots of training and test datasets vs forecast trainining and forecast test.
        """

    def run(self):
        start_date = self.params["start_date"]
        end_date = self.params["end_date"]

        # Check models list is not empty
        if not self.models:
            raise ValueError("List of models must be provided in the models parameter")
        all_models = []
        for model in self.models:
            if not Model.is_supported_model(model.model):
                raise ValueError(
                    f"{Model.model_library(model.model)}.{Model.model_class(model.model)} \
                                 is not supported by ValidMind framework yet"
                )
            all_models.append(model)

        figures = self._plot_forecast(all_models, start_date, end_date)

        return self.cache_results(figures=figures)

    def _plot_forecast(self, model_list, start_date=None, end_date=None):
        # Convert start_date and end_date to pandas Timestamp for comparison
        start_date = pd.Timestamp(start_date)
        end_date = pd.Timestamp(end_date)

        # Initialize a list to store figures
        figures = []

        for i, fitted_model in enumerate(model_list):
            feature_columns = fitted_model.train_ds.get_features_columns()

            train_ds = fitted_model.train_ds
            test_ds = fitted_model.test_ds

            y_pred = fitted_model.y_train_predict
            y_pred_test = fitted_model.y_test_predict

            # Check that start_date and end_date are within the data range
            all_dates = pd.concat([pd.Series(train_ds.index), pd.Series(test_ds.index)])

            # If start_date or end_date are None, set them to the min/max of all_dates
            if start_date is None:
                start_date = all_dates.min()
            else:
                start_date = pd.Timestamp(start_date)

            if end_date is None:
                end_date = all_dates.max()
            else:
                end_date = pd.Timestamp(end_date)

            # If start_date or end_date are None, set them to the min/max of all_dates
            if start_date is None:
                start_date = all_dates.min()
            else:
                start_date = pd.Timestamp(start_date)

            if end_date is None:
                end_date = all_dates.max()
            else:
                end_date = pd.Timestamp(end_date)

            if start_date < all_dates.min() or end_date > all_dates.max():
                raise ValueError(
                    "start_date and end_date must be within the range of dates in the data"
                )

            fig, ax = plt.subplots()
            ax.plot(train_ds.index, train_ds.y, label="Train Forecast")
            ax.plot(test_ds.index, test_ds.y, label="Test Forecast")
            ax.plot(train_ds.index, y_pred, label="Train Dataset", color="grey")
            ax.plot(test_ds.index, y_pred_test, label="Test Dataset", color="black")

            plt.title(f"Forecast vs Observed for features {feature_columns}")

            # Set the x-axis limits to zoom in/out
            plt.xlim(start_date, end_date)

            plt.legend()
            # TODO: define a proper key for each plot
            print(f"Plotting forecast vs observed for model {fitted_model.model}")

            plt.close("all")

<<<<<<< HEAD
            figures.append(
                Figure(
                    for_object=self,
                    key=f"{self.key}:{i}",
                    figure=fig,
                    metadata={"model": str(feature_columns)},
                )
            )
=======
        return figures


@dataclass
class RegressionModelForecastPlotLevels(Metric):
    """
    This metric creates a plot of forecast vs observed for each model in the list.
    """

    name = "regression_forecast_plot_levels"
    default_params = {
        "transformation": None,
    }

    def description(self):
        return """
        This section shows plots of training and test datasets vs forecast training and test.
        """

    def run(self):
        print(self.params)

        transformation = self.params["transformation"]

        if not self.models:
            raise ValueError("List of models must be provided in the models parameter")

        all_models = []
        for model in self.models:
            if not Model.is_supported_model(model.model):
                raise ValueError(
                    f"{Model.model_library(model.model)}.{Model.model_class(model.model)} \
                                 is not supported by ValidMind framework yet"
                )
            all_models.append(model)

        figures = self._plot_forecast(all_models, transformation)

        return self.cache_results(figures=figures)

    def integrate_diff(self, series_diff, start_value):
        series_diff = np.array(series_diff)
        series_orig = np.cumsum(series_diff)
        series_orig += start_value
        return series_orig

    def _plot_forecast(
        self,
        model_list,
        transformation=None,
    ):
        figures = []

        for fitted_model in model_list:
            feature_columns = fitted_model.train_ds.get_features_columns()
            train_ds = fitted_model.train_ds
            test_ds = fitted_model.test_ds

            y_pred = fitted_model.model.predict(fitted_model.train_ds.x)
            y_pred_test = fitted_model.model.predict(fitted_model.test_ds.x)

            all_dates = pd.concat([pd.Series(train_ds.index), pd.Series(test_ds.index)])

            if all_dates.empty:
                raise ValueError(
                    "No dates in the data. Unable to determine start and end dates."
                )

            fig, axs = plt.subplots(2, 2)

            # train vs forecast
            axs[0, 0].plot(
                train_ds.index, train_ds.y, label="Train Dataset", color="grey"
            )
            axs[0, 0].plot(train_ds.index, y_pred, label="Train Forecast")
            axs[0, 0].set_title(f"Forecast vs Observed for features {feature_columns}")
            axs[0, 0].legend()

            # test vs forecast
            axs[0, 1].plot(test_ds.index, test_ds.y, label="Test Dataset", color="grey")
            axs[0, 1].plot(test_ds.index, y_pred_test, label="Test Forecast")
            axs[0, 1].set_title(f"Forecast vs Observed for features {feature_columns}")
            axs[0, 1].legend()

            if transformation == "integrate":
                train_ds_y_transformed = self.integrate_diff(
                    train_ds.y.values, start_value=train_ds.y[0]
                )

                test_ds_y_transformed = self.integrate_diff(
                    test_ds.y.values, start_value=test_ds.y[0]
                )

                # Use the first value of the transformed train dataset as the start_value for predicted datasets

                y_pred_transformed = self.integrate_diff(
                    y_pred, start_value=train_ds_y_transformed[0]
                )
                y_pred_test_transformed = self.integrate_diff(
                    y_pred_test, start_value=test_ds_y_transformed[0]
                )

                # Create copies of the original datasets and update them to reflect transformed data
                train_ds_transformed = train_ds.copy
                train_ds_transformed["y"] = train_ds_y_transformed

                test_ds_transformed = test_ds.copy
                test_ds_transformed["y"] = test_ds_y_transformed

                # transformed train vs forecast
                axs[1, 0].plot(
                    train_ds.index,
                    train_ds_y_transformed,
                    label="Train Dataset",
                    color="grey",
                )

                axs[1, 0].plot(
                    train_ds.index, y_pred_transformed, label="Train Forecast"
                )

                axs[1, 0].set_title(
                    f"Integrated Forecast vs Observed for features {feature_columns}"
                )
                axs[1, 0].legend()

                # transformed test vs forecast
                axs[1, 1].plot(
                    test_ds.index,
                    test_ds_y_transformed,
                    label="Test Dataset",
                    color="grey",
                )

                axs[1, 1].plot(
                    test_ds.index, y_pred_test_transformed, label="Test Forecast"
                )
                axs[1, 1].set_title(
                    f"Integrated Forecast vs Observed for features {feature_columns}"
                )
                axs[1, 1].legend()

            figures.append(Figure(key=self.key, figure=fig, metadata={}))

            # Close the figure to prevent it from displaying
            plt.close(fig)
>>>>>>> 44f4275e

        return figures<|MERGE_RESOLUTION|>--- conflicted
+++ resolved
@@ -898,7 +898,6 @@
 
             plt.close("all")
 
-<<<<<<< HEAD
             figures.append(
                 Figure(
                     for_object=self,
@@ -907,7 +906,7 @@
                     metadata={"model": str(feature_columns)},
                 )
             )
-=======
+
         return figures
 
 
@@ -1054,6 +1053,5 @@
 
             # Close the figure to prevent it from displaying
             plt.close(fig)
->>>>>>> 44f4275e
 
         return figures