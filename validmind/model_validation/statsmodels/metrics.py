"""
Metrics functions models trained with statsmodels or that provide
a statsmodels-like API
"""
from dataclasses import dataclass
import pandas as pd
import numpy as np
from scipy import stats
import matplotlib.pyplot as plt
import seaborn as sns
from statsmodels.tsa.stattools import adfuller
from statsmodels.tsa.arima.model import ARIMA
from statsmodels.tsa.stattools import kpss
from statsmodels.tsa.seasonal import seasonal_decompose
from statsmodels.stats.stattools import durbin_watson
from statsmodels.stats.diagnostic import acorr_ljungbox
from statsmodels.sandbox.stats.runs import runstest_1samp
from statsmodels.stats.diagnostic import kstest_normal
from statsmodels.stats.diagnostic import lilliefors
from statsmodels.stats.stattools import jarque_bera
from statsmodels.graphics.tsaplots import plot_acf
from arch.unitroot import PhillipsPerron
from arch.unitroot import ZivotAndrews
from arch.unitroot import DFGLS
from ...vm_models import Figure, Metric


@dataclass
class ResidualsVisualInspection(Metric):
    """
    Log plots for visual inspection of residuals
    """

    name = "residuals_visual_inspection"

    def get_residuals(self, column, series):
        """
        Get the seasonal decomposition residuals from the test
        context or re-compute them if not available. This allows
        running the test individually or as part of a test plan.
        """
        sd_all_columns = self.test_context.get_context_data("seasonal_decompose")
        if sd_all_columns is None or column not in sd_all_columns:
            return seasonal_decompose(series, model="additive")

        return sd_all_columns[column]

    @staticmethod
    def residual_analysis(residuals, variable_name, axes):
        residuals = residuals.dropna().reset_index(
            drop=True
        )  # drop NaN values and reset index

        # QQ plot
        stats.probplot(residuals, dist="norm", plot=axes[0, 1])
        axes[0, 1].set_title(f"Residuals Q-Q Plot ({variable_name})")

        # Histogram with KDE
        sns.histplot(residuals, kde=True, ax=axes[0, 0])
        axes[0, 0].set_xlabel("Residuals")
        axes[0, 0].set_title(f"Residuals Histogram ({variable_name})")

        # Residual series dot plot
        sns.lineplot(data=residuals, linewidth=0.5, color="red", ax=axes[1, 0])
        axes[1, 0].set_title(f"Residual Series Dot Plot ({variable_name})")

        # ACF plot
        n_lags = min(100, len(residuals) - 1)  # Adjust the number of lags
        plot_acf(residuals, ax=axes[1, 1], lags=n_lags, zero=False)  # Added zero=False
        axes[1, 1].set_title(f"ACF Plot of Residuals ({variable_name})")

    def run(self):
        x_train = self.train_ds.df
        x_train = self.train_ds.df
        figures = []

        # TODO: specify which columns to plot via params
        for col in x_train.columns:
            sd = self.get_residuals(col, x_train[col])

            # Remove NaN values from the residuals and reset the index
            residuals = pd.Series(sd.resid).dropna().reset_index(drop=True)

            # Create subplots
            fig, axes = plt.subplots(nrows=2, ncols=2)
            fig.suptitle(f"Residuals Inspection for {col}", fontsize=24)

            self.residual_analysis(residuals, col, axes)

            # Adjust the layout
            plt.tight_layout()

            # Do this if you want to prevent the figure from being displayed
            plt.close("all")

            figures.append(Figure(key=self.key, figure=fig, metadata={}))
        return self.cache_results(figures=figures)


class ADF(Metric):
    """
    Augmented Dickey-Fuller unit root test for establishing the order of integration of
    time series
    """

    name = "adf"

    def run(self):
        """
        Calculates ADF metric for each of the dataset features
        """
        dataset = self.dataset.df

        adf_values = {}
        for col in dataset.columns:
            adf, pvalue, usedlag, nobs, critical_values, icbest = adfuller(
                dataset[col].values
            )
            adf_values[col] = {
                "stat": adf,
                "pvalue": pvalue,
                "usedlag": usedlag,
                "nobs": nobs,
                "critical_values": critical_values,
                "icbest": icbest,
            }

        return self.cache_results(adf_values)


@dataclass
class KolmogorovSmirnov(Metric):
    """
    The Kolmogorov-Smirnov metric is a statistical test used to determine
    whether a given set of data follows a normal distribution.
    """

    name = "kolmogorov_smirnov"

    def run(self):
        """
        Calculates KS for each of the dataset features
        """
        x_train = self.train_ds.df
        x_train = self.train_ds.df

        ks_values = {}
        for col in x_train.columns:
            ks_stat, p_value = kstest_normal(x_train[col].values, "norm")
            ks_values[col] = {"stat": ks_stat, "pvalue": p_value}

        return self.cache_results(ks_values)


class ShapiroWilk(Metric):
    """
    The Shapiro-Wilk test is a statistical test used to determine
    whether a given set of data follows a normal distribution.
    """

    name = "shapiro_wilk"

    def run(self):
        """
        Calculates Shapiro-Wilk test for each of the dataset features.
        """
        x_train = self.train_ds.df
        x_train = self.train_ds.df

        sw_values = {}
        for col in x_train.columns:
            sw_stat, sw_pvalue = stats.shapiro(x_train[col].values)

            sw_values[col] = {
                "stat": sw_stat,
                "pvalue": sw_pvalue,
            }

        return self.cache_results(sw_values)


@dataclass
class Lilliefors(Metric):
    """
    The Lilliefors test is a statistical test used to determine
    whether a given set of data follows a normal distribution.
    """

    name = "lilliefors_test"

    def run(self):
        """
        Calculates Lilliefors test for each of the dataset features
        """
        x_train = self.train_ds.df
        x_train = self.train_ds.df

        lilliefors_values = {}
        for col in x_train.columns:
            l_stat, p_value = lilliefors(x_train[col].values)
            lilliefors_values[col] = {
                "stat": l_stat,
                "pvalue": p_value,
            }

        return self.cache_results(lilliefors_values)


class JarqueBera(Metric):
    """
    The Jarque-Bera test is a statistical test used to determine
    whether a given set of data follows a normal distribution.
    """

    name = "jarque_bera"

    def run(self):
        """
        Calculates JB for each of the dataset features
        """
        x_train = self.train_ds.df
        x_train = self.train_ds.df

        jb_values = {}
        for col in x_train.columns:
            jb_stat, jb_pvalue, jb_skew, jb_kurtosis = jarque_bera(x_train[col].values)

            jb_values[col] = {
                "stat": jb_stat,
                "pvalue": jb_pvalue,
                "skew": jb_skew,
                "kurtosis": jb_kurtosis,
            }

        return self.cache_results(jb_values)


class LJungBox(Metric):
    """
    The Ljung-Box test is a statistical test used to determine
    whether a given set of data has autocorrelations
    that are different from zero.
    """

    name = "ljung_box"

    def run(self):
        """
        Calculates Ljung-Box test for each of the dataset features
        """
        x_train = self.train_ds.df
        x_train = self.train_ds.df

        ljung_box_values = {}
        for col in x_train.columns:
            lb_results = acorr_ljungbox(x_train[col].values, return_df=True)

            ljung_box_values[col] = {
                "stat": lb_results["lb_stat"].values[0],
                "pvalue": lb_results["lb_pvalue"].values[0],
            }

        return self.cache_results(ljung_box_values)


class BoxPierce(Metric):
    """
    The Box-Pierce test is a statistical test used to determine
    whether a given set of data has autocorrelations
    that are different from zero.
    """

    name = "box_pierce"

    def run(self):
        """
        Calculates Box-Pierce test for each of the dataset features
        """
        x_train = self.train_ds.df
        x_train = self.train_ds.df

        box_pierce_values = {}
        for col in x_train.columns:
            bp_results = acorr_ljungbox(
                x_train[col].values, boxpierce=True, return_df=True
            )
            box_pierce_values[col] = {
                "stat": bp_results.iloc[0]["lb_stat"],
                "pvalue": bp_results.iloc[0]["lb_pvalue"],
            }

        return self.cache_results(box_pierce_values)


class RunsTest(Metric):
    """
    The runs test is a statistical test used to determine whether a given set
    of data has runs of positive and negative values that are longer than expected
    under the null hypothesis of randomness.
    """

    name = "runs_test"

    def run(self):
        """
        Calculates the run test for each of the dataset features
        """
        x_train = self.train_ds.df
        x_train = self.train_ds.df

        runs_test_values = {}
        for col in x_train.columns:
            runs_stat, runs_p_value = runstest_1samp(x_train[col].values)

            runs_test_values[col] = {
                "stat": runs_stat,
                "pvalue": runs_p_value,
            }

        return self.cache_results(runs_test_values)


@dataclass
class DurbinWatsonTest(Metric):
    """
    The Durbin-Watson Metric is a statistical test that
    can be used to detect autocorrelation in a time series.
    """

    name = "durbin_watson"

    def run(self):
        """
        Calculates DB for each of the dataset features
        """
        x_train = self.train_ds.df
        x_train = self.train_ds.df

        dw_values = {}
        for col in x_train.columns:
            dw_values[col] = durbin_watson(x_train[col].values)

        return self.cache_results(dw_values)


@dataclass
class PhillipsPerronArch(Metric):
    """
    Phillips-Perron (PP) unit root test for
    establishing the order of integration of time series
    """

    name = "phillips_perron"

    def run(self):
        """
        Calculates PP metric for each of the dataset features
        """
        dataset = self.dataset.df

        pp_values = {}
        for col in dataset.columns:
            pp = PhillipsPerron(dataset[col].values)
            pp_values[col] = {
                "stat": pp.stat,
                "pvalue": pp.pvalue,
                "usedlag": pp.lags,
                "nobs": pp.nobs,
            }

        return self.cache_results(pp_values)


@dataclass
class ZivotAndrewsArch(Metric):
    """
    Zivot-Andrews unit root test for
    establishing the order of integration of time series
    """

    name = "zivot_andrews"

    def run(self):
        """
        Calculates Zivot-Andrews metric for each of the dataset features
        """
        dataset = self.dataset.df

        za_values = {}
        for col in dataset.columns:
            za = ZivotAndrews(dataset[col].values)
            za_values[col] = {
                "stat": za.stat,
                "pvalue": za.pvalue,
                "usedlag": za.lags,
                "nobs": za.nobs,
            }

        return self.cache_results(za_values)


@dataclass
class DFGLSArch(Metric):
    """
    Dickey-Fuller GLS unit root test for
    establishing the order of integration of time series
    """

    name = "dickey_fuller_gls"

    def run(self):
        """
        Calculates Dickey-Fuller GLS metric for each of the dataset features
        """
        dataset = self.dataset.df

        dfgls_values = {}
        for col in dataset.columns:
            dfgls_out = DFGLS(dataset[col].values)
            dfgls_values[col] = {
                "stat": dfgls_out.stat,
                "pvalue": dfgls_out.pvalue,
                "usedlag": dfgls_out.lags,
                "nobs": dfgls_out.nobs,
            }

        return self.cache_results(dfgls_values)


@dataclass
class KPSS(Metric):
    """
    Kwiatkowski-Phillips-Schmidt-Shin (KPSS) unit root test for
    establishing the order of integration of time series
    """

    name = "kpss"

    def run(self):
        """
        Calculates KPSS for each of the dataset features
        """
        dataset = self.dataset.df

        kpss_values = {}
        for col in dataset.columns:
            kpss_stat, pvalue, usedlag, critical_values = kpss(dataset[col].values)
            kpss_values[col] = {
                "stat": kpss_stat,
                "pvalue": pvalue,
                "usedlag": usedlag,
                "critical_values": critical_values,
            }

        return self.cache_results(kpss_values)


@dataclass
class DeterminationOfIntegrationOrderADF(Metric):
    """
    This class calculates the order of integration for each feature
    in a dataset using the Augmented Dickey-Fuller (ADF) test.
    The order of integration is the number of times a series
    needs to be differenced to make it stationary.
    """

    name = "integration_order_adf"
    default_params = {"max_order": 3}

    def run(self):
        """
        Calculates the ADF order of integration for each of the dataset features.
        """
        x_train = self.train_ds.df

        adf_orders = {}
        for col in x_train.columns:
            order = 0
            orders_pvalues = []

            while order <= self.params["max_order"]:
                diff_series = x_train[col].diff(order).dropna()
                adf, pvalue, _, _, _, _ = adfuller(diff_series)
                orders_pvalues.append({"order": order, "pvalue": pvalue})
                if pvalue <= 0.05:
                    break
                order += 1

            adf_orders[col] = orders_pvalues

        return self.cache_results(adf_orders)


class AutoARIMA(Metric):
    """
    Automatically fits multiple ARIMA models for each variable and ranks them by BIC and AIC.
    """

    name = "auto_arima"

    max_p = 3
    max_d = 2
    max_q = 3

    def run(self):
        x_train = self.train_ds.df

        results = []

        for col in x_train.columns:
            series = x_train[col].dropna()

            # Check for stationarity using the Augmented Dickey-Fuller test
            adf_test = adfuller(series)
            if adf_test[1] > 0.05:
                print(f"Warning: {col} is not stationary. Results may be inaccurate.")

            arima_orders = []
            bic_values = []
            aic_values = []

            for p in range(self.max_p + 1):
                for d in range(self.max_d + 1):
                    for q in range(self.max_q + 1):
                        try:
                            model = ARIMA(series, order=(p, d, q))
                            model_fit = model.fit()

                            arima_orders.append((p, d, q))
                            bic_values.append(model_fit.bic)
                            aic_values.append(model_fit.aic)
                        except Exception as e:
                            print(
                                f"Error fitting ARIMA({p}, {d}, {q}) model for {col}: {e}"
                            )

            result = {
                "Variable": col,
                "ARIMA Orders": arima_orders,
                "BIC": bic_values,
                "AIC": aic_values,
            }
            results.append(result)

        return self.cache_results(results)


@dataclass
class RegressionModelSummary(Metric):
    """
    Test that output the summary of regression models of statsmodel library.
    """

    name = "regression_model_summary"

    def run(self):
        # statsmodels library information
        module_name = self.model.model.__class__.__module__
        library_name = module_name.split(".")[0]
        model_name = self.model.model.__class__.__name__

        if library_name != "statsmodels" or model_name != "RegressionResultsWrapper":
            raise ValueError(
                "Only RegressionResultsWrapper models of statsmodels library supported"
            )

        lib_model = self.model.model
        # List of features columns
        X_columns = lib_model.model.exog_names

        # Extract R-squared and Adjusted R-squared
        r2 = lib_model.rsquared
        adj_r2 = lib_model.rsquared_adj

        # Calculate the Mean Squared Error (MSE) and Root Mean Squared Error (RMSE)
        mse = lib_model.mse_resid
        rmse = mse**0.5

        results = {
            "Independent Variables": X_columns,
            "R-Squared": r2,
            "Adjusted R-Squared": adj_r2,
            "MSE": mse,
            "RMSE": rmse,
        }
        return self.cache_results(results)


@dataclass
class RegressionModelInsampleComparison(Metric):
    """
    Test that output the comparison of stats library regression models.
    """

    name = "regression_insample_performance"

    def description(self):
        return """
        This section shows In-sample comparison of regression models involves comparing
        the performance of different regression models on the same dataset that was used
        to train the models. This is typically done by calculating a goodness-of-fit statistic
        such as the R-squared or mean squared error (MSE) for each model, and then comparing
        these statistics to determine which model has the best fit to the data.
        """

    def run(self):
        # Check models list is not empty
        if not self.models:
            raise ValueError("List of models must be provided in the models parameter")
        all_models = []
        if self.model is not None:
            all_models.append(self.model)

        if self.models is not None:
            all_models.extend(self.models)

        for model in all_models:
            if model.model.__class__.__name__ != "RegressionResultsWrapper":
                raise ValueError(
                    "Only RegressionResultsWrapper models of statsmodels library supported"
                )

        results = self._in_sample_performance_ols(all_models)
        return self.cache_results(results)

    def _in_sample_performance_ols(self, models):
        """
        Computes the in-sample performance evaluation metrics for a list of OLS models.

        Args:
        models (list): A list of statsmodels OLS models.

        Returns:
        list: A list of dictionaries containing the evaluation results for each model.
        Each dictionary contains the following keys:
        - 'Model': A string identifying the model.
        - 'Independent Variables': A list of strings identifying the independent variables used in the model.
        - 'R-Squared': The R-squared value of the model.
        - 'Adjusted R-Squared': The adjusted R-squared value of the model.
        - 'MSE': The mean squared error of the model.
        - 'RMSE': The root mean squared error of the model.
        """
        evaluation_results = []

        for i, model in enumerate(models):
            X_columns = model.model.model.exog_names
            # Extract R-squared and Adjusted R-squared
            r2 = model.model.rsquared
            adj_r2 = model.model.rsquared_adj

            # Calculate the Mean Squared Error (MSE) and Root Mean Squared Error (RMSE)
            mse = model.model.mse_resid
            rmse = mse**0.5

            # Append the results to the evaluation_results list
            evaluation_results.append(
                {
                    "Model": f"Model_{i + 1}",
                    "Independent Variables": X_columns,
                    "R-Squared": r2,
                    "Adjusted R-Squared": adj_r2,
                    "MSE": mse,
                    "RMSE": rmse,
                }
            )

        return evaluation_results


@dataclass
class RegressionModelOutsampleComparison(Metric):
    """
    Test that evaluates the performance of different regression models on a separate test dataset
    that was not used to train the models.
    """

    name = "regression_outsample_performance"

    def description(self):
        return """
        This section shows Out-of-sample comparison of regression models involves evaluating
        the performance of different regression models on a separate test dataset that was not
        used to train the models. This is typically done by calculating a goodness-of-fit statistic
        such as the R-squared or mean squared error (MSE) for each model, and then comparing these
        statistics to determine which model has the best fit to the test data.
        """

    def run(self):
        # Check models list is not empty
        if not self.models:
            raise ValueError("List of models must be provided in the models parameter")
        all_models = []
        if self.model is not None:
            all_models.append(self.model)

        if self.models is not None:
            all_models.extend(self.models)

        for model in all_models:
            if model.model.__class__.__name__ != "RegressionResultsWrapper":
                raise ValueError(
                    "Only RegressionResultsWrapper models of statsmodels library supported"
                )
            if model.test_ds is None:
                raise ValueError(
                    "Test dataset is missing in the ValidMind Model object"
                )

        results = self._out_sample_performance_ols(
            all_models,
        )
        return self.cache_results(results.to_dict("records"))

    def _out_sample_performance_ols(self, model_list):
        """
        Returns the out-of-sample performance evaluation metrics of a list of OLS regression models.

        Args:
        model_list (list): A list of OLS models to evaluate.
        test_data (pandas.DataFrame): The test dataset containing the independent and dependent variables.
        target_col (str): The name of the target variable column in the test dataset.

        Returns:
        pandas.DataFrame: A DataFrame containing the evaluation results of the OLS models. The columns are 'Model',
        'MSE' (Mean Squared Error), and 'RMSE' (Root Mean Squared Error).
        """

        # Initialize a list to store results
        results = []

        for fitted_model in model_list:
            # Extract the column names of the independent variables from the model
            independent_vars = fitted_model.model.model.exog_names

            # Separate the target variable and features in the test dataset
            X_test = fitted_model.test_ds.x
            y_test = fitted_model.test_ds.y

            # Predict the test data
            y_pred = fitted_model.model.predict(X_test)

            # Calculate the residuals
            residuals = y_test - y_pred

            # Calculate the mean squared error and root mean squared error
            mse = np.mean(residuals**2)
            rmse_val = np.sqrt(mse)

            # Store the results
            model_name_with_vars = f"({', '.join(independent_vars)})"
            results.append([model_name_with_vars, mse, rmse_val])

        # Create a DataFrame to display the results
        results_df = pd.DataFrame(results, columns=["Model", "MSE", "RMSE"])

        return results_df


@dataclass
class RegressionModelForecastPlot(Metric):
    """
    This metric creates a plot of forecast vs observed for each model in the list.
    """

    name = "regression_forecast_plot"
    default_params = {"start_date": None, "end_date": None}

    def description(self):
        return """
        This section shows plots of training and test datasets vs forecast trainining and forecast test.
        """

    def run(self):
        start_date = self.params["start_date"]
        end_date = self.params["end_date"]

        # Check models list is not empty
        if not self.models:
            raise ValueError("List of models must be provided in the models parameter")
        all_models = []
        for model in self.models:
            if model.model.__class__.__name__ != "RegressionResultsWrapper":
                raise ValueError(
                    "Only RegressionResultsWrapper models of statsmodels library supported"
                )
            all_models.append(model)

        figures = self._plot_forecast(all_models, start_date, end_date)

        return self.cache_results(figures=figures)

    def _plot_forecast(self, model_list, start_date=None, end_date=None):
        # Initialize a list to store figures
        figures = []

        for fitted_model in model_list:
            train_ds = fitted_model.train_ds
            test_ds = fitted_model.test_ds

            # Check that start_date and end_date are within the data range
            all_dates = pd.concat([pd.Series(train_ds.index), pd.Series(test_ds.index)])
<<<<<<< HEAD

            # If start_date or end_date are None, set them to the min/max of all_dates
            if start_date is None:
                start_date = all_dates.min()
            else:
                start_date = pd.Timestamp(start_date)

            if end_date is None:
                end_date = all_dates.max()
            else:
                end_date = pd.Timestamp(end_date)

=======
>>>>>>> 06c25b2d
            if start_date < all_dates.min() or end_date > all_dates.max():
                raise ValueError(
                    "start_date and end_date must be within the range of dates in the data"
                )

            fig, ax = plt.subplots()
            sns.lineplot(
                x=train_ds.index,
                y=train_ds.y,
                ax=ax,
                label="Train Forecast",
            )
            sns.lineplot(
                x=test_ds.index,
                y=test_ds.y,
                ax=ax,
                label="Test Forecast",
            )
            sns.lineplot(
                x=train_ds.index,
                y=fitted_model.y_train_predict.loc[train_ds.index],
                ax=ax,
                label="Train Dataset",
                color="grey",
            )
            sns.lineplot(
                x=test_ds.index,
                y=fitted_model.y_test_predict.loc[test_ds.index],
                ax=ax,
                label="Test Dataset",
                color="black",
            )
            plt.title(
                f"Forecast vs Observed for {fitted_model.model.__class__.__name__}"
            )

            # Set the x-axis limits to zoom in/out
            plt.xlim(start_date, end_date)

            plt.legend()
            figures.append(Figure(key=self.key, figure=fig, metadata={}))
            plt.close("all")

        return figures<|MERGE_RESOLUTION|>--- conflicted
+++ resolved
@@ -799,7 +799,6 @@
 
             # Check that start_date and end_date are within the data range
             all_dates = pd.concat([pd.Series(train_ds.index), pd.Series(test_ds.index)])
-<<<<<<< HEAD
 
             # If start_date or end_date are None, set them to the min/max of all_dates
             if start_date is None:
@@ -812,8 +811,6 @@
             else:
                 end_date = pd.Timestamp(end_date)
 
-=======
->>>>>>> 06c25b2d
             if start_date < all_dates.min() or end_date > all_dates.max():
                 raise ValueError(
                     "start_date and end_date must be within the range of dates in the data"
