--- conflicted
+++ resolved
@@ -10,11 +10,7 @@
 license = "Commercial License"
 name = "validmind"
 readme = "README.pypi.md"
-<<<<<<< HEAD
-version = "2.8.21"
-=======
 version = "2.8.22"
->>>>>>> 0f7a0cb7
 
 [tool.poetry.dependencies]
 aiohttp = {extras = ["speedups"], version = "*"}
