[project]
name = "validmind"
<<<<<<< HEAD
version = "2.10.0-rc.2"
=======
version = "2.9.5"
>>>>>>> b9e81ba6
description = "ValidMind Library"
readme = "README.pypi.md"
requires-python = ">=3.9,<3.13"
license = { file = "LICENSE" }
authors = [
  { name = "Andres Rodriguez", email = "andres@validmind.ai" },
  { name = "Juan Martinez", email = "juan@validmind.ai" },
  { name = "Anil Sorathiya", email = "anil@validmind.ai" },
  { name = "Luis Pallares", email = "luis@validmind.ai" },
  { name = "John Walz", email = "john@validmind.ai" },
]
dependencies = [
  "aiohttp[speedups]",
  "ipywidgets",
  "kaleido (>=0.2.1,!=0.2.1.post1,<1.0.0)",
  "matplotlib",
  "mistune (>=3.0.2,<4.0.0)",
  "nest-asyncio (>=1.6.0,<2.0.0)",
  "openai (>=1)",
  "pandas (>=2.0.3,<3.0.0)",
  "plotly (>=5.0.0)",
  "polars",
  "python-dotenv",
  "scikit-learn",
  "seaborn",
  "sentry-sdk (>=1.24.0,<2.0.0)",
  "tabulate (>=0.9.0,<0.10.0)",
  "tiktoken",
  "tqdm",
  "anywidget",
  "beautifulsoup4",
]

[project.optional-dependencies]
all = [
  "torch (>=2.0.0)",
  "xgboost (>=1.5.2,<3)",
  "transformers (>=4.32.0,<5.0.0)",
  "pycocoevalcap",
  "ragas (>=0.2.3,<=0.2.7)",
  "sentencepiece (>=0.2.0,<0.3.0)",
  "langchain-openai (>=0.1.8)",
  "scipy",
  "statsmodels",
  "langdetect",
  "nltk (>=3.8.1,<4.0.0)",
  "textblob (>=0.18.0.post0,<0.19.0)",
  "evaluate",
  "rouge (>=1)",
  "bert-score (>=0.3.13)",
  "arch",
  "shap (>=0.46.0)",
  "scorecardpy (>=0.1.9.6,<0.2.0)",
]
huggingface = [
  "transformers (>=4.32.0,<5.0.0)",
  "sentencepiece (>=0.2.0,<0.3.0)",
]
llm = [
  "torch (>=2.0.0)",
  "transformers (>=4.32.0,<5.0.0)",
  "pycocoevalcap",
  "ragas (>=0.2.3,<=0.2.7)",
  "sentencepiece (>=0.2.0,<0.3.0)",
  "langchain-openai (>=0.1.8)",
  "deepeval (>3.3.9)",
]
nlp = [
  "langdetect",
  "nltk (>=3.8.1,<4.0.0)",
  "textblob (>=0.18.0.post0,<0.19.0)",
  "evaluate",
  "rouge (>=1)",
  "bert-score (>=0.3.13)",
]
pytorch = ["torch (>=2.0.0)"]
stats = ["scipy", "statsmodels", "arch"]
xgboost = ["xgboost (>=1.5.2,<3)"]
explainability = ["shap (>=0.46.0)"]
credit_risk = ["scorecardpy (>=0.1.9.6,<0.2.0)"]
datasets = ["datasets (>=2.10.0,<3.0.0)"]
pii-detection = ["presidio-analyzer", "presidio-structured"]

[tool.poetry.group.dev.dependencies]
black = "^22.1.0"
click = "*"
cython = "^0.29.34"
docstring_parser = "*"
flake8 = "^7.0.0"
griffe = "*"
ipykernel = "^6.22.0"
isort = "^5.12.0"
jupyter = "^1.0.0"
mdformat = "*"
papermill = "^2.4.0"
pdoc = "^14.4.0"
pre-commit = "^3.3.3"
sphinx = "^6.1.3"
sphinx-markdown-builder = "^0.5.5"
sphinx-rtd-theme = "^1.2.0"
twine = "^4.0.2"

[project.scripts]
vm-create-new-test = "scripts.create_new_test:generate_test"

[build-system]
build-backend = "poetry.core.masonry.api"
requires = ["poetry-core>=1.9.0"]

[tool.isort]
known_first_party = "validmind"
profile = "black"<|MERGE_RESOLUTION|>--- conflicted
+++ resolved
@@ -1,10 +1,6 @@
 [project]
 name = "validmind"
-<<<<<<< HEAD
 version = "2.10.0-rc.2"
-=======
-version = "2.9.5"
->>>>>>> b9e81ba6
 description = "ValidMind Library"
 readme = "README.pypi.md"
 requires-python = ">=3.9,<3.13"
