--- conflicted
+++ resolved
@@ -10,11 +10,7 @@
 license = "Commercial License"
 name = "validmind"
 readme = "README.pypi.md"
-<<<<<<< HEAD
-version = "2.0.4"
-=======
 version = "2.0.7"
->>>>>>> 4a7fee16
 
 [tool.poetry.dependencies]
 python = ">=3.8,<3.12"
