--- conflicted
+++ resolved
@@ -15,11 +15,7 @@
 # ]
 name = "validmind"
 readme = "README.pypi.md"
-<<<<<<< HEAD
-version = "1.15.2"
-=======
-version = "1.15.3"
->>>>>>> 49939957
+version = "1.15.4"
 
 [tool.poetry.dependencies]
 aiohttp = {extras = ["speedups"], version = "^3.8.4"}
