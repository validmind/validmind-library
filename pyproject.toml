--- conflicted
+++ resolved
@@ -10,14 +10,9 @@
 license = "Commercial License"
 name = "validmind"
 readme = "README.pypi.md"
-<<<<<<< HEAD
 version = "2.5.23"
-=======
-version = "2.5.19"
->>>>>>> e783807c
 
 [tool.poetry.dependencies]
-python = ">=3.8.1,<3.12"
 aiohttp = {extras = ["speedups"], version = "*"}
 arch = "*"
 bert-score = ">=0.3.13"
@@ -42,6 +37,7 @@
 plotly-express = "*"
 polars = "*"
 pycocoevalcap = {version = "^1.2", optional = true}
+python = ">=3.8.1,<3.12"
 python-dotenv = "*"
 ragas = {version = ">=0.1.19", optional = true}
 rouge = ">=1"
