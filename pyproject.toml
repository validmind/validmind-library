--- conflicted
+++ resolved
@@ -10,11 +10,7 @@
 license = "Commercial License"
 name = "validmind"
 readme = "README.pypi.md"
-<<<<<<< HEAD
 version = "2.9.0"
-=======
-version = "2.8.30"
->>>>>>> fd293863
 
 [tool.poetry.dependencies]
 aiohttp = { extras = ["speedups"], version = "*" }
@@ -26,13 +22,8 @@
 evaluate = "*"
 h11 = ">=0.16.0"
 ipywidgets = "*"
-<<<<<<< HEAD
-kaleido = ">=0.2.1,!=0.2.1.post1"
+kaleido = ">=0.2.1,!=0.2.1.post1,<1.0.0"
 langchain-openai = { version = ">=0.1.8", optional = true }
-=======
-kaleido = ">=0.2.1,!=0.2.1.post1,<1.0.0"
-langchain-openai = {version = ">=0.1.8", optional = true}
->>>>>>> fd293863
 langdetect = "*"
 llvmlite = { version = "*", python = ">=3.8,<=3.11" }
 matplotlib = "*"
