--- conflicted
+++ resolved
@@ -1,10 +1,6 @@
 [project]
 name = "validmind"
-<<<<<<< HEAD
-version = "2.9.6"
-=======
 version = "2.10.1"
->>>>>>> b452964d
 description = "ValidMind Library"
 readme = "README.pypi.md"
 requires-python = ">=3.9,<3.13"
