--- conflicted
+++ resolved
@@ -10,11 +10,7 @@
 license = "Commercial License"
 name = "validmind"
 readme = "README.pypi.md"
-<<<<<<< HEAD
-version = "2.6.12"
-=======
 version = "2.7.2"
->>>>>>> b8024a23
 
 [tool.poetry.dependencies]
 aiohttp = {extras = ["speedups"], version = "*"}
