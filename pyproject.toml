[tool.poetry]
authors = ["Andres Rodriguez <andres@validmind.ai>"]
description = "ValidMind SDK"
name = "validmind"
<<<<<<< HEAD
version = "1.1.3"
=======
version = "1.1.2"
>>>>>>> 53a43261

[tool.poetry.dependencies]
click = "^8.0.4"
dython = "^0.7.1"
ipython = "^8.11.0"
myst-parser = "^1.0.0"
numpy = "1.22.3"
pandas = "1.3.5"
pandas-profiling = "^3.2.0"
pydantic = "^1.9.1"
pypmml = "^0.9.17"
python = ">=3.8,<3.11"
python-dotenv = "^0.20.0"
requests = "^2.27.1"
rpy2 = {version = "^3.5.10", optional = true}
scikit-learn = "^1.0.2"
seaborn = "^0.11.2"
shap = "^0.41.0"
sphinx = "^6.1.3"
sphinx-markdown-builder = "^0.5.5"
sphinx-rtd-theme = "^1.2.0"
statsmodels = "^0.13.5"
tabulate = "^0.8.9"
tqdm = "^4.64.0"
xgboost = "^1.5.2"

[tool.poetry.group.dev.dependencies]
black = "^22.1.0"
click = "^8.1.3"
flake8 = "^4.0.1"
jupyter = "^1.0.0"
pytest = "^5.2"

[tool.poetry.extras]
r-support = ["rpy2"]

[build-system]
build-backend = "poetry.core.masonry.api"
requires = ["poetry-core>=1.0.0"]<|MERGE_RESOLUTION|>--- conflicted
+++ resolved
@@ -2,11 +2,7 @@
 authors = ["Andres Rodriguez <andres@validmind.ai>"]
 description = "ValidMind SDK"
 name = "validmind"
-<<<<<<< HEAD
 version = "1.1.3"
-=======
-version = "1.1.2"
->>>>>>> 53a43261
 
 [tool.poetry.dependencies]
 click = "^8.0.4"
