[tool.poetry]
authors = [
  "Andres Rodriguez <andres@validmind.ai>",
  "Juan Martinez <juan@validmind.ai>",
  "Anil Sorathiya <anil@validmind.ai>",
  "Luis Pallares <luis@validmind.ai>",
  "John Halz <john@validmind.ai>",
]
description = "ValidMind Developer Framework"
license = "Commercial License"
name = "validmind"
readme = "README.pypi.md"
<<<<<<< HEAD
version = "2.0.0a0"
=======
version = "1.27.4"
>>>>>>> bf6ba34f

[tool.poetry.dependencies]
aiohttp = {extras = ["speedups"], version = "^3.8.4"}
arch = "^5.4.0"
bert-score = "^0.3.13"
catboost = "^1.2"
click = "^8.0.4"
datasets = {version = "^2.14.5", optional = true}
dython = "^0.7.1"
evaluate = "^0.4.0"
ipython = "7.34.0"
ipywidgets = "^8.0.6"
kaleido = "0.2.1"
langdetect = "^1.0.9"
levenshtein = {version = "^0.21.1", optional = true}
markdown = "^3.4.3"
matplotlib = "<3.8"
nltk = "^3.8.1"
numpy = "^1.23.3"
openai = {version = "^1.3.7", optional = true}
pandas = "1.5.3"
pandas-profiling = "^3.6.6"
pdoc = "^13.1.1"
plotly = "^5.14.1"
plotly-express = "^0.4.1"
pycocoevalcap = {version = "^1.2", optional = true}
pydantic = "^1.9.1"
pypmml = "^0.9.17"
python = ">=3.8,<3.11"
python-dotenv = "^0.20.0"
requests = "^2.27.1"
rouge = "^1.0.1"
rpy2 = {version = "^3.5.10", optional = true}
scikit-learn = "^1.0.2"
scorecardpy = "^0.1.9.6"
seaborn = "^0.11.2"
sentencepiece = "^0.1.99"
sentry-sdk = "^1.24.0"
shap = "^0.42.0"
statsmodels = "^0.13.5"
tabulate = "^0.8.9"
textstat = "^0.7.3"
torch = {version = ">=1.10.0", optional = true}
torchmetrics = {version = "^1.1.1", optional = true}
tqdm = "^4.64.0"
transformers = "^4.32.0"
wget = "^3.2"
xgboost = "^1.5.2"

[tool.poetry.group.dev.dependencies]
black = "^22.1.0"
click = "^8.1.3"
cython = "^0.29.34"
flake8 = "^4.0.1"
gradio = "^3.43.2"
ipykernel = "^6.22.0"
isort = "^5.12.0"
jupyter = "^1.0.0"
jupyterlab = "^3.6.3"
openai = "^1.3.7"
papermill = "^2.4.0"
pre-commit = "^3.3.3"
pytest = "^5.2"
sphinx = "^6.1.3"
sphinx-markdown-builder = "^0.5.5"
sphinx-rtd-theme = "^1.2.0"
twine = "^4.0.2"

[tool.poetry.extras]
all = [
  "openai",
  "rpy2",
  "torch",
  "transformers",
  "pycocoevalcap",
  "torchmetrics",
  "levenshtein",
  "datasets",
]
llm = [
  "torch",
  "transformers",
  "openai",
  "pycocoevalcap",
  "torchmetrics",
  "levenshtein",
  "datasets",
]
pytorch = ["torch"]
r-support = ["rpy2"]
transformers = ["transformers"]

[build-system]
build-backend = "poetry.core.masonry.api"
requires = ["poetry-core>=1.0.0"]

[tool.isort]
known_first_party = "validmind"
profile = "black"<|MERGE_RESOLUTION|>--- conflicted
+++ resolved
@@ -10,11 +10,7 @@
 license = "Commercial License"
 name = "validmind"
 readme = "README.pypi.md"
-<<<<<<< HEAD
 version = "2.0.0a0"
-=======
-version = "1.27.4"
->>>>>>> bf6ba34f
 
 [tool.poetry.dependencies]
 aiohttp = {extras = ["speedups"], version = "^3.8.4"}
