--- conflicted
+++ resolved
@@ -10,11 +10,7 @@
 license = "Commercial License"
 name = "validmind"
 readme = "README.pypi.md"
-<<<<<<< HEAD
-version = "2.8.24"
-=======
 version = "2.8.25"
->>>>>>> 8dd72cd9
 
 [tool.poetry.dependencies]
 aiohttp = {extras = ["speedups"], version = "*"}
