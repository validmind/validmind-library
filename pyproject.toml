[tool.poetry]
authors = [
  "Andres Rodriguez <andres@validmind.ai>",
  "Juan Martinez <juan@validmind.ai>",
  "Anil Sorathiya <anil@validmind.ai>",
  "Luis Pallares <luis@validmind.ai>",
  "John Halz <john@validmind.ai>",
]
description = "ValidMind Library"
license = "Commercial License"
name = "validmind"
readme = "README.pypi.md"
<<<<<<< HEAD
version = "2.6.7"
=======
version = "2.5.25"
>>>>>>> f1f53419

[tool.poetry.dependencies]
python = ">=3.8.1,<3.12"
aiohttp = {extras = ["speedups"], version = "*"}
arch = "*"
bert-score = ">=0.3.13"
catboost = "*"
datasets = "^2.10.0"
evaluate = "*"
ipywidgets = "*"
kaleido = ">=0.2.1,!=0.2.1.post1"
langchain-openai = {version = ">=0.1.8", optional = true}
langdetect = "*"
latex2mathml = ">=3.77.0"
llvmlite = {version = "*", python = ">=3.8,<=3.11"}
matplotlib = "*"
mistune = "^3.0.2"
nest-asyncio = "^1.6.0"
nltk = "^3.8.1"
numba = "<0.59.0" # TODO: https://github.com/validmind/validmind-library/pull/28
numpy = "*"
openai = ">=1"
pandas = ">=1.1,<=2.0.3"
plotly = "*"
plotly-express = "*"
polars = "*"
pycocoevalcap = {version = "^1.2", optional = true}
python-dotenv = "*"
<<<<<<< HEAD
ragas = {version = ">=0.2.3", optional = true}
=======
ragas = {version = ">=0.1.19,<0.1.22", optional = true}
>>>>>>> f1f53419
rouge = ">=1"
rpy2 = {version = "^3.5.10", optional = true}
scikit-learn = "*"
scipy = "*"
scorecardpy = "^0.1.9.6"
seaborn = "*"
sentencepiece = {version = "^0.2.0", optional = true}
sentry-sdk = "^1.24.0"
shap = "0.44.1"
statsmodels = "*"
tabulate = "^0.8.9"
textblob = "^0.18.0.post0"
torch = {version = ">=1.10.0", optional = true}
tqdm = "*"
transformers = {version = "^4.32.0", optional = true}
xgboost = ">=1.5.2,<3"
ydata-profiling = "*"
yfinance = "^0.2.48"

[tool.poetry.group.dev.dependencies]
black = "^22.1.0"
click = "*"
cython = "^0.29.34"
flake8 = "^4.0.1"
ipykernel = "^6.22.0"
isort = "^5.12.0"
jupyter = "^1.0.0"
papermill = "^2.4.0"
pdoc = "^14.4.0"
pre-commit = "^3.3.3"
sphinx = "^6.1.3"
sphinx-markdown-builder = "^0.5.5"
sphinx-rtd-theme = "^1.2.0"
twine = "^4.0.2"

[tool.poetry.extras]
all = [
  "rpy2",
  "torch",
  "transformers",
  "pycocoevalcap",
  "ragas",
  "sentencepiece",
  "langchain-openai",
]
huggingface = ["transformers", "sentencepiece"]
llm = [
  "torch",
  "transformers",
  "pycocoevalcap",
  "ragas",
  "sentencepiece",
  "langchain-openai",
]
pytorch = ["torch"]
r-support = ["rpy2"]

[build-system]
build-backend = "poetry.core.masonry.api"
requires = ["poetry-core>=1.0.0"]

[tool.isort]
known_first_party = "validmind"
profile = "black"

[tool.poetry.scripts]
vm-create-new-test = "scripts.create_new_test:generate_test"<|MERGE_RESOLUTION|>--- conflicted
+++ resolved
@@ -10,14 +10,9 @@
 license = "Commercial License"
 name = "validmind"
 readme = "README.pypi.md"
-<<<<<<< HEAD
 version = "2.6.7"
-=======
-version = "2.5.25"
->>>>>>> f1f53419
 
 [tool.poetry.dependencies]
-python = ">=3.8.1,<3.12"
 aiohttp = {extras = ["speedups"], version = "*"}
 arch = "*"
 bert-score = ">=0.3.13"
@@ -42,12 +37,9 @@
 plotly-express = "*"
 polars = "*"
 pycocoevalcap = {version = "^1.2", optional = true}
+python = ">=3.8.1,<3.12"
 python-dotenv = "*"
-<<<<<<< HEAD
 ragas = {version = ">=0.2.3", optional = true}
-=======
-ragas = {version = ">=0.1.19,<0.1.22", optional = true}
->>>>>>> f1f53419
 rouge = ">=1"
 rpy2 = {version = "^3.5.10", optional = true}
 scikit-learn = "*"
