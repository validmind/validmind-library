import asyncio
import unittest
from unittest.mock import patch
import pandas as pd
import matplotlib.pyplot as plt
from ipywidgets import HTML, VBox

from validmind.vm_models.result import (
    TestResult,
    ErrorResult,
    TextGenerationResult,
    ResultTable,
    RawData,
    UnitMetricValue,
    RowMetricValues,
)

from validmind.vm_models.figure import Figure
from validmind.errors import InvalidParameterError

loop = asyncio.new_event_loop()


class MockAsyncResponse:
    def __init__(self, status, text=None, json_data=None):
        self.status = status
        self.status_code = status
        self._text = text
        self._json_data = json_data

    async def text(self):
        return self._text

    async def json(self):
        return self._json_data

    async def __aexit__(self, exc_type, exc, tb):
        pass

    async def __aenter__(self):
        return self


class TestResultClasses(unittest.TestCase):
    def tearDownClass():
        loop.close()

    def run_async(self, func, *args, **kwargs):
        return loop.run_until_complete(func(*args, **kwargs))

    def test_raw_data_initialization(self):
        """Test RawData initialization and methods"""
<<<<<<< HEAD
        raw_data = RawData(log=True, dataset_duplicates=pd.DataFrame({'col1': [1, 2]}))
=======
        raw_data = RawData(log=True, dataset_duplicates=pd.DataFrame({"col1": [1, 2]}))
>>>>>>> a0bfd696

        self.assertTrue(raw_data.log)
        self.assertIsInstance(raw_data.dataset_duplicates, pd.DataFrame)
        self.assertEqual(raw_data.__repr__(), "RawData(log, dataset_duplicates)")

    def test_result_table_initialization(self):
        """Test ResultTable initialization and methods"""
        df = pd.DataFrame({"col1": [1, 2, 3]})
        table = ResultTable(data=df, title="Test Table")

        self.assertEqual(table.title, "Test Table")
        self.assertIsInstance(table.data, pd.DataFrame)
        self.assertEqual(table.__repr__(), 'ResultTable(title="Test Table")')

    def test_error_result(self):
        """Test ErrorResult initialization and methods"""
        error = ValueError("Test error")
        error_result = ErrorResult(
            result_id="test_error", error=error, message="Test error message"
        )

        self.assertEqual(error_result.name, "Failed Test")
        self.assertEqual(error_result.error, error)
        self.assertEqual(error_result.message, "Test error message")

        widget = error_result.to_widget()
        self.assertIsInstance(widget, HTML)

    def test_test_result_initialization(self):
        """Test TestResult initialization and basic methods"""
        test_result = TestResult(
            result_id="test_1",
            name="Test 1",
            description="Test description",
            metric=0.95,
            passed=True,
        )

        self.assertEqual(test_result.result_id, "test_1")
        self.assertEqual(test_result.name, "Test 1")
        self.assertEqual(test_result.description, "Test description")
        self.assertEqual(test_result.metric, 0.95)
        self.assertTrue(test_result.passed)

    def test_test_result_add_table(self):
        """Test adding tables to TestResult"""
        test_result = TestResult(result_id="test_1")
<<<<<<< HEAD
        df = pd.DataFrame({'col1': [1, 2, 3]})
=======
        df = pd.DataFrame({"col1": [1, 2, 3]})
>>>>>>> a0bfd696

        test_result.add_table(df, title="Test Table")
        self.assertEqual(len(test_result.tables), 1)
        self.assertEqual(test_result.tables[0].title, "Test Table")

    def test_test_result_add_figure(self):
        """Test adding figures to TestResult"""
        test_result = TestResult(result_id="test_1")
        fig = plt.figure()
        plt.plot([1, 2, 3])

        test_result.add_figure(fig)
        self.assertEqual(len(test_result.figures), 1)
        self.assertIsInstance(test_result.figures[0], Figure)

    def test_test_result_remove_table(self):
        """Test removing tables from TestResult"""
        test_result = TestResult(result_id="test_1")
<<<<<<< HEAD
        df = pd.DataFrame({'col1': [1, 2, 3]})
=======
        df = pd.DataFrame({"col1": [1, 2, 3]})
>>>>>>> a0bfd696

        test_result.add_table(df)
        test_result.remove_table(0)
        self.assertEqual(len(test_result.tables), 0)

    def test_test_result_remove_figure(self):
        """Test removing figures from TestResult"""
        test_result = TestResult(result_id="test_1")
        fig = plt.figure()
        plt.plot([1, 2, 3])

        test_result.add_figure(fig)
        test_result.remove_figure(0)
        self.assertEqual(len(test_result.figures), 0)

    def test_test_result_serialize(self):
        """Test TestResult serialization"""
        test_result = TestResult(
            result_id="test_1",
            title="Test Title",
            ref_id="ref_1",
            params={"param1": 1},
            passed=True,
            inputs={},  # Initialize empty inputs dictionary
        )

        serialized = test_result.serialize()
        self.assertEqual(serialized["test_name"], "test_1")
        self.assertEqual(serialized["title"], "Test Title")
        self.assertEqual(serialized["ref_id"], "ref_1")
        self.assertEqual(serialized["params"], {"param1": 1})
        self.assertTrue(serialized["passed"])
        self.assertEqual(serialized["inputs"], [])  # Empty inputs list

    @patch("validmind.api_client.alog_test_result")
    @patch("validmind.api_client.alog_figure")
    @patch("validmind.api_client.alog_metric")
    async def test_test_result_log_async(
        self, mock_metric, mock_figure, mock_test_result
    ):
        """Test async logging of TestResult"""
        mock_test_result.return_value = MockAsyncResponse(200, json={"cuid": "123"})
        mock_figure.return_value = MockAsyncResponse(200, json={"cuid": "456"})
        mock_metric.return_value = MockAsyncResponse(200, json={"cuid": "789"})

        test_result = TestResult(
            result_id="test_1", metric=0.95, description="Test description"
        )
<<<<<<< HEAD
       
        await test_result.log_async(section_id="section_1", position=0)
       
=======

        await test_result.log_async(section_id="section_1", position=0)

>>>>>>> a0bfd696
        mock_test_result.assert_called_once()
        mock_metric.assert_called_once()

    def test_text_generation_result(self):
        """Test TextGenerationResult initialization and methods"""
        text_result = TextGenerationResult(
            result_id="text_1", title="Text Test", description="Generated text"
        )

        self.assertEqual(text_result.name, "Text Generation Result")
        self.assertEqual(text_result.title, "Text Test")
        self.assertEqual(text_result.description, "Generated text")

        widget = text_result.to_widget()
        self.assertIsInstance(widget, VBox)

    def test_validate_log_config(self):
        """Test validation of log configuration"""
        test_result = TestResult(result_id="test_1")

        # Test valid config
        valid_config = {
            "hideTitle": True,
            "hideText": False,
            "hideParams": True,
            "hideTables": False,
            "hideFigures": True,
        }
        test_result.validate_log_config(valid_config)  # Should not raise exception

        # Test invalid keys
        invalid_config = {"invalidKey": True}
        with self.assertRaises(InvalidParameterError):
            test_result.validate_log_config(invalid_config)

        # Test non-boolean values
        invalid_type_config = {"hideTitle": "true"}
        with self.assertRaises(InvalidParameterError):
            test_result.validate_log_config(invalid_type_config)

    @patch("validmind.api_client.update_metadata")
    async def test_metadata_update_content_id_handling(self, mock_update_metadata):
        """Test metadata update with different content_id scenarios"""
        # Test case 1: With content_id
        test_result = TestResult(
            result_id="test_1",
            description="Test description",
            _was_description_generated=False,
        )
        await test_result.log_async(content_id="custom_content_id")
        mock_update_metadata.assert_called_with(
            content_id="custom_content_id::default", text="Test description"
        )

        # Test case 2: Without content_id
        mock_update_metadata.reset_mock()
        await test_result.log_async()
        mock_update_metadata.assert_called_with(
            content_id="test_description:test_1::default", text="Test description"
        )

        # Test case 3: With AI generated description
        test_result._was_description_generated = True
        mock_update_metadata.reset_mock()
        await test_result.log_async()
        mock_update_metadata.assert_called_with(
            content_id="test_description:test_1::ai", text="Test description"
        )

<<<<<<< HEAD
    def test_metric_values_initialization_scalar(self):
        """Test UnitMetricValue initialization with scalar values"""
        # Test integer
        mv_int = UnitMetricValue(42)
        self.assertEqual(mv_int.get_values(), 42)
        self.assertTrue(mv_int.is_scalar())
        self.assertFalse(mv_int.is_list())
        self.assertEqual(mv_int.get_metric_type(), "unit_metric")

        # Test float
        mv_float = UnitMetricValue(3.14)
        self.assertEqual(mv_float.get_values(), 3.14)
        self.assertTrue(mv_float.is_scalar())
        self.assertFalse(mv_float.is_list())
        self.assertEqual(mv_float.get_metric_type(), "unit_metric")

    def test_metric_values_initialization_list(self):
        """Test RowMetricValues initialization with list values"""
        # Test list of mixed numeric types
        mv_list = RowMetricValues([1, 2.5, 3, 4.0])
        self.assertEqual(mv_list.get_values(), [1, 2.5, 3, 4.0])
        self.assertFalse(mv_list.is_scalar())
        self.assertTrue(mv_list.is_list())
        self.assertEqual(mv_list.get_metric_type(), "row_metrics")

        # Test empty list
        mv_empty = RowMetricValues([])
        self.assertEqual(mv_empty.get_values(), [])
        self.assertFalse(mv_empty.is_scalar())
        self.assertTrue(mv_empty.is_list())
        self.assertEqual(mv_empty.get_metric_type(), "row_metrics")

    def test_metric_values_validation_valid(self):
        """Test metric values validation with valid inputs"""
        # These should not raise any exceptions
        UnitMetricValue(42)
        UnitMetricValue(3.14)
        RowMetricValues([1, 2, 3])
        RowMetricValues([1.1, 2.2, 3.3])
        RowMetricValues([])
        RowMetricValues([42])

    def test_metric_values_validation_invalid_types(self):
        """Test metric values validation with invalid types"""
        invalid_values = [
            "string",
            {"key": "value"},
            None,
            [1, 2, "invalid"],
            [1, None, 3],
            [1, {"key": "val"}, 3],
        ]

        for invalid_value in invalid_values:
            with self.assertRaises(ValueError):
                if isinstance(invalid_value, list):
                    RowMetricValues(invalid_value)
                else:
                    UnitMetricValue(invalid_value)

    def test_metric_values_validation_boolean_rejection(self):
        """Test metric values rejection of boolean values"""
        # Boolean scalars should be rejected
        with self.assertRaises(ValueError) as context:
            UnitMetricValue(True)
        self.assertIn("Boolean values are not allowed", str(context.exception))

        with self.assertRaises(ValueError) as context:
            UnitMetricValue(False)
        self.assertIn("Boolean values are not allowed", str(context.exception))

        # Boolean in lists should be rejected
        with self.assertRaises(ValueError) as context:
            RowMetricValues([1, True, 3])
        self.assertIn("Boolean values are not allowed in metric value lists", str(context.exception))

        with self.assertRaises(ValueError) as context:
            RowMetricValues([False, 1, 2])
        self.assertIn("Boolean values are not allowed in metric value lists", str(context.exception))

    def test_metric_values_string_representation(self):
        """Test metric values string representation methods"""
        # Scalar representation
        mv_scalar = UnitMetricValue(42)
        self.assertEqual(str(mv_scalar), "42")
        self.assertEqual(repr(mv_scalar), "UnitMetricValue(42)")

        # List representation
        mv_list = RowMetricValues([1, 2, 3])
        self.assertEqual(str(mv_list), "[1, 2, 3]")
        self.assertEqual(repr(mv_list), "RowMetricValues([3 values])")

        # Empty list representation
        mv_empty = RowMetricValues([])
        self.assertEqual(str(mv_empty), "[]")
        self.assertEqual(repr(mv_empty), "RowMetricValues([0 values])")

    def test_metric_values_equality(self):
        """Test metric values equality comparison"""
        # Scalar equality
        mv1 = UnitMetricValue(42)
        mv2 = UnitMetricValue(42)
        mv3 = UnitMetricValue(43)

        self.assertEqual(mv1, mv2)
        self.assertNotEqual(mv1, mv3)
        self.assertEqual(mv1, 42)  # Equality with raw value
        self.assertNotEqual(mv1, 43)

        # List equality
        mv_list1 = RowMetricValues([1, 2, 3])
        mv_list2 = RowMetricValues([1, 2, 3])
        mv_list3 = RowMetricValues([1, 2, 4])

        self.assertEqual(mv_list1, mv_list2)
        self.assertNotEqual(mv_list1, mv_list3)
        self.assertEqual(mv_list1, [1, 2, 3])  # Equality with raw list
        self.assertNotEqual(mv_list1, [1, 2, 4])

    def test_metric_values_serialization(self):
        """Test metric values serialization"""
        # Scalar serialization
        mv_scalar = UnitMetricValue(42)
        self.assertEqual(mv_scalar.serialize(), 42)

        # List serialization
        mv_list = RowMetricValues([1, 2.5, 3])
        self.assertEqual(mv_list.serialize(), [1, 2.5, 3])

        # Empty list serialization
        mv_empty = RowMetricValues([])
        self.assertEqual(mv_empty.serialize(), [])

    def test_test_result_metric_values_integration(self):
        """Test metric values integration with TestResult"""
        test_result = TestResult(result_id="test_metric_values")

        # Test setting metric with scalar using set_metric
        test_result.set_metric(0.85)
        self.assertIsInstance(test_result.metric, UnitMetricValue)
        self.assertIsNone(test_result.row_metric)
        self.assertEqual(test_result.metric.get_values(), 0.85)
        self.assertEqual(test_result._get_metric_display_value(), 0.85)
        self.assertEqual(test_result._get_metric_serialized_value(), 0.85)

        # Test setting metric with list using set_metric
        test_result.set_metric([0.1, 0.2, 0.3])
        self.assertIsInstance(test_result.row_metric, RowMetricValues)
        self.assertIsNone(test_result.metric)
        self.assertEqual(test_result.row_metric.get_values(), [0.1, 0.2, 0.3])
        self.assertEqual(test_result._get_metric_display_value(), [0.1, 0.2, 0.3])
        self.assertEqual(test_result._get_metric_serialized_value(), [0.1, 0.2, 0.3])

        # Test setting metric with MetricValues object directly
        mv = UnitMetricValue(99.9)
        test_result.set_metric(mv)
        self.assertIs(test_result.metric, mv)
        self.assertIsNone(test_result.row_metric)
        self.assertEqual(test_result._get_metric_display_value(), 99.9)
        self.assertEqual(test_result._get_metric_serialized_value(), 99.9)

        # Test setting RowMetricValues object directly
        rmv = RowMetricValues([1.0, 2.0, 3.0])
        test_result.set_metric(rmv)
        self.assertIs(test_result.row_metric, rmv)
        self.assertIsNone(test_result.metric)
        self.assertEqual(test_result._get_metric_display_value(), [1.0, 2.0, 3.0])
        self.assertEqual(test_result._get_metric_serialized_value(), [1.0, 2.0, 3.0])

    def test_test_result_metric_type_detection(self):
        """Test metric type detection for both metric and row_metric fields"""
        test_result = TestResult(result_id="test_metric_type")
        
        # Test unit metric type
        test_result.set_metric(42.0)
        self.assertEqual(test_result._get_metric_type(), "unit_metric")
        
        # Test row metric type
        test_result.set_metric([1.0, 2.0, 3.0])
        self.assertEqual(test_result._get_metric_type(), "row_metrics")
        
        # Test with MetricValues objects
        test_result.set_metric(UnitMetricValue(99.9))
        self.assertEqual(test_result._get_metric_type(), "unit_metric")
        
        test_result.set_metric(RowMetricValues([4.0, 5.0]))
        self.assertEqual(test_result._get_metric_type(), "row_metrics")
        
        # Test with no metric
        test_result.metric = None
        test_result.row_metric = None
        self.assertIsNone(test_result._get_metric_type())

    def test_test_result_backward_compatibility(self):
        """Test backward compatibility with direct metric assignment"""
        test_result = TestResult(result_id="test_backward_compat")

        # Direct assignment of raw values (old style)
        test_result.metric = 42.0
        self.assertEqual(test_result._get_metric_display_value(), 42.0)
        self.assertEqual(test_result._get_metric_serialized_value(), 42.0)

        # Direct assignment of list (old style)
        test_result.metric = [1.0, 2.0, 3.0]
        self.assertEqual(test_result._get_metric_display_value(), [1.0, 2.0, 3.0])
        self.assertEqual(test_result._get_metric_serialized_value(), [1.0, 2.0, 3.0])

        # Mixed usage - set with set_metric then access display value
        test_result.set_metric(100)
        self.assertIsInstance(test_result.metric, UnitMetricValue)
        self.assertEqual(test_result._get_metric_display_value(), 100)

    def test_test_result_metric_values_widget_display(self):
        """Test MetricValues display in TestResult widgets"""
        # Test scalar metric display
        test_result_scalar = TestResult(result_id="test_scalar_widget")
        test_result_scalar.set_metric(0.95)

        widget_scalar = test_result_scalar.to_widget()
        self.assertIsInstance(widget_scalar, HTML)
        # Check that the metric value appears in the HTML
        self.assertIn("0.95", widget_scalar.value)

        # Test list metric display
        test_result_list = TestResult(result_id="test_list_widget")
        test_result_list.set_metric([0.1, 0.2, 0.3])

        widget_list = test_result_list.to_widget()
        # Even with lists, when no tables/figures exist, it returns HTML
        self.assertIsInstance(widget_list, HTML)
        # Check that the list values appear in the HTML
        self.assertIn("[0.1, 0.2, 0.3]", widget_list.value)

    def test_metric_values_edge_cases(self):
        """Test metric values edge cases"""
        # Test with very large numbers
        large_num = 1e10
        mv_large = UnitMetricValue(large_num)
        self.assertEqual(mv_large.get_values(), large_num)

        # Test with very small numbers
        small_num = 1e-10
        mv_small = UnitMetricValue(small_num)
        self.assertEqual(mv_small.get_values(), small_num)

        # Test with negative numbers
        negative_num = -42.5
        mv_negative = UnitMetricValue(negative_num)
        self.assertEqual(mv_negative.get_values(), negative_num)

        # Test with zero
        mv_zero = UnitMetricValue(0)
        self.assertEqual(mv_zero.get_values(), 0)

        # Test with list containing zeros and negatives
        mixed_list = [0, -1, 2.5, -3.14]
        mv_mixed = RowMetricValues(mixed_list)
        self.assertEqual(mv_mixed.get_values(), mixed_list)

    def test_metric_values_type_consistency(self):
        """Test that metric values maintain type consistency"""
        # Integer input should remain integer
        mv_int = UnitMetricValue(42)
        self.assertIsInstance(mv_int.get_values(), int)
        self.assertIsInstance(mv_int.serialize(), int)

        # Float input should remain float
        mv_float = UnitMetricValue(3.14)
        self.assertIsInstance(mv_float.get_values(), float)
        self.assertIsInstance(mv_float.serialize(), float)

        # List input should remain list
        mv_list = RowMetricValues([1, 2, 3])
        self.assertIsInstance(mv_list.get_values(), list)
        self.assertIsInstance(mv_list.serialize(), list)

=======
>>>>>>> a0bfd696

if __name__ == "__main__":
    unittest.main()<|MERGE_RESOLUTION|>--- conflicted
+++ resolved
@@ -21,6 +21,7 @@
 loop = asyncio.new_event_loop()
 
 
+
 class MockAsyncResponse:
     def __init__(self, status, text=None, json_data=None):
         self.status = status
@@ -50,11 +51,7 @@
 
     def test_raw_data_initialization(self):
         """Test RawData initialization and methods"""
-<<<<<<< HEAD
         raw_data = RawData(log=True, dataset_duplicates=pd.DataFrame({'col1': [1, 2]}))
-=======
-        raw_data = RawData(log=True, dataset_duplicates=pd.DataFrame({"col1": [1, 2]}))
->>>>>>> a0bfd696
 
         self.assertTrue(raw_data.log)
         self.assertIsInstance(raw_data.dataset_duplicates, pd.DataFrame)
@@ -102,11 +99,7 @@
     def test_test_result_add_table(self):
         """Test adding tables to TestResult"""
         test_result = TestResult(result_id="test_1")
-<<<<<<< HEAD
-        df = pd.DataFrame({'col1': [1, 2, 3]})
-=======
         df = pd.DataFrame({"col1": [1, 2, 3]})
->>>>>>> a0bfd696
 
         test_result.add_table(df, title="Test Table")
         self.assertEqual(len(test_result.tables), 1)
@@ -125,11 +118,7 @@
     def test_test_result_remove_table(self):
         """Test removing tables from TestResult"""
         test_result = TestResult(result_id="test_1")
-<<<<<<< HEAD
-        df = pd.DataFrame({'col1': [1, 2, 3]})
-=======
         df = pd.DataFrame({"col1": [1, 2, 3]})
->>>>>>> a0bfd696
 
         test_result.add_table(df)
         test_result.remove_table(0)
@@ -178,15 +167,11 @@
         test_result = TestResult(
             result_id="test_1", metric=0.95, description="Test description"
         )
-<<<<<<< HEAD
+
        
         await test_result.log_async(section_id="section_1", position=0)
+
        
-=======
-
-        await test_result.log_async(section_id="section_1", position=0)
-
->>>>>>> a0bfd696
         mock_test_result.assert_called_once()
         mock_metric.assert_called_once()
 
@@ -256,7 +241,6 @@
             content_id="test_description:test_1::ai", text="Test description"
         )
 
-<<<<<<< HEAD
     def test_metric_values_initialization_scalar(self):
         """Test UnitMetricValue initialization with scalar values"""
         # Test integer
@@ -533,8 +517,6 @@
         self.assertIsInstance(mv_list.get_values(), list)
         self.assertIsInstance(mv_list.serialize(), list)
 
-=======
->>>>>>> a0bfd696
 
 if __name__ == "__main__":
     unittest.main()