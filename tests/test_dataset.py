"""
Unit tests for VMDataset class
"""

import unittest
from unittest import TestCase
from unittest.mock import patch

import pandas as pd
import numpy as np

from sklearn.linear_model import LinearRegression, LogisticRegression
from sklearn.ensemble import RandomForestClassifier

from validmind.client import init_model
from validmind.errors import MissingOrInvalidModelPredictFnError
from validmind.models import MetadataModel
from validmind.vm_models.dataset.dataset import DataFrameDataset
from validmind.vm_models.model import ModelAttributes, VMModel


class TestTabularDataset(TestCase):
    def setUp(self):
        """
        Create a sample dataset for testing
        """
        self.df = pd.DataFrame(
            {"col1": [1, 2, 3], "col2": ["a", "b", "c"], "target": [0, 1, 0]}
        )

    def test_init_dataset_pandas_no_options(self):
        """
        Test that a DataFrameDataset can be initialized with a pandas DataFrame and no options
        """
        vm_dataset = DataFrameDataset(raw_dataset=self.df)

        pd.testing.assert_frame_equal(vm_dataset.df, self.df)

    def test_init_dataset_pandas_target_column(self):
        """
        Test that a DataFrameDataset provides access to the target column
        """
        vm_dataset = DataFrameDataset(raw_dataset=self.df, target_column="target")

        self.assertEqual(vm_dataset.target_column, "target")
        np.testing.assert_array_equal(vm_dataset.y, self.df["target"].values)
        pd.testing.assert_frame_equal(vm_dataset.y_df(), self.df["target"].to_frame())

        # Feature columns should be all columns except the target column
        self.assertEqual(vm_dataset.feature_columns_numeric, ["col1"])
        self.assertEqual(vm_dataset.feature_columns_categorical, ["col2"])
        self.assertEqual(vm_dataset.feature_columns, ["col1", "col2"])

    def test_init_dataset_pandas_feature_columns(self):
        """
        Test that a DataFrameDataset allows configuring feature columns
        """
        vm_dataset = DataFrameDataset(
            raw_dataset=self.df, target_column="target", feature_columns=["col1"]
        )

        # Only one feature column "col1"
        np.testing.assert_array_equal(vm_dataset.x, self.df[["col1"]].values)

        self.assertEqual(vm_dataset.feature_columns_numeric, ["col1"])
        self.assertEqual(vm_dataset.feature_columns_categorical, [])
        self.assertEqual(vm_dataset.feature_columns, ["col1"])

    def test_dtype_preserved(self):
        """
        Test that dtype is preserved in DataFrameDataset.
        """

        test_df = pd.DataFrame({"col1": pd.Categorical(["x", "y", "z"])})

        # Verify original data is categorical
        self.assertTrue(
            pd.api.types.is_categorical_dtype(test_df["col1"]),
            "Original DataFrame should have categorical dtype",
        )

        # Verify categorical dtype is preserved
        dataset = DataFrameDataset(raw_dataset=test_df, input_id="test_dataset")

        self.assertTrue(
            pd.api.types.is_categorical_dtype(dataset.df["col1"]),
            "DataFrameDataset should preserve categorical dtype",
        )

    def test_assign_predictions_invalid_model(self):
        """
        Test assigning predictions to dataset with an invalid model
        """
        vm_dataset = DataFrameDataset(
            raw_dataset=self.df, target_column="target", feature_columns=["col1"]
        )

        vm_model = dict()
        with self.assertRaises(ValueError, msg="Model must be a VMModel instance"):
            vm_dataset.assign_predictions(model=vm_model)

        with self.assertRaises(
            TypeError,
            msg="Can't instantiate abstract class VMModel with abstract method predict",
        ):
            vm_model = VMModel(input_id="1234")

        vm_model = MetadataModel(
            input_id="1234",
            attributes=ModelAttributes.from_dict(
                {
                    "architecture": "Spark",
                    "language": "Python",
                }
            ),
        )
        with self.assertRaises(
            MissingOrInvalidModelPredictFnError,
            msg=(
                "Cannot compute predictions for model's that don't support inference. "
                "You can pass `prediction_values` or `prediction_columns` to use precomputed predictions"
            ),
        ):
            vm_dataset.assign_predictions(model=vm_model)

    def test_assign_predictions_with_classification_model(self):
        """
        Test assigning predictions to dataset with a valid model
        """
        df = pd.DataFrame({"x1": [1, 2, 3], "x2": [4, 5, 6], "y": [0, 1, 0]})
        vm_dataset = DataFrameDataset(
            raw_dataset=df, target_column="y", feature_columns=["x1", "x2"]
        )

        # Train a simple model
        model = LogisticRegression()
        model.fit(vm_dataset.x, vm_dataset.y.ravel())

        vm_model = init_model(input_id="logreg", model=model, __log=False)
        self.assertIsNone(vm_dataset.prediction_column(vm_model))

        vm_dataset.assign_predictions(model=vm_model)
        self.assertEqual(vm_dataset.prediction_column(vm_model), "logreg_prediction")

        # Check that the predictions are assigned to the dataset
        self.assertTrue("logreg_prediction" in vm_dataset._df.columns)
        self.assertIsInstance(vm_dataset.y_pred(vm_model), np.ndarray)
        self.assertIsInstance(vm_dataset.y_pred_df(vm_model), pd.DataFrame)

        # This model in particular will calculate probabilities as well
        self.assertTrue("logreg_probabilities" in vm_dataset._df.columns)
        self.assertIsInstance(vm_dataset.y_prob(vm_model), np.ndarray)
        self.assertIsInstance(vm_dataset.y_prob_df(vm_model), pd.DataFrame)

    def test_assign_predictions_with_regression_model(self):
        """
        Test assigning predictions to dataset with a valid model
        """
        # TODO "y": [0.1, 0.2, 0.3] wil trick the _is_probability() method
        df = pd.DataFrame({"x1": [1, 2, 3], "x2": [4, 5, 6], "y": [0.1, 1.2, 2.3]})
        vm_dataset = DataFrameDataset(
            raw_dataset=df, target_column="y", feature_columns=["x1", "x2"]
        )

        # Train a simple model
        model = LinearRegression()
        model.fit(vm_dataset.x, vm_dataset.y.ravel())

        vm_model = init_model(input_id="linreg", model=model, __log=False)
        self.assertIsNone(vm_dataset.prediction_column(vm_model))

        vm_dataset.assign_predictions(model=vm_model)
        self.assertEqual(vm_dataset.prediction_column(vm_model), "linreg_prediction")

        # Check that the predictions are assigned to the dataset
        self.assertTrue("linreg_prediction" in vm_dataset._df.columns)
        self.assertIsInstance(vm_dataset.y_pred(vm_model), np.ndarray)
        self.assertIsInstance(vm_dataset.y_pred_df(vm_model), pd.DataFrame)

        # Linear models do not have probabilities
        self.assertFalse("linreg_probabilities" in vm_dataset._df.columns)

    def test_assign_predictions_with_multiple_models(self):
        """
        Test assigning predictions from multiple models to a single dataset
        """
        df = pd.DataFrame({"x1": [1, 2, 3], "x2": [4, 5, 6], "y": [0, 1, 0]})
        vm_dataset = DataFrameDataset(
            raw_dataset=df, target_column="y", feature_columns=["x1", "x2"]
        )

        # Train simple models
        lr_model = LogisticRegression()
        lr_model.fit(vm_dataset.x, vm_dataset.y.ravel())

        rf_model = RandomForestClassifier()
        rf_model.fit(vm_dataset.x, vm_dataset.y.ravel())

        vm_lr_model = init_model(input_id="logreg", model=lr_model, __log=False)
        vm_rf_model = init_model(input_id="rf", model=rf_model, __log=False)

        lr_model_predictions = lr_model.predict(vm_dataset.x)
        rf_model_predictions = rf_model.predict(vm_dataset.x)

        vm_dataset.assign_predictions(model=vm_lr_model)
        vm_dataset.assign_predictions(model=vm_rf_model)

        self.assertEqual(vm_dataset.prediction_column(vm_lr_model), "logreg_prediction")
        self.assertEqual(vm_dataset.prediction_column(vm_rf_model), "rf_prediction")

        # Check that the predictions are assigned to the dataset and they match
        # their respective models
        self.assertTrue("logreg_prediction" in vm_dataset._df.columns)
        self.assertTrue("rf_prediction" in vm_dataset._df.columns)
        np.testing.assert_array_equal(
            vm_dataset.y_pred(vm_lr_model), lr_model_predictions
        )
        np.testing.assert_array_equal(
            vm_dataset.y_pred(vm_rf_model), rf_model_predictions
        )

        # This model in particular will calculate probabilities as well
        self.assertTrue("logreg_probabilities" in vm_dataset._df.columns)
        self.assertTrue("rf_probabilities" in vm_dataset._df.columns)

    def test_assign_predictions_with_model_and_prediction_values(self):
        """
        Test assigning predictions to dataset with pre-computed model predictions
        """
        df = pd.DataFrame({"x1": [1, 2, 3], "x2": [4, 5, 6], "y": [0, 1, 0]})
        vm_dataset = DataFrameDataset(
            raw_dataset=df, target_column="y", feature_columns=["x1", "x2"]
        )

        # Train a simple model
        lr_model = LogisticRegression()
        lr_model.fit(vm_dataset.x, vm_dataset.y.ravel())

        vm_lr_model = init_model(input_id="logreg", model=lr_model, __log=False)

        lr_model_predictions = lr_model.predict(vm_dataset.x)

        with patch.object(
            lr_model, "predict", return_value=lr_model_predictions
        ) as mock:
            vm_dataset.assign_predictions(
                model=vm_lr_model, prediction_values=lr_model_predictions
            )
            # The model's predict method should not be called
            mock.assert_not_called()

        self.assertEqual(vm_dataset.prediction_column(vm_lr_model), "logreg_prediction")

        self.assertTrue("logreg_prediction" in vm_dataset._df.columns)
        np.testing.assert_array_equal(
            vm_dataset.y_pred(vm_lr_model), lr_model_predictions
        )

        # Probabilities are not auto-assigned if prediction_values are provided
        self.assertTrue("logreg_probabilities" not in vm_dataset._df.columns)

    def test_assign_predictions_with_no_model_and_prediction_values(self):
        """
        Test assigning predictions to dataset with pre-computed model predictions
        """
        df = pd.DataFrame({"x1": [1, 2, 3], "x2": [4, 5, 6], "y": [0, 1, 0]})
        vm_dataset = DataFrameDataset(
            raw_dataset=df, target_column="y", feature_columns=["x1", "x2"]
        )

        # Train a simple model
        # This time let's simulate that the predictions came from a model we don't have access to
        lr_model = LogisticRegression()
        lr_model.fit(vm_dataset.x, vm_dataset.y.ravel())

        model_attributes = {
            "architecture": "spark",
            "language": "Python",
        }

        vm_lr_model = init_model(
            input_id="logreg", attributes=model_attributes, __log=False
        )

        lr_model_predictions = lr_model.predict(vm_dataset.x)

        with patch.object(
            lr_model, "predict", return_value=lr_model_predictions
        ) as mock:
            vm_dataset.assign_predictions(
                model=vm_lr_model, prediction_values=lr_model_predictions
            )
            # The model's predict method should not be called
            mock.assert_not_called()

        self.assertEqual(vm_dataset.prediction_column(vm_lr_model), "logreg_prediction")

        self.assertTrue("logreg_prediction" in vm_dataset._df.columns)
        np.testing.assert_array_equal(
            vm_dataset.y_pred(vm_lr_model), lr_model_predictions
        )

        # Probabilities are not auto-assigned if prediction_values are provided
        self.assertTrue("logreg_probabilities" not in vm_dataset._df.columns)

    def test_assign_predictions_with_classification_predict_fn(self):
        """
        Test assigning predictions to dataset with a model created using predict_fn for classification
        """
        df = pd.DataFrame({"x1": [1, 2, 3], "x2": [4, 5, 6], "y": [0, 1, 0]})
        vm_dataset = DataFrameDataset(
            raw_dataset=df, target_column="y", feature_columns=["x1", "x2"]
        )

        # Define a simple classification predict function
        def simple_classify_fn(input_dict):
            # Simple rule: if x1 + x2 > 5, return 1, else 0
            return 1 if input_dict["x1"] + input_dict["x2"] > 5 else 0

        vm_model = init_model(
            input_id="predict_fn_classifier", predict_fn=simple_classify_fn, __log=False
        )
        self.assertIsNone(vm_dataset.prediction_column(vm_model))

        vm_dataset.assign_predictions(model=vm_model)
        self.assertEqual(
            vm_dataset.prediction_column(vm_model), "predict_fn_classifier_prediction"
        )

        # Check that the predictions are assigned to the dataset
        self.assertTrue("predict_fn_classifier_prediction" in vm_dataset._df.columns)
        self.assertIsInstance(vm_dataset.y_pred(vm_model), np.ndarray)
        self.assertIsInstance(vm_dataset.y_pred_df(vm_model), pd.DataFrame)

        # Verify the actual predictions match our function logic
        expected_predictions = [0, 1, 1]  # [1+4=5 -> 0, 2+5=7 -> 1, 3+6=9 -> 1]
        np.testing.assert_array_equal(vm_dataset.y_pred(vm_model), expected_predictions)

    def test_assign_predictions_with_regression_predict_fn(self):
        """
        Test assigning predictions to dataset with a model created using predict_fn for regression
        """
        df = pd.DataFrame({"x1": [1, 2, 3], "x2": [4, 5, 6], "y": [0.1, 1.2, 2.3]})
        vm_dataset = DataFrameDataset(
            raw_dataset=df, target_column="y", feature_columns=["x1", "x2"]
        )

        # Define a simple regression predict function
        def simple_regression_fn(input_dict):
            # Simple linear combination: x1 * 0.5 + x2 * 0.3
            return input_dict["x1"] * 0.5 + input_dict["x2"] * 0.3

        vm_model = init_model(
            input_id="predict_fn_regressor", predict_fn=simple_regression_fn, __log=False
        )
        self.assertIsNone(vm_dataset.prediction_column(vm_model))

        vm_dataset.assign_predictions(model=vm_model)
        self.assertEqual(
            vm_dataset.prediction_column(vm_model), "predict_fn_regressor_prediction"
        )

        # Check that the predictions are assigned to the dataset
        self.assertTrue("predict_fn_regressor_prediction" in vm_dataset._df.columns)
        self.assertIsInstance(vm_dataset.y_pred(vm_model), np.ndarray)
        self.assertIsInstance(vm_dataset.y_pred_df(vm_model), pd.DataFrame)

        # Verify the actual predictions match our function logic
        expected_predictions = [
            1 * 0.5 + 4 * 0.3,  # 0.5 + 1.2 = 1.7
            2 * 0.5 + 5 * 0.3,  # 1.0 + 1.5 = 2.5
            3 * 0.5 + 6 * 0.3,  # 1.5 + 1.8 = 3.3
        ]
        np.testing.assert_array_almost_equal(
            vm_dataset.y_pred(vm_model), expected_predictions
        )

    def test_assign_predictions_with_complex_predict_fn(self):
        """
        Test assigning predictions to dataset with a predict_fn that returns complex outputs
        """
        df = pd.DataFrame({"x1": [1, 2, 3], "x2": [4, 5, 6], "y": [0, 1, 0]})
        vm_dataset = DataFrameDataset(
            raw_dataset=df, target_column="y", feature_columns=["x1", "x2"]
        )

        # Define a predict function that returns a dictionary
        def complex_predict_fn(input_dict):
            prediction = 1 if input_dict["x1"] + input_dict["x2"] > 5 else 0
            confidence = abs(input_dict["x1"] - input_dict["x2"]) / 10.0
            return {
                "prediction": prediction,
                "confidence": confidence,
                "feature_sum": input_dict["x1"] + input_dict["x2"],
            }

        vm_model = init_model(
            input_id="complex_predict_fn", predict_fn=complex_predict_fn, __log=False
        )

        vm_dataset.assign_predictions(model=vm_model)
        self.assertEqual(
            vm_dataset.prediction_column(vm_model), "complex_predict_fn_prediction"
        )

        # Check that the predictions and other columns are assigned to the dataset
        self.assertTrue("complex_predict_fn_prediction" in vm_dataset._df.columns)
<<<<<<< HEAD
        self.assertTrue("confidence" in vm_dataset._df.columns)
        self.assertTrue("feature_sum" in vm_dataset._df.columns)
=======
        self.assertTrue("complex_predict_fn_confidence" in vm_dataset._df.columns)
        self.assertTrue("complex_predict_fn_feature_sum" in vm_dataset._df.columns)
>>>>>>> 3454dda3

        # Verify the prediction values (extracted from "prediction" key in dict)
        predictions = vm_dataset.y_pred(vm_model)
        expected_predictions = [0, 1, 1]  # [1+4=5 -> 0, 2+5=7 -> 1, 3+6=9 -> 1]
        np.testing.assert_array_equal(predictions, expected_predictions)

        # Verify other dictionary keys were added as separate columns
<<<<<<< HEAD
        confidence_values = vm_dataset._df["confidence"].values
        expected_confidence = [0.3, 0.3, 0.3]  # |1-4|/10, |2-5|/10, |3-6|/10
        np.testing.assert_array_almost_equal(confidence_values, expected_confidence)

        feature_sum_values = vm_dataset._df["feature_sum"].values
=======
        confidence_values = vm_dataset._df["complex_predict_fn_confidence"].values
        expected_confidence = [0.3, 0.3, 0.3]  # |1-4|/10, |2-5|/10, |3-6|/10
        np.testing.assert_array_almost_equal(confidence_values, expected_confidence)

        feature_sum_values = vm_dataset._df["complex_predict_fn_feature_sum"].values
>>>>>>> 3454dda3
        expected_feature_sums = [5, 7, 9]  # 1+4, 2+5, 3+6
        np.testing.assert_array_equal(feature_sum_values, expected_feature_sums)

    def test_assign_predictions_with_multiple_predict_fn_models(self):
        """
        Test assigning predictions from multiple models created with predict_fn
        """
        df = pd.DataFrame({"x1": [1, 2, 3], "x2": [4, 5, 6], "y": [0, 1, 0]})
        vm_dataset = DataFrameDataset(
            raw_dataset=df, target_column="y", feature_columns=["x1", "x2"]
        )

        # Define two different predict functions
        def predict_fn_1(input_dict):
            return 1 if input_dict["x1"] > 1.5 else 0

        def predict_fn_2(input_dict):
            return 1 if input_dict["x2"] > 4.5 else 0

        vm_model_1 = init_model(
            input_id="predict_fn_model_1", predict_fn=predict_fn_1, __log=False
        )
        vm_model_2 = init_model(
            input_id="predict_fn_model_2", predict_fn=predict_fn_2, __log=False
        )

        vm_dataset.assign_predictions(model=vm_model_1)
        vm_dataset.assign_predictions(model=vm_model_2)

        self.assertEqual(
            vm_dataset.prediction_column(vm_model_1), "predict_fn_model_1_prediction"
        )
        self.assertEqual(
            vm_dataset.prediction_column(vm_model_2), "predict_fn_model_2_prediction"
        )

        # Check that both prediction columns exist
        self.assertTrue("predict_fn_model_1_prediction" in vm_dataset._df.columns)
        self.assertTrue("predict_fn_model_2_prediction" in vm_dataset._df.columns)

        # Verify predictions are different based on the different logic
        predictions_1 = vm_dataset.y_pred(vm_model_1)
        predictions_2 = vm_dataset.y_pred(vm_model_2)

        expected_predictions_1 = [0, 1, 1]  # x1 > 1.5: [1 -> 0, 2 -> 1, 3 -> 1]
        expected_predictions_2 = [0, 1, 1]  # x2 > 4.5: [4 -> 0, 5 -> 1, 6 -> 1]

        np.testing.assert_array_equal(predictions_1, expected_predictions_1)
        np.testing.assert_array_equal(predictions_2, expected_predictions_2)

    def test_assign_predictions_with_predict_fn_and_prediction_values(self):
        """
        Test assigning predictions with predict_fn model but using pre-computed prediction values
        """
        df = pd.DataFrame({"x1": [1, 2, 3], "x2": [4, 5, 6], "y": [0, 1, 0]})
        vm_dataset = DataFrameDataset(
            raw_dataset=df, target_column="y", feature_columns=["x1", "x2"]
        )

        # Define a predict function
        def predict_fn(input_dict):
            return 1 if input_dict["x1"] + input_dict["x2"] > 5 else 0

        vm_model = init_model(
            input_id="predict_fn_with_values", predict_fn=predict_fn, __log=False
        )

        # Pre-computed predictions (different from what the function would return)
        precomputed_predictions = [1, 0, 1]

        with patch.object(vm_model, "predict") as mock_predict:
            vm_dataset.assign_predictions(
                model=vm_model, prediction_values=precomputed_predictions
            )
            # The model's predict method should not be called
            mock_predict.assert_not_called()

        self.assertEqual(
            vm_dataset.prediction_column(vm_model), "predict_fn_with_values_prediction"
        )

        # Check that the precomputed predictions are used
        self.assertTrue("predict_fn_with_values_prediction" in vm_dataset._df.columns)
        np.testing.assert_array_equal(
            vm_dataset.y_pred(vm_model), precomputed_predictions
        )

    def test_assign_predictions_with_invalid_predict_fn(self):
        """
        Test assigning predictions with an invalid predict_fn (should raise error during model creation)
        """
        # Try to create a model with a non-callable predict_fn
        with self.assertRaises(ValueError) as context:
            init_model(input_id="invalid_predict_fn", predict_fn="not_a_function", __log=False)

        self.assertIn("FunctionModel requires a callable predict_fn", str(context.exception))


if __name__ == "__main__":
    unittest.main()<|MERGE_RESOLUTION|>--- conflicted
+++ resolved
@@ -405,13 +405,8 @@
 
         # Check that the predictions and other columns are assigned to the dataset
         self.assertTrue("complex_predict_fn_prediction" in vm_dataset._df.columns)
-<<<<<<< HEAD
-        self.assertTrue("confidence" in vm_dataset._df.columns)
-        self.assertTrue("feature_sum" in vm_dataset._df.columns)
-=======
         self.assertTrue("complex_predict_fn_confidence" in vm_dataset._df.columns)
         self.assertTrue("complex_predict_fn_feature_sum" in vm_dataset._df.columns)
->>>>>>> 3454dda3
 
         # Verify the prediction values (extracted from "prediction" key in dict)
         predictions = vm_dataset.y_pred(vm_model)
@@ -419,19 +414,11 @@
         np.testing.assert_array_equal(predictions, expected_predictions)
 
         # Verify other dictionary keys were added as separate columns
-<<<<<<< HEAD
-        confidence_values = vm_dataset._df["confidence"].values
-        expected_confidence = [0.3, 0.3, 0.3]  # |1-4|/10, |2-5|/10, |3-6|/10
-        np.testing.assert_array_almost_equal(confidence_values, expected_confidence)
-
-        feature_sum_values = vm_dataset._df["feature_sum"].values
-=======
         confidence_values = vm_dataset._df["complex_predict_fn_confidence"].values
         expected_confidence = [0.3, 0.3, 0.3]  # |1-4|/10, |2-5|/10, |3-6|/10
         np.testing.assert_array_almost_equal(confidence_values, expected_confidence)
 
         feature_sum_values = vm_dataset._df["complex_predict_fn_feature_sum"].values
->>>>>>> 3454dda3
         expected_feature_sums = [5, 7, 9]  # 1+4, 2+5, 3+6
         np.testing.assert_array_equal(feature_sum_values, expected_feature_sums)
 
